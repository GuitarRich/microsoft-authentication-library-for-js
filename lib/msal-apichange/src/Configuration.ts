/**
 * Copyright (c) Microsoft Corporation
 *  All Rights Reserved
 *  MIT License
 *
 * Permission is hereby granted, free of charge, to any person obtaining a copy of this
 * software and associated documentation files (the 'Software'), to deal in the Software
 * without restriction, including without limitation the rights to use, copy, modify,
 * merge, publish, distribute, sublicense, and/or sell copies of the Software, and to
 * permit persons to whom the Software is furnished to do so, subject to the following
 * conditions:
 *
 * The above copyright notice and this permission notice shall be
 * included in all copies or substantial portions of the Software.
 *
 * THE SOFTWARE IS PROVIDED 'AS IS', WITHOUT WARRANTY OF ANY KIND,
 * EXPRESS OR IMPLIED, INCLUDING BUT NOT LIMITED TO THE WARRANTIES OF MERCHANTABILITY,
 * FITNESS FOR A PARTICULAR PURPOSE AND NONINFRINGEMENT. IN NO EVENT SHALL THE AUTHORS
 * OR COPYRIGHT HOLDERS BE LIABLE FOR ANY CLAIM, DAMAGES OR OTHER LIABILITY,
 * WHETHER IN AN ACTION OF CONTRACT, TORT OR OTHERWISE, ARISING FROM, OUT
 * OF OR IN CONNECTION WITH THE SOFTWARE OR THE USE OR OTHER DEALINGS IN THE SOFTWARE.
 */

import { Logger } from "./Logger";


// make CacheStorage a fixed type to limit it to specific inputs
export type CacheStorage = "localStorage" | "sessionStorage";

/** 
 * Defaults for the Configuration Options 
 */
 const FRAME_TIMEOUT = 6000;
 const OFFSET = 300;
 

/**
 *  Authentication Options
 *
 *  clientId                    - Client ID assigned to your app by Azure Active Directory
 *  authority                   - Developer can choose to send an authority, defaults to " "
 *                                  (TODO: Follow up with the authority discussion with the PMs - Until then this comment is a placeholder)
 *  validateAuthority           - Used to turn authority validation on/off. When set to true (default), MSAL will compare the application's authority 
 *                                  against well-known URLs templates representing well-formed authorities.
 *                                  It is useful when the authority is obtained at run time to prevent MSAL from displaying authentication prompts from malicious pages.
 *  redirectUri                 - The redirect URI of the application, this should be same as the value in the application registration portal. 
 *                                  Defaults to `window.location.href`.
 *  postLogoutRedirectUri       - Used to redirect the user to this location after logout. Defaults to `window.location.href`.
 *  state                       - Use to send the state parameter with authentication request
 *  navigateToLoginRequestUrl   - Used to turn off default navigation to start page after login. Default is true. This is used only for redirect flows.
 * 
 */
export type TAuthOptions = {
  clientId: string;
  authority?: string;
  validateAuthority?: boolean;
  redirectUri?: string | (() => string);
  postLogoutRedirectUri?: string | (() => string);
  state?: string;
  navigateToLoginRequestUrl?: boolean;
};

/**
 * Cache Options
 * 
 * cacheLocation            - Used to specify the cacheLocation user wants to set: Valid values are "localStorage" and "sessionStorage"
 * storeAuthStateInCookie   - If set, the library will store the auth request state required for validation of the auth flows in the browser cookies. 
 *                              By default this flag is set to false.
 */
export type TCacheOptions = {
    cacheLocation?: CacheStorage;
    storeAuthStateInCookie?: boolean;
};

/**
 * Library Specific Options
 * 
 * logger                       - Used to initialize the Logger object; TODO: Expand on logger details or link to the documentation on logger
 * loadFrameTimeout             - maximum time the library should wait for a frame to load
 * tokenRenewalOffsetSeconds    - sets the window of offset needed to renew the token before expiry
 *                                 
 */
export type TSystemOptions = {
    logger?: Logger;
    loadFrameTimeout?: number;
    tokenRenewalOffsetSeconds?: number;
};

/**
 * App/Framework specific environment Support
 * 
 * isAngular                - flag set to determine if it is Angular Framework. Used to broadcast tokens. TODO: detangle this dependency from core.
 * unprotectedResources     - Array of URI's which are unprotected resources. MSAL will not attach a token to outgoing requests that have these URI. Defaults to 'null'.
 * protectedResourceMap     - This is mapping of resources to scopes used by MSAL for automatically attaching access tokens in web API calls.
 *                              A single access token is obtained for the resource. So you can map a specific resource path as follows: 
 *                              {"https://graph.microsoft.com/v1.0/me", ["user.read"]}, 
 *                              or the app URL of the resource as: {"https://graph.microsoft.com/", ["user.read", "mail.send"]}.  
 *                              This is required for CORS calls.
 *                             
 */
export type TFrameworkOptions = {
    isAngular?: boolean;
    unprotectedResources?: Array<string>;
    protectedResourceMap?: Map<string, Array<string>>;
};

/**
 * Configuration Object
 */
export type TConfiguration = {
    auth: TAuthOptions,
    cache?: TCacheOptions,
    system?: TSystemOptions,
    framework?: TFrameworkOptions
};

/**
 * Function to set the default options when not explicitly set
 *
 * @param TAuthOptions
 * @param TCacheOptions
 * @param TSystemOptions
 * @param TFrameworkOptions
 *
 * @returns TConfiguration object
 */

export class Configuration {

    // destructure with default settings
    static buildConfiguration( 
        {
            clientId = "", 
            authority = null, 
            validateAuthority = true, 
            redirectUri = () => window.location.href.split("?")[0].split("#")[0], 
            postLogoutRedirectUri = () => window.location.href.split("?")[0].split("#")[0], 
            state = "", 
            navigateToLoginRequestUrl = true
        }: TAuthOptions = {clientId},
        {
            cacheLocation = "sessionStorage", 
            storeAuthStateInCookie = false
        }: TCacheOptions = {},       
        {
            logger = new Logger(null), 
            loadFrameTimeout = FRAME_TIMEOUT, 
            tokenRenewalOffsetSeconds = OFFSET
        }: TSystemOptions = {},
        {
            isAngular = false, 
            unprotectedResources = new Array<string>(), 
            protectedResourceMap = new Map<string, Array<string>>()
        }: TFrameworkOptions = {}
    ) {
        // restructure
<<<<<<< HEAD
        let config : TConfiguration = {
=======
        let config: TConfiguration = {
>>>>>>> c355f23c
            auth: {
                clientId,
                authority,
                validateAuthority,
                redirectUri,
                postLogoutRedirectUri,
                state,
                navigateToLoginRequestUrl
            },
            cache: {
                cacheLocation, 
                storeAuthStateInCookie
            },
            system: {
                logger, 
                loadFrameTimeout, 
                tokenRenewalOffsetSeconds
            },
            framework: {
                isAngular, 
                unprotectedResources, 
                protectedResourceMap
            }
        };

        return config;
    }
}<|MERGE_RESOLUTION|>--- conflicted
+++ resolved
@@ -154,11 +154,7 @@
         }: TFrameworkOptions = {}
     ) {
         // restructure
-<<<<<<< HEAD
-        let config : TConfiguration = {
-=======
         let config: TConfiguration = {
->>>>>>> c355f23c
             auth: {
                 clientId,
                 authority,
