--- conflicted
+++ resolved
@@ -6,18 +6,6 @@
 
 export class XhrClient implements INetworkModule {
 
-<<<<<<< HEAD
-    async sendGetRequestAsync(url: string, headers?: Map<string, string>): Promise<any> {
-        return this.sendRequestAsync(url, "GET", headers, null);
-    }    
-    
-    async sendPostRequestAsync(url: string, headers?: Map<string, string>, reqBody?: string): Promise<any> {
-        return this.sendRequestAsync(url, "POST", headers, reqBody);
-    }
-
-    private sendRequestAsync(url: string, method: string, headers?: Map<string, string>, reqBody?: string): Promise<any> {
-        return new Promise<string>((resolve, reject) => {
-=======
     async sendGetRequestAsync<T>(url: string, options?: NetworkRequestOptions): Promise<T> {
         return this.sendRequestAsync(url, "GET", options);
     }    
@@ -28,7 +16,6 @@
 
     private sendRequestAsync<T>(url: string, method: string, options?: NetworkRequestOptions): Promise<T> {
         return new Promise<T>((resolve, reject) => {
->>>>>>> e5407845
             const xhr = new XMLHttpRequest();
             xhr.open(method, url, /* async: */ true);
             this.setXhrHeaders(xhr, options.headers);
@@ -51,11 +38,7 @@
             };
 
             if (method === "GET" || method === "POST") {
-<<<<<<< HEAD
                 reqBody ? xhr.send(reqBody) : xhr.send();
-=======
-                xhr.send(options.body);
->>>>>>> e5407845
             }
             else {
                 throw "not implemented";
