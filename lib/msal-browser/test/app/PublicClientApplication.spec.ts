import * as Mocha from "mocha";
import chai from "chai";
import chaiAsPromised from "chai-as-promised";

chai.use(chaiAsPromised);
const expect = chai.expect;
import sinon from "sinon";
import { PublicClientApplication } from "../../src/app/PublicClientApplication";
<<<<<<< HEAD
import { TEST_CONFIG, TEST_URIS, TEST_HASHES, TEST_TOKENS, TEST_DATA_CLIENT_INFO, TEST_TOKEN_LIFETIMES, RANDOM_TEST_GUID, DEFAULT_OPENID_CONFIG_RESPONSE, testNavUrl, testLogoutUrl } from "../utils/StringConstants";
import { AuthError, ServerError, LogLevel, Constants, IAccount, IdTokenClaims, SPAClient, PromptValue, AuthenticationResult, AuthorizationCodeRequest, AuthorizationUrlRequest, IdToken, PersistentCacheKeys, ClientAuthErrorMessage, SilentFlowRequest, CacheSchemaType, TrustedAuthority, IInstanceDiscoveryMetadata } from "@azure/msal-common";
=======
import { TEST_CONFIG, TEST_URIS, TEST_HASHES, TEST_TOKENS, TEST_DATA_CLIENT_INFO, TEST_TOKEN_LIFETIMES, RANDOM_TEST_GUID, DEFAULT_OPENID_CONFIG_RESPONSE, testNavUrl, testLogoutUrl, TEST_STATE_VALUES } from "../utils/StringConstants";
import { AuthError, ServerError, LogLevel, Constants, AccountInfo, IdTokenClaims, PromptValue, AuthenticationResult, AuthorizationCodeRequest, AuthorizationUrlRequest, IdToken, PersistentCacheKeys, ClientAuthErrorMessage, SilentFlowRequest, CacheSchemaType, TimeUtils, AuthorizationCodeClient, ResponseMode, SilentFlowClient } from "@azure/msal-common";
>>>>>>> 323e5bef
import { AuthCallback } from "../../src/types/AuthCallback";
import { BrowserConfigurationAuthErrorMessage, BrowserConfigurationAuthError } from "../../src/error/BrowserConfigurationAuthError";
import { BrowserUtils } from "../../src/utils/BrowserUtils";
import { BrowserConstants, TemporaryCacheKeys } from "../../src/utils/BrowserConstants";
import { Base64Encode } from "../../src/encode/Base64Encode";
import { XhrClient } from "../../src/network/XhrClient";
import { BrowserAuthErrorMessage, BrowserAuthError } from "../../src/error/BrowserAuthError";
import { RedirectHandler } from "../../src/interaction_handler/RedirectHandler";
import { PopupHandler } from "../../src/interaction_handler/PopupHandler";
import { SilentHandler } from "../../src/interaction_handler/SilentHandler";
import { BrowserStorage } from "../../src/cache/BrowserStorage";
import { CryptoOps } from "../../src/crypto/CryptoOps";

describe("PublicClientApplication.ts Class Unit Tests", () => {
    const authCallback: AuthCallback = (authErr: AuthError, response: AuthenticationResult) => {
        if (authErr) {
            expect(authErr instanceof AuthError, `${authErr}`).to.be.true;
        } else if (response) {
            console.log(response);
        } else {
            console.log("This shouldn't print, check the test");
        }
    };
	
    const cacheConfig = {
        cacheLocation: BrowserConstants.CACHE_LOCATION_SESSION,
        storeAuthStateInCookie: false
    };

    let pca: PublicClientApplication;
    beforeEach(() => {
        pca = new PublicClientApplication({
            auth: {
                clientId: TEST_CONFIG.MSAL_CLIENT_ID
            }
        });

        sinon.stub(TrustedAuthority, "IsInTrustedHostList").returns(true);
        const stubbedInstanceMetadata: IInstanceDiscoveryMetadata = {
            preferred_cache: "login.windows.net",
            preferred_network: "login.microsoftonline.com",
            aliases: ["login.microsoftonline.com","login.windows.net","login.microsoft.com","sts.windows.net"]};
        sinon.stub(TrustedAuthority, "getTrustedHostList").returns(stubbedInstanceMetadata.aliases);
        sinon.stub(TrustedAuthority, "getInstanceMetadata").returns(stubbedInstanceMetadata);
    });

    afterEach(() => {
        sinon.restore();
        window.location.hash = "";
        window.sessionStorage.clear();
        window.localStorage.clear();
    });

    describe("Constructor tests", () => {

        it("passes null check", () => {
            expect(pca).to.be.not.null;
            expect(pca instanceof PublicClientApplication).to.be.true;
        });

        it("navigates and caches hash if navigateToLoginRequestUri is true", () => {
            window.location.hash = TEST_HASHES.TEST_SUCCESS_CODE_HASH;
            window.sessionStorage.setItem(`${Constants.CACHE_PREFIX}.${TEST_CONFIG.MSAL_CLIENT_ID}.${TemporaryCacheKeys.ORIGIN_URI}`, TEST_URIS.TEST_REDIR_URI);
            sinon.stub(BrowserUtils, "getCurrentUri").returns("notAUri");
            sinon.stub(BrowserUtils, "navigateWindow").callsFake((urlNavigate: string, noHistory?: boolean) => {
                expect(noHistory).to.be.true;
                expect(urlNavigate).to.be.eq(TEST_URIS.TEST_REDIR_URI);
            });
            pca.handleRedirectPromise();
            expect(window.sessionStorage.getItem(`${Constants.CACHE_PREFIX}.${TEST_CONFIG.MSAL_CLIENT_ID}.${TemporaryCacheKeys.URL_HASH}`)).to.be.eq(TEST_HASHES.TEST_SUCCESS_CODE_HASH);
        });
    });

    describe("Redirect Flow Unit tests", () => {

        describe("handleRedirectCallback()", () => {

            it("throws error if callback is not valid", async () => {
                await expect(pca.handleRedirectCallback(null)).rejectedWith(BrowserConfigurationAuthErrorMessage.invalidCallbackObject.desc);
                await expect(pca.handleRedirectCallback(null)).rejectedWith(BrowserConfigurationAuthError);
            });

            it("does nothing if no hash is detected", () => {
                pca.handleRedirectCallback(authCallback);
                expect(window.localStorage.length).to.be.eq(0);
                expect(window.sessionStorage.length).to.be.eq(0);
            });

            it("gets hash from cache and processes response", async () => {
                const b64Encode = new Base64Encode();
                window.sessionStorage.setItem(`${Constants.CACHE_PREFIX}.${TEST_CONFIG.MSAL_CLIENT_ID}.${TemporaryCacheKeys.ORIGIN_URI}`, TEST_URIS.TEST_REDIR_URI);
                window.sessionStorage.setItem(`${Constants.CACHE_PREFIX}.${TEST_CONFIG.MSAL_CLIENT_ID}.${TemporaryCacheKeys.REQUEST_STATE}`, TEST_STATE_VALUES.TEST_STATE);
                window.sessionStorage.setItem(`${Constants.CACHE_PREFIX}.${TEST_CONFIG.MSAL_CLIENT_ID}.${TemporaryCacheKeys.URL_HASH}`, TEST_HASHES.TEST_SUCCESS_CODE_HASH);
                window.sessionStorage.setItem(`${Constants.CACHE_PREFIX}.${TEST_CONFIG.MSAL_CLIENT_ID}.${BrowserConstants.INTERACTION_STATUS_KEY}`, BrowserConstants.INTERACTION_IN_PROGRESS_VALUE);
                window.sessionStorage.setItem(`${Constants.CACHE_PREFIX}.${TEST_CONFIG.MSAL_CLIENT_ID}.${TemporaryCacheKeys.NONCE_IDTOKEN}${Constants.RESOURCE_DELIM}${TEST_STATE_VALUES.TEST_STATE}`, "123523");
                const testTokenReq: AuthorizationCodeRequest = {
                    redirectUri: `${TEST_URIS.DEFAULT_INSTANCE}/`,
                    code: "thisIsATestCode",
                    scopes: TEST_CONFIG.DEFAULT_SCOPES,
                    codeVerifier: TEST_CONFIG.TEST_VERIFIER,
                    authority: `${Constants.DEFAULT_AUTHORITY}/`,
                    correlationId: RANDOM_TEST_GUID
                };
                window.sessionStorage.setItem(`${Constants.CACHE_PREFIX}.${TEST_CONFIG.MSAL_CLIENT_ID}.${TemporaryCacheKeys.REQUEST_PARAMS}`, b64Encode.encode(JSON.stringify(testTokenReq)));
                const testServerTokenResponse = {
                    headers: null,
                    status: 200,
                    body: {
                        token_type: TEST_CONFIG.TOKEN_TYPE_BEARER,
                        scope: TEST_CONFIG.DEFAULT_SCOPES.join(" "),
                        expires_in: TEST_TOKEN_LIFETIMES.DEFAULT_EXPIRES_IN,
                        ext_expires_in: TEST_TOKEN_LIFETIMES.DEFAULT_EXPIRES_IN,
                        access_token: TEST_TOKENS.ACCESS_TOKEN,
                        refresh_token: TEST_TOKENS.REFRESH_TOKEN,
                        id_token: TEST_TOKENS.IDTOKEN_V2,
                        client_info: TEST_DATA_CLIENT_INFO.TEST_RAW_CLIENT_INFO
                    }
                };
                const testIdTokenClaims: IdTokenClaims = {
                    "ver": "2.0",
                    "iss": "https://login.microsoftonline.com/9188040d-6c67-4c5b-b112-36a304b66dad/v2.0",
                    "sub": "AAAAAAAAAAAAAAAAAAAAAIkzqFVrSaSaFHy782bbtaQ",
                    "name": "Abe Lincoln",
                    "preferred_username": "AbeLi@microsoft.com",
                    "oid": "00000000-0000-0000-66f3-3332eca7ea81",
                    "tid": "3338040d-6c67-4c5b-b112-36a304b66dad",
                    "nonce": "123523",
                };
                const testAccount: AccountInfo = {
                    homeAccountId: TEST_DATA_CLIENT_INFO.TEST_HOME_ACCOUNT_ID,
                    environment: "login.windows.net",
                    tenantId: testIdTokenClaims.tid,
                    username: testIdTokenClaims.preferred_username
                };
                const testTokenResponse: AuthenticationResult = {
                    uniqueId: testIdTokenClaims.oid,
                    tenantId: testIdTokenClaims.tid,
                    scopes: TEST_CONFIG.DEFAULT_SCOPES,
                    idToken: testServerTokenResponse.body.id_token,
                    idTokenClaims: testIdTokenClaims,
                    accessToken: testServerTokenResponse.body.access_token,
                    fromCache: false,
                    expiresOn: new Date(Date.now() + (testServerTokenResponse.body.expires_in * 1000)),
                    account: testAccount
                };
                sinon.stub(XhrClient.prototype, "sendGetRequestAsync").resolves(DEFAULT_OPENID_CONFIG_RESPONSE);
                sinon.stub(XhrClient.prototype, "sendPostRequestAsync").resolves(testServerTokenResponse);
                pca = new PublicClientApplication({
                    auth: {
                        clientId: TEST_CONFIG.MSAL_CLIENT_ID
                    }
                });

                const tokenResponse = await pca.handleRedirectPromise();
                expect(tokenResponse.uniqueId).to.be.eq(testTokenResponse.uniqueId);
                expect(tokenResponse.tenantId).to.be.eq(testTokenResponse.tenantId);
                expect(tokenResponse.scopes).to.be.deep.eq(testTokenResponse.scopes);
                expect(tokenResponse.idToken).to.be.eq(testTokenResponse.idToken);
                expect(tokenResponse.idTokenClaims).to.be.contain(testTokenResponse.idTokenClaims);
                expect(tokenResponse.accessToken).to.be.eq(testTokenResponse.accessToken);
                // expect(testTokenResponse.expiresOn.getMilliseconds() >= tokenResponse.expiresOn.getMilliseconds()).to.be.true;
                expect(window.sessionStorage.length).to.be.eq(4);
            });

            it("gets hash from cache and processes error", (done) => {
                const testAuthCodeRequest: AuthorizationCodeRequest = {
                    redirectUri: TEST_URIS.TEST_REDIR_URI,
                    scopes: ["scope1", "scope2"],
                    code: ""
                };
                const browserCrypto = new CryptoOps();
                window.sessionStorage.setItem(`${Constants.CACHE_PREFIX}.${TEST_CONFIG.MSAL_CLIENT_ID}.${TemporaryCacheKeys.REQUEST_PARAMS}`, browserCrypto.base64Encode(JSON.stringify(testAuthCodeRequest)));
                window.sessionStorage.setItem(`${Constants.CACHE_PREFIX}.${TEST_CONFIG.MSAL_CLIENT_ID}.${TemporaryCacheKeys.ORIGIN_URI}`, TEST_URIS.TEST_REDIR_URI);
                window.sessionStorage.setItem(`${Constants.CACHE_PREFIX}.${TEST_CONFIG.MSAL_CLIENT_ID}.${TemporaryCacheKeys.REQUEST_STATE}`, TEST_STATE_VALUES.TEST_STATE);
                window.sessionStorage.setItem(`${Constants.CACHE_PREFIX}.${TEST_CONFIG.MSAL_CLIENT_ID}.${TemporaryCacheKeys.URL_HASH}`, TEST_HASHES.TEST_ERROR_HASH);
                window.sessionStorage.setItem(`${Constants.CACHE_PREFIX}.${TEST_CONFIG.MSAL_CLIENT_ID}.${BrowserConstants.INTERACTION_STATUS_KEY}`, BrowserConstants.INTERACTION_IN_PROGRESS_VALUE);
<<<<<<< HEAD

                pca = new PublicClientApplication({
                    auth: {
                        clientId: TEST_CONFIG.MSAL_CLIENT_ID
                    }
                });
                pca.handleRedirectCallback((authErr: AuthError, response: AuthenticationResult) => {
                    expect(response).to.be.undefined;
                    expect(authErr instanceof ServerError).to.be.true;
=======
                
				pca = new PublicClientApplication({
					auth: {
						clientId: TEST_CONFIG.MSAL_CLIENT_ID
					}
                });

                pca.handleRedirectPromise().catch((err) => {
                    expect(err instanceof ServerError).to.be.true;
>>>>>>> 323e5bef
                    done();
                });
            });

            it("processes hash if navigateToLoginRequestUri is false", async () => {
                const b64Encode = new Base64Encode();
                window.location.hash = TEST_HASHES.TEST_SUCCESS_CODE_HASH;
                window.sessionStorage.setItem(`${Constants.CACHE_PREFIX}.${TEST_CONFIG.MSAL_CLIENT_ID}.${TemporaryCacheKeys.ORIGIN_URI}`, TEST_URIS.TEST_REDIR_URI);
                window.sessionStorage.setItem(`${Constants.CACHE_PREFIX}.${TEST_CONFIG.MSAL_CLIENT_ID}.${TemporaryCacheKeys.REQUEST_STATE}`, TEST_STATE_VALUES.TEST_STATE);
                window.sessionStorage.setItem(`${Constants.CACHE_PREFIX}.${TEST_CONFIG.MSAL_CLIENT_ID}.${BrowserConstants.INTERACTION_STATUS_KEY}`, BrowserConstants.INTERACTION_IN_PROGRESS_VALUE);
                window.sessionStorage.setItem(`${Constants.CACHE_PREFIX}.${TEST_CONFIG.MSAL_CLIENT_ID}.${TemporaryCacheKeys.NONCE_IDTOKEN}${Constants.RESOURCE_DELIM}${TEST_STATE_VALUES.TEST_STATE}`, "123523");
                const testTokenReq: AuthorizationCodeRequest = {
                    redirectUri: `${TEST_URIS.DEFAULT_INSTANCE}/`,
                    code: "thisIsATestCode",
                    scopes: TEST_CONFIG.DEFAULT_SCOPES,
                    codeVerifier: TEST_CONFIG.TEST_VERIFIER,
                    authority: `${Constants.DEFAULT_AUTHORITY}/`,
                    correlationId: RANDOM_TEST_GUID
                };
                window.sessionStorage.setItem(`${Constants.CACHE_PREFIX}.${TEST_CONFIG.MSAL_CLIENT_ID}.${TemporaryCacheKeys.REQUEST_PARAMS}`, b64Encode.encode(JSON.stringify(testTokenReq)));
                const testServerTokenResponse = {
                    headers: null,
                    status: 200,
                    body: {
                        token_type: TEST_CONFIG.TOKEN_TYPE_BEARER,
                        scope: TEST_CONFIG.DEFAULT_SCOPES.join(" "),
                        expires_in: TEST_TOKEN_LIFETIMES.DEFAULT_EXPIRES_IN,
                        ext_expires_in: TEST_TOKEN_LIFETIMES.DEFAULT_EXPIRES_IN,
                        access_token: TEST_TOKENS.ACCESS_TOKEN,
                        refresh_token: TEST_TOKENS.REFRESH_TOKEN,
                        id_token: TEST_TOKENS.IDTOKEN_V2,
                        client_info: TEST_DATA_CLIENT_INFO.TEST_RAW_CLIENT_INFO
                    }
                };
                const testIdTokenClaims: IdTokenClaims = {
                    "ver": "2.0",
                    "iss": "https://login.microsoftonline.com/9188040d-6c67-4c5b-b112-36a304b66dad/v2.0",
                    "sub": "AAAAAAAAAAAAAAAAAAAAAIkzqFVrSaSaFHy782bbtaQ",
                    "name": "Abe Lincoln",
                    "preferred_username": "AbeLi@microsoft.com",
                    "oid": "00000000-0000-0000-66f3-3332eca7ea81",
                    "tid": "3338040d-6c67-4c5b-b112-36a304b66dad",
                    "nonce": "123523",
                };
                const testAccount: AccountInfo = {
                    homeAccountId: TEST_DATA_CLIENT_INFO.TEST_HOME_ACCOUNT_ID,
                    environment: "login.windows.net",
                    tenantId: testIdTokenClaims.tid,
                    username: testIdTokenClaims.preferred_username
                };
                const testTokenResponse: AuthenticationResult = {
                    uniqueId: testIdTokenClaims.oid,
                    tenantId: testIdTokenClaims.tid,
                    scopes: TEST_CONFIG.DEFAULT_SCOPES,
                    idToken: testServerTokenResponse.body.id_token,
                    idTokenClaims: testIdTokenClaims,
                    accessToken: testServerTokenResponse.body.access_token,
                    fromCache: false,
                    expiresOn: new Date(Date.now() + (testServerTokenResponse.body.expires_in * 1000)),
                    account: testAccount
                };
                sinon.stub(XhrClient.prototype, "sendGetRequestAsync").resolves(DEFAULT_OPENID_CONFIG_RESPONSE);
                sinon.stub(XhrClient.prototype, "sendPostRequestAsync").resolves(testServerTokenResponse);
                pca = new PublicClientApplication({
                    auth: {
                        clientId: TEST_CONFIG.MSAL_CLIENT_ID,
                        navigateToLoginRequestUrl: false
                    }
                });
                const tokenResponse = await pca.handleRedirectPromise();
                expect(tokenResponse.uniqueId).to.be.eq(testTokenResponse.uniqueId);
                expect(tokenResponse.tenantId).to.be.eq(testTokenResponse.tenantId);
                expect(tokenResponse.scopes).to.be.deep.eq(testTokenResponse.scopes);
                expect(tokenResponse.idToken).to.be.eq(testTokenResponse.idToken);
                expect(tokenResponse.idTokenClaims).to.be.contain(testTokenResponse.idTokenClaims);
                expect(tokenResponse.accessToken).to.be.eq(testTokenResponse.accessToken);
                // expect(testTokenResponse.expiresOn.getMilliseconds() >= tokenResponse.expiresOn.getMilliseconds()).to.be.true;
                expect(window.sessionStorage.length).to.be.eq(4);
                expect(window.location.hash).to.be.empty;
            });
        });

        describe("loginRedirect", () => {

            it("loginRedirect throws an error if interaction is currently in progress", async () => {
                window.sessionStorage.setItem(`${Constants.CACHE_PREFIX}.${TEST_CONFIG.MSAL_CLIENT_ID}.${BrowserConstants.INTERACTION_STATUS_KEY}`, BrowserConstants.INTERACTION_IN_PROGRESS_VALUE);
                await expect(pca.loginRedirect(null)).to.be.rejectedWith(BrowserAuthErrorMessage.interactionInProgress.desc);
<<<<<<< HEAD
                await expect(pca.loginRedirect(null)).to.be.rejectedWith(BrowserAuthError);
=======
				await expect(pca.loginRedirect(null)).to.be.rejectedWith(BrowserAuthError);
>>>>>>> 323e5bef
            });

            it("loginRedirect navigates to created login url", (done) => {
                sinon.stub(RedirectHandler.prototype, "initiateAuthRequest").callsFake((navigateUrl): Window => {
                    expect(navigateUrl).to.be.eq(testNavUrl);
                    done();
                    return window;
<<<<<<< HEAD
                });
                sinon.stub(CryptoOps.prototype, "generatePkceCodes").resolves({
                    challenge: TEST_CONFIG.TEST_CHALLENGE,
                    verifier: TEST_CONFIG.TEST_VERIFIER
                });
                sinon.stub(CryptoOps.prototype, "createNewGuid").returns(RANDOM_TEST_GUID);
                const loginRequest: AuthorizationUrlRequest = {
                    redirectUri: TEST_URIS.TEST_REDIR_URI,
                    scopes: ["user.read"]
                };
                pca.loginRedirect(loginRequest);
            });

            it("Updates cache entries correctly", async () => {
                const emptyRequest: AuthorizationUrlRequest = {
                    redirectUri: TEST_URIS.TEST_REDIR_URI,
                    scopes: []
                };
                sinon.stub(CryptoOps.prototype, "generatePkceCodes").resolves({
                    challenge: TEST_CONFIG.TEST_CHALLENGE,
                    verifier: TEST_CONFIG.TEST_VERIFIER
                });
                sinon.stub(CryptoOps.prototype, "createNewGuid").returns(RANDOM_TEST_GUID);
                sinon.stub(BrowserUtils, "navigateWindow").callsFake((urlNavigate: string, noHistory?: boolean) => {
                    expect(noHistory).to.be.undefined;
                    expect(urlNavigate).to.be.not.empty;
                });
                const browserStorage = new BrowserStorage(TEST_CONFIG.MSAL_CLIENT_ID, cacheConfig);
                await pca.loginRedirect(emptyRequest);
                expect(browserStorage.getItem(browserStorage.generateCacheKey(TemporaryCacheKeys.REQUEST_STATE), CacheSchemaType.TEMPORARY)).to.be.deep.eq(RANDOM_TEST_GUID);
                expect(browserStorage.getItem(browserStorage.generateCacheKey(`${TemporaryCacheKeys.NONCE_IDTOKEN}|${RANDOM_TEST_GUID}`), CacheSchemaType.TEMPORARY)).to.be.eq(RANDOM_TEST_GUID);
                expect(browserStorage.getItem(browserStorage.generateCacheKey(`${TemporaryCacheKeys.AUTHORITY}|${RANDOM_TEST_GUID}`), CacheSchemaType.TEMPORARY)).to.be.eq(`${Constants.DEFAULT_AUTHORITY}/`);
            });

            it("Caches token request correctly", async () => {
                const tokenRequest: AuthorizationUrlRequest = {
                    redirectUri: TEST_URIS.TEST_REDIR_URI,
                    scopes: [],
                    correlationId: RANDOM_TEST_GUID
                };
                sinon.stub(CryptoOps.prototype, "generatePkceCodes").resolves({
                    challenge: TEST_CONFIG.TEST_CHALLENGE,
                    verifier: TEST_CONFIG.TEST_VERIFIER
                });
                sinon.stub(CryptoOps.prototype, "createNewGuid").returns(RANDOM_TEST_GUID);
                sinon.stub(BrowserUtils, "navigateWindow").callsFake((urlNavigate: string, noHistory?: boolean) => {
                    expect(noHistory).to.be.undefined;
                    expect(urlNavigate).to.be.not.empty;
                });
                const browserStorage = new BrowserStorage(TEST_CONFIG.MSAL_CLIENT_ID, cacheConfig);
                const browserCrypto = new CryptoOps();
                await pca.loginRedirect(tokenRequest);
                const cachedRequest: AuthorizationCodeRequest = JSON.parse(browserCrypto.base64Decode(browserStorage.getItem(browserStorage.generateCacheKey(TemporaryCacheKeys.REQUEST_PARAMS), CacheSchemaType.TEMPORARY) as string));
                expect(cachedRequest.scopes).to.be.deep.eq(TEST_CONFIG.DEFAULT_SCOPES);
                expect(cachedRequest.codeVerifier).to.be.deep.eq(TEST_CONFIG.TEST_VERIFIER);
                expect(cachedRequest.authority).to.be.deep.eq(`${Constants.DEFAULT_AUTHORITY}/`);
                expect(cachedRequest.correlationId).to.be.deep.eq(RANDOM_TEST_GUID);
            });

            it("Cleans cache before error is thrown", async () => {
                const emptyRequest: AuthorizationUrlRequest = {
                    redirectUri: TEST_URIS.TEST_REDIR_URI,
                    scopes: []
                };
                const browserStorage: BrowserStorage = new BrowserStorage(TEST_CONFIG.MSAL_CLIENT_ID, cacheConfig);
                sinon.stub(CryptoOps.prototype, "generatePkceCodes").resolves({
                    challenge: TEST_CONFIG.TEST_CHALLENGE,
                    verifier: TEST_CONFIG.TEST_VERIFIER
                });
                const loginUrlErr = "loginUrlErr";
                sinon.stub(SPAClient.prototype, "createUrl").throws(new BrowserAuthError(loginUrlErr));
                await expect(pca.loginRedirect(emptyRequest)).to.be.rejectedWith(loginUrlErr);
                await expect(pca.loginRedirect(emptyRequest)).to.be.rejectedWith(BrowserAuthError);
                expect(browserStorage.getKeys()).to.be.empty;
            });

            it("Uses adal token from cache if it is present.", async () => {
                const idTokenClaims: IdTokenClaims = {
                    "iss": "https://sts.windows.net/fa15d692-e9c7-4460-a743-29f2956fd429/",
                    "exp": "1536279024",
                    "name": "abeli",
                    "nonce": "123523",
                    "oid": "05833b6b-aa1d-42d4-9ec0-1b2bb9194438",
                    "sub": "5_J9rSss8-jvt_Icu6ueRNL8xXb8LF4Fsg_KooC2RJQ",
                    "tid": "fa15d692-e9c7-4460-a743-29f2956fd429",
                    "ver": "1.0",
                    "upn": "AbeLincoln@contoso.com"
                };
                sinon.stub(IdToken, "extractIdToken").returns(idTokenClaims);
                const browserStorage: BrowserStorage = new BrowserStorage(TEST_CONFIG.MSAL_CLIENT_ID, cacheConfig);
                browserStorage.setItem(PersistentCacheKeys.ADAL_ID_TOKEN, TEST_TOKENS.IDTOKEN_V1, CacheSchemaType.TEMPORARY);
                const loginUrlSpy = sinon.spy(SPAClient.prototype, "createUrl");
                sinon.stub(CryptoOps.prototype, "generatePkceCodes").resolves({
                    challenge: TEST_CONFIG.TEST_CHALLENGE,
                    verifier: TEST_CONFIG.TEST_VERIFIER
                });
                sinon.stub(CryptoOps.prototype, "createNewGuid").returns(RANDOM_TEST_GUID);
                sinon.stub(BrowserUtils, "navigateWindow").callsFake((urlNavigate: string, noHistory?: boolean) => {
                    expect(noHistory).to.be.undefined;
                    expect(urlNavigate).to.be.not.empty;
                });
                const emptyRequest: AuthorizationUrlRequest = {
                    redirectUri: TEST_URIS.TEST_REDIR_URI,
                    scopes: []
                };
                await pca.loginRedirect(emptyRequest);
                const validatedRequest: AuthorizationUrlRequest = {
                    ...emptyRequest,
                    loginHint: idTokenClaims.upn,
                    state: RANDOM_TEST_GUID,
                    correlationId: RANDOM_TEST_GUID,
                    authority: `${Constants.DEFAULT_AUTHORITY}/`,
                    nonce: RANDOM_TEST_GUID,
                    codeChallenge: TEST_CONFIG.TEST_CHALLENGE,
                    codeChallengeMethod: Constants.S256_CODE_CHALLENGE_METHOD
                };
                expect(loginUrlSpy.calledWith(validatedRequest)).to.be.true;
            });
	
            it("Does not use adal token from cache if it is present and SSO params have been given.", async () => {
                const idTokenClaims: IdTokenClaims = {
                    "iss": "https://sts.windows.net/fa15d692-e9c7-4460-a743-29f2956fd429/",
                    "exp": "1536279024",
                    "name": "abeli",
                    "nonce": "123523",
                    "oid": "05833b6b-aa1d-42d4-9ec0-1b2bb9194438",
                    "sub": "5_J9rSss8-jvt_Icu6ueRNL8xXb8LF4Fsg_KooC2RJQ",
                    "tid": "fa15d692-e9c7-4460-a743-29f2956fd429",
                    "ver": "1.0",
                    "upn": "AbeLincoln@contoso.com"
                };
                sinon.stub(IdToken, "extractIdToken").returns(idTokenClaims);
                const browserStorage: BrowserStorage = new BrowserStorage(TEST_CONFIG.MSAL_CLIENT_ID, cacheConfig);
                browserStorage.setItem(PersistentCacheKeys.ADAL_ID_TOKEN, TEST_TOKENS.IDTOKEN_V1, CacheSchemaType.TEMPORARY);
                const loginUrlSpy = sinon.spy(SPAClient.prototype, "createUrl");
                sinon.stub(CryptoOps.prototype, "generatePkceCodes").resolves({
                    challenge: TEST_CONFIG.TEST_CHALLENGE,
                    verifier: TEST_CONFIG.TEST_VERIFIER
                });
                sinon.stub(CryptoOps.prototype, "createNewGuid").returns(RANDOM_TEST_GUID);
                sinon.stub(BrowserUtils, "navigateWindow").callsFake((urlNavigate: string, noHistory?: boolean) => {
                    expect(noHistory).to.be.undefined;
                    expect(urlNavigate).to.be.not.empty;
                });
                const loginRequest: AuthorizationUrlRequest = {
                    redirectUri: TEST_URIS.TEST_REDIR_URI,
                    scopes: [],
                    loginHint: "AbeLi@microsoft.com"
                };
                await pca.loginRedirect(loginRequest);
                const validatedRequest: AuthorizationUrlRequest = {
                    ...loginRequest,
                    state: RANDOM_TEST_GUID,
                    correlationId: RANDOM_TEST_GUID,
                    authority: `${Constants.DEFAULT_AUTHORITY}/`,
                    nonce: RANDOM_TEST_GUID,
                    codeChallenge: TEST_CONFIG.TEST_CHALLENGE,
                    codeChallengeMethod: Constants.S256_CODE_CHALLENGE_METHOD
                };
                expect(loginUrlSpy.calledWith(validatedRequest)).to.be.true;
            });
=======
				});
				sinon.stub(CryptoOps.prototype, "generatePkceCodes").resolves({
					challenge: TEST_CONFIG.TEST_CHALLENGE,
					verifier: TEST_CONFIG.TEST_VERIFIER
				});
                sinon.stub(CryptoOps.prototype, "createNewGuid").returns(RANDOM_TEST_GUID);
                sinon.stub(TimeUtils, "nowSeconds").returns(TEST_STATE_VALUES.TEST_TIMESTAMP);
				const loginRequest: AuthorizationUrlRequest = {
					redirectUri: TEST_URIS.TEST_REDIR_URI,
                    scopes: ["user.read"],
                    state: TEST_STATE_VALUES.USER_STATE
                };

                pca.loginRedirect(loginRequest);
            });

			it("Updates cache entries correctly", async () => {
				const emptyRequest: AuthorizationUrlRequest = {
					redirectUri: TEST_URIS.TEST_REDIR_URI,
					scopes: [],
                    state: TEST_STATE_VALUES.USER_STATE
                };

				sinon.stub(CryptoOps.prototype, "generatePkceCodes").resolves({
					challenge: TEST_CONFIG.TEST_CHALLENGE,
					verifier: TEST_CONFIG.TEST_VERIFIER
                });

                sinon.stub(CryptoOps.prototype, "createNewGuid").returns(RANDOM_TEST_GUID);
                sinon.stub(TimeUtils, "nowSeconds").returns(TEST_STATE_VALUES.TEST_TIMESTAMP);
				sinon.stub(BrowserUtils, "navigateWindow").callsFake((urlNavigate: string, noHistory?: boolean) => {
					expect(noHistory).to.be.undefined;
					expect(urlNavigate).to.be.not.empty;
                });

				const browserStorage = new BrowserStorage(TEST_CONFIG.MSAL_CLIENT_ID, cacheConfig);
				await pca.loginRedirect(emptyRequest);
				expect(browserStorage.getItem(browserStorage.generateCacheKey(TemporaryCacheKeys.REQUEST_STATE), CacheSchemaType.TEMPORARY)).to.be.deep.eq(TEST_STATE_VALUES.TEST_STATE);
				expect(browserStorage.getItem(browserStorage.generateCacheKey(`${TemporaryCacheKeys.NONCE_IDTOKEN}|${TEST_STATE_VALUES.TEST_STATE}`), CacheSchemaType.TEMPORARY)).to.be.eq(RANDOM_TEST_GUID);
				expect(browserStorage.getItem(browserStorage.generateCacheKey(`${TemporaryCacheKeys.AUTHORITY}|${TEST_STATE_VALUES.TEST_STATE}`), CacheSchemaType.TEMPORARY)).to.be.eq(`${Constants.DEFAULT_AUTHORITY}/`);
			});

			it("Caches token request correctly", async () => {
				const tokenRequest: AuthorizationUrlRequest = {
					redirectUri: TEST_URIS.TEST_REDIR_URI,
					scopes: [],
                    correlationId: RANDOM_TEST_GUID,
                    state: TEST_STATE_VALUES.USER_STATE
                };

				sinon.stub(CryptoOps.prototype, "generatePkceCodes").resolves({
					challenge: TEST_CONFIG.TEST_CHALLENGE,
					verifier: TEST_CONFIG.TEST_VERIFIER
                });

				sinon.stub(CryptoOps.prototype, "createNewGuid").returns(RANDOM_TEST_GUID);
                sinon.stub(TimeUtils, "nowSeconds").returns(TEST_STATE_VALUES.TEST_TIMESTAMP);
				sinon.stub(BrowserUtils, "navigateWindow").callsFake((urlNavigate: string, noHistory?: boolean) => {
					expect(noHistory).to.be.undefined;
					expect(urlNavigate).to.be.not.empty;
                });

				const browserStorage = new BrowserStorage(TEST_CONFIG.MSAL_CLIENT_ID, cacheConfig);
				const browserCrypto = new CryptoOps();
                await pca.loginRedirect(tokenRequest);
				const cachedRequest: AuthorizationCodeRequest = JSON.parse(browserCrypto.base64Decode(browserStorage.getItem(browserStorage.generateCacheKey(TemporaryCacheKeys.REQUEST_PARAMS), CacheSchemaType.TEMPORARY) as string));
				expect(cachedRequest.scopes).to.be.deep.eq(TEST_CONFIG.DEFAULT_SCOPES);
				expect(cachedRequest.codeVerifier).to.be.deep.eq(TEST_CONFIG.TEST_VERIFIER);
				expect(cachedRequest.authority).to.be.deep.eq(`${Constants.DEFAULT_AUTHORITY}/`);
				expect(cachedRequest.correlationId).to.be.deep.eq(RANDOM_TEST_GUID);
			});

			it("Cleans cache before error is thrown", async () => {
				const emptyRequest: AuthorizationUrlRequest = {
					redirectUri: TEST_URIS.TEST_REDIR_URI,
					scopes: [],
                    state: TEST_STATE_VALUES.USER_STATE
				};
				const browserStorage: BrowserStorage = new BrowserStorage(TEST_CONFIG.MSAL_CLIENT_ID, cacheConfig);
				sinon.stub(CryptoOps.prototype, "generatePkceCodes").resolves({
					challenge: TEST_CONFIG.TEST_CHALLENGE,
					verifier: TEST_CONFIG.TEST_VERIFIER
				});
				const loginUrlErr = "loginUrlErr";
				sinon.stub(AuthorizationCodeClient.prototype, "getAuthCodeUrl").throws(new BrowserAuthError(loginUrlErr));
				await expect(pca.loginRedirect(emptyRequest)).to.be.rejectedWith(loginUrlErr);
				await expect(pca.loginRedirect(emptyRequest)).to.be.rejectedWith(BrowserAuthError);
				expect(browserStorage.getKeys()).to.be.empty;
			});

			it("Uses adal token from cache if it is present.", async () => {
				const idTokenClaims: IdTokenClaims = {
					"iss": "https://sts.windows.net/fa15d692-e9c7-4460-a743-29f2956fd429/",
					"exp": "1536279024",
					"name": "abeli",
					"nonce": "123523",
					"oid": "05833b6b-aa1d-42d4-9ec0-1b2bb9194438",
					"sub": "5_J9rSss8-jvt_Icu6ueRNL8xXb8LF4Fsg_KooC2RJQ",
					"tid": "fa15d692-e9c7-4460-a743-29f2956fd429",
					"ver": "1.0",
					"upn": "AbeLincoln@contoso.com"
				};
				sinon.stub(IdToken, "extractIdToken").returns(idTokenClaims);
				const browserStorage: BrowserStorage = new BrowserStorage(TEST_CONFIG.MSAL_CLIENT_ID, cacheConfig);
				browserStorage.setItem(PersistentCacheKeys.ADAL_ID_TOKEN, TEST_TOKENS.IDTOKEN_V1, CacheSchemaType.TEMPORARY);
				const loginUrlSpy = sinon.spy(AuthorizationCodeClient.prototype, "getAuthCodeUrl");
				sinon.stub(CryptoOps.prototype, "generatePkceCodes").resolves({
					challenge: TEST_CONFIG.TEST_CHALLENGE,
					verifier: TEST_CONFIG.TEST_VERIFIER
				});
                sinon.stub(CryptoOps.prototype, "createNewGuid").returns(RANDOM_TEST_GUID);
                sinon.stub(TimeUtils, "nowSeconds").returns(TEST_STATE_VALUES.TEST_TIMESTAMP);
				sinon.stub(BrowserUtils, "navigateWindow").callsFake((urlNavigate: string, noHistory?: boolean) => {
					expect(noHistory).to.be.undefined;
					expect(urlNavigate).to.be.not.empty;
				});
				const emptyRequest: AuthorizationUrlRequest = {
					redirectUri: TEST_URIS.TEST_REDIR_URI,
					scopes: [],
                    state: TEST_STATE_VALUES.USER_STATE
				};
				await pca.loginRedirect(emptyRequest);
				const validatedRequest: AuthorizationUrlRequest = {
                    ...emptyRequest,
                    scopes: TEST_CONFIG.DEFAULT_SCOPES,
					loginHint: idTokenClaims.upn,
					state: TEST_STATE_VALUES.TEST_STATE,
                    correlationId: RANDOM_TEST_GUID,
                    nonce: RANDOM_TEST_GUID,
                    authority: `${Constants.DEFAULT_AUTHORITY}/`,
                    responseMode: ResponseMode.FRAGMENT,
					codeChallenge: TEST_CONFIG.TEST_CHALLENGE,
					codeChallengeMethod: Constants.S256_CODE_CHALLENGE_METHOD
                };
				expect(loginUrlSpy.calledWith(validatedRequest)).to.be.true;
			});
	
			it("Does not use adal token from cache if it is present and SSO params have been given.", async () => {
				const idTokenClaims: IdTokenClaims = {
					"iss": "https://sts.windows.net/fa15d692-e9c7-4460-a743-29f2956fd429/",
					"exp": "1536279024",
					"name": "abeli",
					"nonce": "123523",
					"oid": "05833b6b-aa1d-42d4-9ec0-1b2bb9194438",
					"sub": "5_J9rSss8-jvt_Icu6ueRNL8xXb8LF4Fsg_KooC2RJQ",
					"tid": "fa15d692-e9c7-4460-a743-29f2956fd429",
					"ver": "1.0",
					"upn": "AbeLincoln@contoso.com"
				};
				sinon.stub(IdToken, "extractIdToken").returns(idTokenClaims);
				const browserStorage: BrowserStorage = new BrowserStorage(TEST_CONFIG.MSAL_CLIENT_ID, cacheConfig);
				browserStorage.setItem(PersistentCacheKeys.ADAL_ID_TOKEN, TEST_TOKENS.IDTOKEN_V1, CacheSchemaType.TEMPORARY);
				const loginUrlSpy = sinon.spy(AuthorizationCodeClient.prototype, "getAuthCodeUrl");
				sinon.stub(CryptoOps.prototype, "generatePkceCodes").resolves({
					challenge: TEST_CONFIG.TEST_CHALLENGE,
					verifier: TEST_CONFIG.TEST_VERIFIER
				});
                sinon.stub(CryptoOps.prototype, "createNewGuid").returns(RANDOM_TEST_GUID);
                sinon.stub(TimeUtils, "nowSeconds").returns(TEST_STATE_VALUES.TEST_TIMESTAMP);
				sinon.stub(BrowserUtils, "navigateWindow").callsFake((urlNavigate: string, noHistory?: boolean) => {
					expect(noHistory).to.be.undefined;
					expect(urlNavigate).to.be.not.empty;
				});
				const loginRequest: AuthorizationUrlRequest = {
					redirectUri: TEST_URIS.TEST_REDIR_URI,
					scopes: [],
					loginHint: "AbeLi@microsoft.com",
                    state: TEST_STATE_VALUES.USER_STATE
				};
				await pca.loginRedirect(loginRequest);
				const validatedRequest: AuthorizationUrlRequest = {
                    ...loginRequest,
                    scopes: TEST_CONFIG.DEFAULT_SCOPES,
					state: TEST_STATE_VALUES.TEST_STATE,
					correlationId: RANDOM_TEST_GUID,
					authority: `${Constants.DEFAULT_AUTHORITY}/`,
					nonce: RANDOM_TEST_GUID,
                    responseMode: ResponseMode.FRAGMENT,
					codeChallenge: TEST_CONFIG.TEST_CHALLENGE,
					codeChallengeMethod: Constants.S256_CODE_CHALLENGE_METHOD
				};
				expect(loginUrlSpy.calledWith(validatedRequest)).to.be.true;
			});
>>>>>>> 323e5bef
        });

        describe("acquireTokenRedirect", () => {

            it("acquireTokenRedirect throws an error if interaction is currently in progress", async () => {
                window.sessionStorage.setItem(`${Constants.CACHE_PREFIX}.${TEST_CONFIG.MSAL_CLIENT_ID}.${BrowserConstants.INTERACTION_STATUS_KEY}`, BrowserConstants.INTERACTION_IN_PROGRESS_VALUE);
                await expect(pca.acquireTokenRedirect(null)).to.be.rejectedWith(BrowserAuthErrorMessage.interactionInProgress.desc);
                await expect(pca.acquireTokenRedirect(null)).to.be.rejectedWith(BrowserAuthError);
            });

            it("acquireTokenRedirect navigates to created login url", (done) => {
                sinon.stub(RedirectHandler.prototype, "initiateAuthRequest").callsFake((navigateUrl): Window => {
                    expect(navigateUrl).to.be.eq(testNavUrl);
                    done();
                    return window;
<<<<<<< HEAD
                });
                sinon.stub(CryptoOps.prototype, "generatePkceCodes").resolves({
                    challenge: TEST_CONFIG.TEST_CHALLENGE,
                    verifier: TEST_CONFIG.TEST_VERIFIER
                });
                sinon.stub(CryptoOps.prototype, "createNewGuid").returns(RANDOM_TEST_GUID);
                const loginRequest: AuthorizationUrlRequest = {
                    redirectUri: TEST_URIS.TEST_REDIR_URI,
                    scopes: ["user.read", "openid", "profile"]
                };
                pca.acquireTokenRedirect(loginRequest);
            });

            it("Updates cache entries correctly", async () => {
                const testScope = "testscope";
                const emptyRequest: AuthorizationUrlRequest = {
                    redirectUri: TEST_URIS.TEST_REDIR_URI,
                    scopes: [testScope]
                };
                sinon.stub(CryptoOps.prototype, "generatePkceCodes").resolves({
                    challenge: TEST_CONFIG.TEST_CHALLENGE,
                    verifier: TEST_CONFIG.TEST_VERIFIER
                });
                sinon.stub(CryptoOps.prototype, "createNewGuid").returns(RANDOM_TEST_GUID);
                sinon.stub(BrowserUtils, "navigateWindow").callsFake((urlNavigate: string, noHistory?: boolean) => {
                    expect(noHistory).to.be.undefined;
                    expect(urlNavigate).to.be.not.empty;
                });
                const browserStorage = new BrowserStorage(TEST_CONFIG.MSAL_CLIENT_ID, cacheConfig);
                await pca.loginRedirect(emptyRequest);
                expect(browserStorage.getItem(browserStorage.generateCacheKey(TemporaryCacheKeys.REQUEST_STATE), CacheSchemaType.TEMPORARY)).to.be.deep.eq(RANDOM_TEST_GUID);
                expect(browserStorage.getItem(browserStorage.generateCacheKey(`${TemporaryCacheKeys.NONCE_IDTOKEN}|${RANDOM_TEST_GUID}`), CacheSchemaType.TEMPORARY)).to.be.eq(RANDOM_TEST_GUID);
                expect(browserStorage.getItem(browserStorage.generateCacheKey(`${TemporaryCacheKeys.AUTHORITY}|${RANDOM_TEST_GUID}`), CacheSchemaType.TEMPORARY)).to.be.eq(`${Constants.DEFAULT_AUTHORITY}/`);
            });
	
            it("Caches token request correctly", async () => {
                const testScope = "testscope";
                const tokenRequest: AuthorizationUrlRequest = {
                    redirectUri: TEST_URIS.TEST_REDIR_URI,
                    scopes: [testScope],
                    correlationId: RANDOM_TEST_GUID
                };
                sinon.stub(CryptoOps.prototype, "generatePkceCodes").resolves({
                    challenge: TEST_CONFIG.TEST_CHALLENGE,
                    verifier: TEST_CONFIG.TEST_VERIFIER
                });
                sinon.stub(CryptoOps.prototype, "createNewGuid").returns(RANDOM_TEST_GUID);
                sinon.stub(BrowserUtils, "navigateWindow").callsFake((urlNavigate: string, noHistory?: boolean) => {
                    expect(noHistory).to.be.undefined;
                    expect(urlNavigate).to.be.not.empty;
                });
                const browserStorage = new BrowserStorage(TEST_CONFIG.MSAL_CLIENT_ID, cacheConfig);
                const browserCrypto = new CryptoOps();
                await pca.acquireTokenRedirect(tokenRequest);
                const cachedRequest: AuthorizationCodeRequest = JSON.parse(browserCrypto.base64Decode(browserStorage.getItem(browserStorage.generateCacheKey(TemporaryCacheKeys.REQUEST_PARAMS), CacheSchemaType.TEMPORARY) as string));
                expect(cachedRequest.scopes).to.be.deep.eq([testScope]);
                expect(cachedRequest.codeVerifier).to.be.deep.eq(TEST_CONFIG.TEST_VERIFIER);
                expect(cachedRequest.authority).to.be.deep.eq(`${Constants.DEFAULT_AUTHORITY}/`);
                expect(cachedRequest.correlationId).to.be.deep.eq(RANDOM_TEST_GUID);
            });

            it("Cleans cache before error is thrown", async () => {
                const testScope = "testscope";
                const emptyRequest: AuthorizationUrlRequest = {
                    redirectUri: TEST_URIS.TEST_REDIR_URI,
                    scopes: [testScope]
                };
                const browserStorage: BrowserStorage = new BrowserStorage(TEST_CONFIG.MSAL_CLIENT_ID, cacheConfig);
                sinon.stub(CryptoOps.prototype, "generatePkceCodes").resolves({
                    challenge: TEST_CONFIG.TEST_CHALLENGE,
                    verifier: TEST_CONFIG.TEST_VERIFIER
                });
                const loginUrlErr = "loginUrlErr";
                sinon.stub(SPAClient.prototype, "createUrl").throws(new BrowserAuthError(loginUrlErr));
                await expect(pca.acquireTokenRedirect(emptyRequest)).to.be.rejectedWith(loginUrlErr);
                await expect(pca.acquireTokenRedirect(emptyRequest)).to.be.rejectedWith(BrowserAuthError);
                expect(browserStorage.getKeys()).to.be.empty;
            });

            it("Uses adal token from cache if it is present.", async () => {
                const testScope = "testscope";
                const idTokenClaims: IdTokenClaims = {
                    "iss": "https://sts.windows.net/fa15d692-e9c7-4460-a743-29f2956fd429/",
                    "exp": "1536279024",
                    "name": "abeli",
                    "nonce": "123523",
                    "oid": "05833b6b-aa1d-42d4-9ec0-1b2bb9194438",
                    "sub": "5_J9rSss8-jvt_Icu6ueRNL8xXb8LF4Fsg_KooC2RJQ",
                    "tid": "fa15d692-e9c7-4460-a743-29f2956fd429",
                    "ver": "1.0",
                    "upn": "AbeLincoln@contoso.com"
                };
                sinon.stub(IdToken, "extractIdToken").returns(idTokenClaims);
                const browserStorage: BrowserStorage = new BrowserStorage(TEST_CONFIG.MSAL_CLIENT_ID, cacheConfig);
                browserStorage.setItem(PersistentCacheKeys.ADAL_ID_TOKEN, TEST_TOKENS.IDTOKEN_V1, CacheSchemaType.TEMPORARY);
                const acquireTokenUrlSpy = sinon.spy(SPAClient.prototype, "createUrl");
                sinon.stub(CryptoOps.prototype, "generatePkceCodes").resolves({
                    challenge: TEST_CONFIG.TEST_CHALLENGE,
                    verifier: TEST_CONFIG.TEST_VERIFIER
                });
                sinon.stub(CryptoOps.prototype, "createNewGuid").returns(RANDOM_TEST_GUID);
                sinon.stub(BrowserUtils, "navigateWindow").callsFake((urlNavigate: string, noHistory?: boolean) => {
                    expect(noHistory).to.be.undefined;
                    expect(urlNavigate).to.be.not.empty;
                });
                const emptyRequest: AuthorizationUrlRequest = {
                    redirectUri: TEST_URIS.TEST_REDIR_URI,
                    scopes: [testScope]
                };
                await pca.acquireTokenRedirect(emptyRequest);
                const validatedRequest: AuthorizationUrlRequest = {
                    ...emptyRequest,
                    loginHint: idTokenClaims.upn,
                    state: RANDOM_TEST_GUID,
                    correlationId: RANDOM_TEST_GUID,
                    authority: `${Constants.DEFAULT_AUTHORITY}/`,
                    nonce: RANDOM_TEST_GUID,
                    codeChallenge: TEST_CONFIG.TEST_CHALLENGE,
                    codeChallengeMethod: Constants.S256_CODE_CHALLENGE_METHOD
                };
                expect(acquireTokenUrlSpy.calledWith(validatedRequest)).to.be.true;
            });
	
            it("Does not use adal token from cache if it is present and SSO params have been given.", async () => {
                const idTokenClaims: IdTokenClaims = {
                    "iss": "https://sts.windows.net/fa15d692-e9c7-4460-a743-29f2956fd429/",
                    "exp": "1536279024",
                    "name": "abeli",
                    "nonce": "123523",
                    "oid": "05833b6b-aa1d-42d4-9ec0-1b2bb9194438",
                    "sub": "5_J9rSss8-jvt_Icu6ueRNL8xXb8LF4Fsg_KooC2RJQ",
                    "tid": "fa15d692-e9c7-4460-a743-29f2956fd429",
                    "ver": "1.0",
                    "upn": "AbeLincoln@contoso.com"
                };
                sinon.stub(IdToken, "extractIdToken").returns(idTokenClaims);
                const browserStorage: BrowserStorage = new BrowserStorage(TEST_CONFIG.MSAL_CLIENT_ID, cacheConfig);
                browserStorage.setItem(PersistentCacheKeys.ADAL_ID_TOKEN, TEST_TOKENS.IDTOKEN_V1, CacheSchemaType.TEMPORARY);
                const acquireTokenUrlSpy = sinon.spy(SPAClient.prototype, "createUrl");
                sinon.stub(CryptoOps.prototype, "generatePkceCodes").resolves({
                    challenge: TEST_CONFIG.TEST_CHALLENGE,
                    verifier: TEST_CONFIG.TEST_VERIFIER
                });
                sinon.stub(CryptoOps.prototype, "createNewGuid").returns(RANDOM_TEST_GUID);
                sinon.stub(BrowserUtils, "navigateWindow").callsFake((urlNavigate: string, noHistory?: boolean) => {
                    expect(noHistory).to.be.undefined;
                    expect(urlNavigate).to.be.not.empty;
                });
                const testScope = "testscope";
                const loginRequest: AuthorizationUrlRequest = {
                    redirectUri: TEST_URIS.TEST_REDIR_URI,
                    scopes: [testScope],
                    loginHint: "AbeLi@microsoft.com"
                };
                await pca.acquireTokenRedirect(loginRequest);
                const validatedRequest: AuthorizationUrlRequest = {
                    ...loginRequest,
                    state: RANDOM_TEST_GUID,
                    correlationId: RANDOM_TEST_GUID,
                    authority: `${Constants.DEFAULT_AUTHORITY}/`,
                    nonce: RANDOM_TEST_GUID,
                    codeChallenge: TEST_CONFIG.TEST_CHALLENGE,
                    codeChallengeMethod: Constants.S256_CODE_CHALLENGE_METHOD
                };
                expect(acquireTokenUrlSpy.calledWith(validatedRequest)).to.be.true;
            });
=======
				});
				sinon.stub(CryptoOps.prototype, "generatePkceCodes").resolves({
					challenge: TEST_CONFIG.TEST_CHALLENGE,
					verifier: TEST_CONFIG.TEST_VERIFIER
				});
                sinon.stub(CryptoOps.prototype, "createNewGuid").returns(RANDOM_TEST_GUID);
                sinon.stub(TimeUtils, "nowSeconds").returns(TEST_STATE_VALUES.TEST_TIMESTAMP);
				const loginRequest: AuthorizationUrlRequest = {
					redirectUri: TEST_URIS.TEST_REDIR_URI,
					scopes: ["user.read", "openid", "profile"],
                    state: TEST_STATE_VALUES.USER_STATE
				};
                pca.acquireTokenRedirect(loginRequest);
            });

			it("Updates cache entries correctly", async () => {
				const testScope = "testscope";
				const emptyRequest: AuthorizationUrlRequest = {
					redirectUri: TEST_URIS.TEST_REDIR_URI,
					scopes: [testScope],
                    state: TEST_STATE_VALUES.USER_STATE
				};
				sinon.stub(CryptoOps.prototype, "generatePkceCodes").resolves({
					challenge: TEST_CONFIG.TEST_CHALLENGE,
					verifier: TEST_CONFIG.TEST_VERIFIER
				});
                sinon.stub(CryptoOps.prototype, "createNewGuid").returns(RANDOM_TEST_GUID);
                sinon.stub(TimeUtils, "nowSeconds").returns(TEST_STATE_VALUES.TEST_TIMESTAMP);
				sinon.stub(BrowserUtils, "navigateWindow").callsFake((urlNavigate: string, noHistory?: boolean) => {
					expect(noHistory).to.be.undefined;
					expect(urlNavigate).to.be.not.empty;
				});
				const browserStorage = new BrowserStorage(TEST_CONFIG.MSAL_CLIENT_ID, cacheConfig);
				await pca.loginRedirect(emptyRequest);
				expect(browserStorage.getItem(browserStorage.generateCacheKey(TemporaryCacheKeys.REQUEST_STATE), CacheSchemaType.TEMPORARY)).to.be.deep.eq(TEST_STATE_VALUES.TEST_STATE);
				expect(browserStorage.getItem(browserStorage.generateCacheKey(`${TemporaryCacheKeys.NONCE_IDTOKEN}|${TEST_STATE_VALUES.TEST_STATE}`), CacheSchemaType.TEMPORARY)).to.be.eq(RANDOM_TEST_GUID);
				expect(browserStorage.getItem(browserStorage.generateCacheKey(`${TemporaryCacheKeys.AUTHORITY}|${TEST_STATE_VALUES.TEST_STATE}`), CacheSchemaType.TEMPORARY)).to.be.eq(`${Constants.DEFAULT_AUTHORITY}/`);
			});
	
			it("Caches token request correctly", async () => {
				const testScope = "testscope";
				const tokenRequest: AuthorizationUrlRequest = {
					redirectUri: TEST_URIS.TEST_REDIR_URI,
					scopes: [testScope],
					correlationId: RANDOM_TEST_GUID,
                    state: TEST_STATE_VALUES.USER_STATE
				};
				sinon.stub(CryptoOps.prototype, "generatePkceCodes").resolves({
					challenge: TEST_CONFIG.TEST_CHALLENGE,
					verifier: TEST_CONFIG.TEST_VERIFIER
				});
				sinon.stub(CryptoOps.prototype, "createNewGuid").returns(RANDOM_TEST_GUID);
				sinon.stub(BrowserUtils, "navigateWindow").callsFake((urlNavigate: string, noHistory?: boolean) => {
					expect(noHistory).to.be.undefined;
					expect(urlNavigate).to.be.not.empty;
				});
				const browserStorage = new BrowserStorage(TEST_CONFIG.MSAL_CLIENT_ID, cacheConfig);
				const browserCrypto = new CryptoOps();
				await pca.acquireTokenRedirect(tokenRequest);
				const cachedRequest: AuthorizationCodeRequest = JSON.parse(browserCrypto.base64Decode(browserStorage.getItem(browserStorage.generateCacheKey(TemporaryCacheKeys.REQUEST_PARAMS), CacheSchemaType.TEMPORARY) as string));
				expect(cachedRequest.scopes).to.be.deep.eq([testScope]);
				expect(cachedRequest.codeVerifier).to.be.deep.eq(TEST_CONFIG.TEST_VERIFIER);
				expect(cachedRequest.authority).to.be.deep.eq(`${Constants.DEFAULT_AUTHORITY}/`);
				expect(cachedRequest.correlationId).to.be.deep.eq(RANDOM_TEST_GUID);
			});

			it("Cleans cache before error is thrown", async () => {
				const testScope = "testscope";
				const emptyRequest: AuthorizationUrlRequest = {
					redirectUri: TEST_URIS.TEST_REDIR_URI,
					scopes: [testScope]
				};
				const browserStorage: BrowserStorage = new BrowserStorage(TEST_CONFIG.MSAL_CLIENT_ID, cacheConfig);
				sinon.stub(CryptoOps.prototype, "generatePkceCodes").resolves({
					challenge: TEST_CONFIG.TEST_CHALLENGE,
					verifier: TEST_CONFIG.TEST_VERIFIER
				});
				const loginUrlErr = "loginUrlErr";
				sinon.stub(AuthorizationCodeClient.prototype, "getAuthCodeUrl").throws(new BrowserAuthError(loginUrlErr));
				await expect(pca.acquireTokenRedirect(emptyRequest)).to.be.rejectedWith(loginUrlErr);
				await expect(pca.acquireTokenRedirect(emptyRequest)).to.be.rejectedWith(BrowserAuthError);
				expect(browserStorage.getKeys()).to.be.empty;
			});

			it("Uses adal token from cache if it is present.", async () => {
				const testScope = "testscope";
				const idTokenClaims: IdTokenClaims = {
					"iss": "https://sts.windows.net/fa15d692-e9c7-4460-a743-29f2956fd429/",
					"exp": "1536279024",
					"name": "abeli",
					"nonce": "123523",
					"oid": "05833b6b-aa1d-42d4-9ec0-1b2bb9194438",
					"sub": "5_J9rSss8-jvt_Icu6ueRNL8xXb8LF4Fsg_KooC2RJQ",
					"tid": "fa15d692-e9c7-4460-a743-29f2956fd429",
					"ver": "1.0",
					"upn": "AbeLincoln@contoso.com"
				};
				sinon.stub(IdToken, "extractIdToken").returns(idTokenClaims);
				const browserStorage: BrowserStorage = new BrowserStorage(TEST_CONFIG.MSAL_CLIENT_ID, cacheConfig);
				browserStorage.setItem(PersistentCacheKeys.ADAL_ID_TOKEN, TEST_TOKENS.IDTOKEN_V1, CacheSchemaType.TEMPORARY);
				const acquireTokenUrlSpy = sinon.spy(AuthorizationCodeClient.prototype, "getAuthCodeUrl");
				sinon.stub(CryptoOps.prototype, "generatePkceCodes").resolves({
					challenge: TEST_CONFIG.TEST_CHALLENGE,
					verifier: TEST_CONFIG.TEST_VERIFIER
				});
                sinon.stub(CryptoOps.prototype, "createNewGuid").returns(RANDOM_TEST_GUID);
                sinon.stub(TimeUtils, "nowSeconds").returns(TEST_STATE_VALUES.TEST_TIMESTAMP);
				sinon.stub(BrowserUtils, "navigateWindow").callsFake((urlNavigate: string, noHistory?: boolean) => {
					expect(noHistory).to.be.undefined;
					expect(urlNavigate).to.be.not.empty;
				});
				const emptyRequest: AuthorizationUrlRequest = {
					redirectUri: TEST_URIS.TEST_REDIR_URI,
                    scopes: [testScope],
                    state: TEST_STATE_VALUES.USER_STATE
				};
				await pca.acquireTokenRedirect(emptyRequest);
				const validatedRequest: AuthorizationUrlRequest = {
					...emptyRequest,
					loginHint: idTokenClaims.upn,
					state: TEST_STATE_VALUES.TEST_STATE,
					correlationId: RANDOM_TEST_GUID,
					authority: `${Constants.DEFAULT_AUTHORITY}/`,
					nonce: RANDOM_TEST_GUID,
                    responseMode: ResponseMode.FRAGMENT,
					codeChallenge: TEST_CONFIG.TEST_CHALLENGE,
					codeChallengeMethod: Constants.S256_CODE_CHALLENGE_METHOD
                };
				expect(acquireTokenUrlSpy.calledWith(validatedRequest)).to.be.true;
			});
	
			it("Does not use adal token from cache if it is present and SSO params have been given.", async () => {
				const idTokenClaims: IdTokenClaims = {
					"iss": "https://sts.windows.net/fa15d692-e9c7-4460-a743-29f2956fd429/",
					"exp": "1536279024",
					"name": "abeli",
					"nonce": "123523",
					"oid": "05833b6b-aa1d-42d4-9ec0-1b2bb9194438",
					"sub": "5_J9rSss8-jvt_Icu6ueRNL8xXb8LF4Fsg_KooC2RJQ",
					"tid": "fa15d692-e9c7-4460-a743-29f2956fd429",
					"ver": "1.0",
					"upn": "AbeLincoln@contoso.com"
				};
				sinon.stub(IdToken, "extractIdToken").returns(idTokenClaims);
				const browserStorage: BrowserStorage = new BrowserStorage(TEST_CONFIG.MSAL_CLIENT_ID, cacheConfig);
				browserStorage.setItem(PersistentCacheKeys.ADAL_ID_TOKEN, TEST_TOKENS.IDTOKEN_V1, CacheSchemaType.TEMPORARY);
				const acquireTokenUrlSpy = sinon.spy(AuthorizationCodeClient.prototype, "getAuthCodeUrl");
				sinon.stub(CryptoOps.prototype, "generatePkceCodes").resolves({
					challenge: TEST_CONFIG.TEST_CHALLENGE,
					verifier: TEST_CONFIG.TEST_VERIFIER
				});
                sinon.stub(CryptoOps.prototype, "createNewGuid").returns(RANDOM_TEST_GUID);
                sinon.stub(TimeUtils, "nowSeconds").returns(TEST_STATE_VALUES.TEST_TIMESTAMP);
				sinon.stub(BrowserUtils, "navigateWindow").callsFake((urlNavigate: string, noHistory?: boolean) => {
					expect(noHistory).to.be.undefined;
					expect(urlNavigate).to.be.not.empty;
				});
				const testScope = "testscope";
				const loginRequest: AuthorizationUrlRequest = {
					redirectUri: TEST_URIS.TEST_REDIR_URI,
					scopes: [testScope],
					loginHint: "AbeLi@microsoft.com",
                    state: TEST_STATE_VALUES.USER_STATE
				};
				await pca.acquireTokenRedirect(loginRequest);
				const validatedRequest: AuthorizationUrlRequest = {
					...loginRequest,
					state: TEST_STATE_VALUES.TEST_STATE,
					correlationId: RANDOM_TEST_GUID,
					authority: `${Constants.DEFAULT_AUTHORITY}/`,
					nonce: RANDOM_TEST_GUID,
                    responseMode: ResponseMode.FRAGMENT,
					codeChallenge: TEST_CONFIG.TEST_CHALLENGE,
					codeChallengeMethod: Constants.S256_CODE_CHALLENGE_METHOD
				};
				expect(acquireTokenUrlSpy.calledWith(validatedRequest)).to.be.true;
			});
>>>>>>> 323e5bef
        });
    });

    describe("Popup Flow Unit tests", () => {

        describe("loginPopup", () => {

            it("throws error if interaction is in progress", async () => {
                window.sessionStorage.setItem(`${Constants.CACHE_PREFIX}.${TEST_CONFIG.MSAL_CLIENT_ID}.${BrowserConstants.INTERACTION_STATUS_KEY}`, BrowserConstants.INTERACTION_IN_PROGRESS_VALUE);
                await expect(pca.loginPopup(null)).to.be.rejectedWith(BrowserAuthErrorMessage.interactionInProgress.desc);
                await expect(pca.loginPopup(null)).to.be.rejectedWith(BrowserAuthError);
            });

            it("resolves the response successfully", async () => {
                const testServerTokenResponse = {
                    token_type: TEST_CONFIG.TOKEN_TYPE_BEARER,
                    scope: TEST_CONFIG.DEFAULT_SCOPES.join(" "),
                    expires_in: TEST_TOKEN_LIFETIMES.DEFAULT_EXPIRES_IN,
                    ext_expires_in: TEST_TOKEN_LIFETIMES.DEFAULT_EXPIRES_IN,
                    access_token: TEST_TOKENS.ACCESS_TOKEN,
                    refresh_token: TEST_TOKENS.REFRESH_TOKEN,
                    id_token: TEST_TOKENS.IDTOKEN_V2
                };
                const testIdTokenClaims: IdTokenClaims = {
                    "ver": "2.0",
                    "iss": "https://login.microsoftonline.com/9188040d-6c67-4c5b-b112-36a304b66dad/v2.0",
                    "sub": "AAAAAAAAAAAAAAAAAAAAAIkzqFVrSaSaFHy782bbtaQ",
                    "name": "Abe Lincoln",
                    "preferred_username": "AbeLi@microsoft.com",
                    "oid": "00000000-0000-0000-66f3-3332eca7ea81",
                    "tid": "3338040d-6c67-4c5b-b112-36a304b66dad",
                    "nonce": "123523",
                };
                const testAccount: AccountInfo = {
                    homeAccountId: TEST_DATA_CLIENT_INFO.TEST_HOME_ACCOUNT_ID,
                    environment: "login.windows.net",
                    tenantId: testIdTokenClaims.tid,
                    username: testIdTokenClaims.preferred_username
                };
                const testTokenResponse: AuthenticationResult = {
                    uniqueId: testIdTokenClaims.oid,
                    tenantId: testIdTokenClaims.tid,
                    scopes: TEST_CONFIG.DEFAULT_SCOPES,
                    idToken: testServerTokenResponse.id_token,
                    idTokenClaims: testIdTokenClaims,
                    accessToken: testServerTokenResponse.access_token,
                    fromCache: false,
                    expiresOn: new Date(Date.now() + (testServerTokenResponse.expires_in * 1000)),
                    account: testAccount
                };
                sinon.stub(AuthorizationCodeClient.prototype, "getAuthCodeUrl").resolves(testNavUrl);
                sinon.stub(PopupHandler.prototype, "initiateAuthRequest").callsFake((requestUrl: string): Window => {
                    expect(requestUrl).to.be.eq(testNavUrl);
                    return window;
                });
                sinon.stub(PopupHandler.prototype, "monitorWindowForHash").resolves(TEST_HASHES.TEST_SUCCESS_CODE_HASH);
                sinon.stub(PopupHandler.prototype, "handleCodeResponse").resolves(testTokenResponse);
                sinon.stub(CryptoOps.prototype, "generatePkceCodes").resolves({
                    challenge: TEST_CONFIG.TEST_CHALLENGE,
                    verifier: TEST_CONFIG.TEST_VERIFIER
                });
                sinon.stub(CryptoOps.prototype, "createNewGuid").returns(RANDOM_TEST_GUID);
                const tokenResp = await pca.loginPopup(null);
                expect(tokenResp).to.be.deep.eq(testTokenResponse);
            });

            it("catches error and cleans cache before rethrowing", async () => {
                const testError = "Error in creating a login url";
<<<<<<< HEAD
                sinon.stub(SPAClient.prototype, "createUrl").resolves(testNavUrl);
                sinon.stub(PopupHandler.prototype, "initiateAuthRequest").throws(testError);
                sinon.stub(CryptoOps.prototype, "generatePkceCodes").resolves({
                    challenge: TEST_CONFIG.TEST_CHALLENGE,
                    verifier: TEST_CONFIG.TEST_VERIFIER
                });
                sinon.stub(CryptoOps.prototype, "createNewGuid").returns(RANDOM_TEST_GUID);
=======
                sinon.stub(AuthorizationCodeClient.prototype, "getAuthCodeUrl").resolves(testNavUrl);
				sinon.stub(PopupHandler.prototype, "initiateAuthRequest").throws(testError);
				sinon.stub(CryptoOps.prototype, "generatePkceCodes").resolves({
					challenge: TEST_CONFIG.TEST_CHALLENGE,
					verifier: TEST_CONFIG.TEST_VERIFIER
				});
				sinon.stub(CryptoOps.prototype, "createNewGuid").returns(RANDOM_TEST_GUID);
>>>>>>> 323e5bef
                try {
                    const tokenResp = await pca.loginPopup(null);
                } catch (e) {
                    expect(window.sessionStorage).to.be.empty;
                    expect(`${e}`).to.be.eq(testError);
                }
            });
        });

        describe("acquireTokenPopup", () => {

            it("throws error if interaction is in progress", async () => {
                window.sessionStorage.setItem(`${Constants.CACHE_PREFIX}.${TEST_CONFIG.MSAL_CLIENT_ID}.${BrowserConstants.INTERACTION_STATUS_KEY}`, BrowserConstants.INTERACTION_IN_PROGRESS_VALUE);
                await expect(pca.acquireTokenPopup({
                    redirectUri: TEST_URIS.TEST_REDIR_URI,
                    scopes: ["scope"]
                })).rejectedWith(BrowserAuthErrorMessage.interactionInProgress.desc);
                await expect(pca.acquireTokenPopup({
                    redirectUri: TEST_URIS.TEST_REDIR_URI,
                    scopes: ["scope"]
                })).rejectedWith(BrowserAuthError);
            });

            it("resolves the response successfully", async () => {
                const testServerTokenResponse = {
                    token_type: TEST_CONFIG.TOKEN_TYPE_BEARER,
                    scope: TEST_CONFIG.DEFAULT_SCOPES.join(" "),
                    expires_in: TEST_TOKEN_LIFETIMES.DEFAULT_EXPIRES_IN,
                    ext_expires_in: TEST_TOKEN_LIFETIMES.DEFAULT_EXPIRES_IN,
                    access_token: TEST_TOKENS.ACCESS_TOKEN,
                    refresh_token: TEST_TOKENS.REFRESH_TOKEN,
                    id_token: TEST_TOKENS.IDTOKEN_V2
                };
                const testIdTokenClaims: IdTokenClaims = {
                    "ver": "2.0",
                    "iss": "https://login.microsoftonline.com/9188040d-6c67-4c5b-b112-36a304b66dad/v2.0",
                    "sub": "AAAAAAAAAAAAAAAAAAAAAIkzqFVrSaSaFHy782bbtaQ",
                    "name": "Abe Lincoln",
                    "preferred_username": "AbeLi@microsoft.com",
                    "oid": "00000000-0000-0000-66f3-3332eca7ea81",
                    "tid": "3338040d-6c67-4c5b-b112-36a304b66dad",
                    "nonce": "123523",
                };
                const testAccount: AccountInfo = {
                    homeAccountId: TEST_DATA_CLIENT_INFO.TEST_HOME_ACCOUNT_ID,
                    environment: "login.windows.net",
                    tenantId: testIdTokenClaims.tid,
                    username: testIdTokenClaims.preferred_username
                };
                const testTokenResponse: AuthenticationResult = {
                    uniqueId: testIdTokenClaims.oid,
                    tenantId: testIdTokenClaims.tid,
                    scopes: TEST_CONFIG.DEFAULT_SCOPES,
                    idToken: testServerTokenResponse.id_token,
                    idTokenClaims: testIdTokenClaims,
                    accessToken: testServerTokenResponse.access_token,
                    fromCache: false,
                    expiresOn: new Date(Date.now() + (testServerTokenResponse.expires_in * 1000)),
                    account: testAccount
                };
                sinon.stub(AuthorizationCodeClient.prototype, "getAuthCodeUrl").resolves(testNavUrl);
                sinon.stub(PopupHandler.prototype, "initiateAuthRequest").callsFake((requestUrl: string): Window => {
                    expect(requestUrl).to.be.eq(testNavUrl);
                    return window;
                });
                sinon.stub(PopupHandler.prototype, "monitorWindowForHash").resolves(TEST_HASHES.TEST_SUCCESS_CODE_HASH);
                sinon.stub(PopupHandler.prototype, "handleCodeResponse").resolves(testTokenResponse);
                sinon.stub(CryptoOps.prototype, "generatePkceCodes").resolves({
                    challenge: TEST_CONFIG.TEST_CHALLENGE,
                    verifier: TEST_CONFIG.TEST_VERIFIER
                });
                sinon.stub(CryptoOps.prototype, "createNewGuid").returns(RANDOM_TEST_GUID);
                const tokenResp = await pca.acquireTokenPopup({
                    redirectUri: TEST_URIS.TEST_REDIR_URI,
                    scopes: TEST_CONFIG.DEFAULT_SCOPES
                });
                expect(tokenResp).to.be.deep.eq(testTokenResponse);
            });

            it("catches error and cleans cache before rethrowing", async () => {
                const testError = "Error in creating a login url";
<<<<<<< HEAD
                sinon.stub(SPAClient.prototype, "createUrl").resolves(testNavUrl);
                sinon.stub(PopupHandler.prototype, "initiateAuthRequest").throws(testError);
                sinon.stub(CryptoOps.prototype, "generatePkceCodes").resolves({
                    challenge: TEST_CONFIG.TEST_CHALLENGE,
                    verifier: TEST_CONFIG.TEST_VERIFIER
                });
                sinon.stub(CryptoOps.prototype, "createNewGuid").returns(RANDOM_TEST_GUID);
=======
                sinon.stub(AuthorizationCodeClient.prototype, "getAuthCodeUrl").resolves(testNavUrl);
				sinon.stub(PopupHandler.prototype, "initiateAuthRequest").throws(testError);
				sinon.stub(CryptoOps.prototype, "generatePkceCodes").resolves({
					challenge: TEST_CONFIG.TEST_CHALLENGE,
					verifier: TEST_CONFIG.TEST_VERIFIER
				});
				sinon.stub(CryptoOps.prototype, "createNewGuid").returns(RANDOM_TEST_GUID);
>>>>>>> 323e5bef
                try {
                    const tokenResp = await pca.acquireTokenPopup({
                        redirectUri: TEST_URIS.TEST_REDIR_URI,
                        scopes: TEST_CONFIG.DEFAULT_SCOPES
                    });
                } catch (e) {
                    expect(window.sessionStorage).to.be.empty;
                    expect(`${e}`).to.be.eq(testError);
                }
            });
        });
    });

    describe("ssoSilent() Tests", () => {

        it("throws error if loginHint or sid are empty", async () => {
            await expect(pca.ssoSilent({
                redirectUri: TEST_URIS.TEST_REDIR_URI,
                scopes: [TEST_CONFIG.MSAL_CLIENT_ID]
            })).to.be.rejectedWith(BrowserAuthError);
            await expect(pca.ssoSilent({
                redirectUri: TEST_URIS.TEST_REDIR_URI,
                scopes: [TEST_CONFIG.MSAL_CLIENT_ID]
            })).to.be.rejectedWith(BrowserAuthErrorMessage.silentSSOInsufficientInfoError.desc);
        });

        it("throws error if prompt is not set to 'none'", async () => {
            const req: AuthorizationUrlRequest = {
                redirectUri: TEST_URIS.TEST_REDIR_URI,
                scopes: [TEST_CONFIG.MSAL_CLIENT_ID],
                prompt: PromptValue.SELECT_ACCOUNT,
                loginHint: "testLoginHint"
            };

            await expect(pca.ssoSilent(req)).to.be.rejectedWith(BrowserAuthError);
            await expect(pca.ssoSilent(req)).to.be.rejectedWith(BrowserAuthErrorMessage.silentPromptValueError.desc);
        });

        it("successfully returns a token response", async () => {
            const testServerTokenResponse = {
                token_type: TEST_CONFIG.TOKEN_TYPE_BEARER,
                scope: TEST_CONFIG.DEFAULT_SCOPES.join(" "),
                expires_in: TEST_TOKEN_LIFETIMES.DEFAULT_EXPIRES_IN,
                ext_expires_in: TEST_TOKEN_LIFETIMES.DEFAULT_EXPIRES_IN,
                access_token: TEST_TOKENS.ACCESS_TOKEN,
                refresh_token: TEST_TOKENS.REFRESH_TOKEN,
                id_token: TEST_TOKENS.IDTOKEN_V2
            };
            const testIdTokenClaims: IdTokenClaims = {
                "ver": "2.0",
                "iss": "https://login.microsoftonline.com/9188040d-6c67-4c5b-b112-36a304b66dad/v2.0",
                "sub": "AAAAAAAAAAAAAAAAAAAAAIkzqFVrSaSaFHy782bbtaQ",
                "name": "Abe Lincoln",
                "preferred_username": "AbeLi@microsoft.com",
                "oid": "00000000-0000-0000-66f3-3332eca7ea81",
                "tid": "3338040d-6c67-4c5b-b112-36a304b66dad",
                "nonce": "123523",
            };
            const testAccount: AccountInfo = {
                homeAccountId: TEST_DATA_CLIENT_INFO.TEST_HOME_ACCOUNT_ID,
                environment: "login.windows.net",
                tenantId: testIdTokenClaims.tid,
                username: testIdTokenClaims.preferred_username
            };
            const testTokenResponse: AuthenticationResult = {
                uniqueId: testIdTokenClaims.oid,
                tenantId: testIdTokenClaims.tid,
                scopes: TEST_CONFIG.DEFAULT_SCOPES,
                idToken: testServerTokenResponse.id_token,
                idTokenClaims: testIdTokenClaims,
                accessToken: testServerTokenResponse.access_token,
                fromCache: false,
                expiresOn: new Date(Date.now() + (testServerTokenResponse.expires_in * 1000)),
                account: testAccount
            };
            sinon.stub(AuthorizationCodeClient.prototype, "getAuthCodeUrl").resolves(testNavUrl);
            const loadFrameSyncSpy = sinon.spy(SilentHandler.prototype, <any>"loadFrameSync");
            sinon.stub(SilentHandler.prototype, "monitorFrameForHash").resolves(TEST_HASHES.TEST_SUCCESS_CODE_HASH);
            sinon.stub(SilentHandler.prototype, "handleCodeResponse").resolves(testTokenResponse);
            sinon.stub(CryptoOps.prototype, "generatePkceCodes").resolves({
                challenge: TEST_CONFIG.TEST_CHALLENGE,
                verifier: TEST_CONFIG.TEST_VERIFIER
            });
            sinon.stub(CryptoOps.prototype, "createNewGuid").returns(RANDOM_TEST_GUID);
            const tokenResp = await pca.ssoSilent({
                redirectUri: TEST_URIS.TEST_REDIR_URI,
                scopes: TEST_CONFIG.DEFAULT_SCOPES,
                loginHint: "testLoginHint"
            });
            expect(loadFrameSyncSpy.calledOnce).to.be.true;
            expect(tokenResp).to.be.deep.eq(testTokenResponse);
        });
    });

    describe("Acquire Token Silent (Iframe) Tests", () => {

        it("successfully renews token", async () => {
            const testServerTokenResponse = {
                token_type: TEST_CONFIG.TOKEN_TYPE_BEARER,
                scope: TEST_CONFIG.DEFAULT_SCOPES.join(" "),
                expires_in: TEST_TOKEN_LIFETIMES.DEFAULT_EXPIRES_IN,
                ext_expires_in: TEST_TOKEN_LIFETIMES.DEFAULT_EXPIRES_IN,
                access_token: TEST_TOKENS.ACCESS_TOKEN,
                refresh_token: TEST_TOKENS.REFRESH_TOKEN,
                id_token: TEST_TOKENS.IDTOKEN_V2
            };
            const testIdTokenClaims: IdTokenClaims = {
                "ver": "2.0",
                "iss": "https://login.microsoftonline.com/9188040d-6c67-4c5b-b112-36a304b66dad/v2.0",
                "sub": "AAAAAAAAAAAAAAAAAAAAAIkzqFVrSaSaFHy782bbtaQ",
                "name": "Abe Lincoln",
                "preferred_username": "AbeLi@microsoft.com",
                "oid": "00000000-0000-0000-66f3-3332eca7ea81",
                "tid": "3338040d-6c67-4c5b-b112-36a304b66dad",
                "nonce": "123523",
            };
            const testAccount: AccountInfo = {
                homeAccountId: TEST_DATA_CLIENT_INFO.TEST_HOME_ACCOUNT_ID,
                environment: "login.windows.net",
                tenantId: testIdTokenClaims.tid,
                username: testIdTokenClaims.preferred_username
            };
            const testTokenResponse: AuthenticationResult = {
                uniqueId: testIdTokenClaims.oid,
                tenantId: testIdTokenClaims.tid,
                scopes: TEST_CONFIG.DEFAULT_SCOPES,
                idToken: testServerTokenResponse.id_token,
                idTokenClaims: testIdTokenClaims,
                accessToken: testServerTokenResponse.access_token,
                fromCache: false,
                expiresOn: new Date(Date.now() + (testServerTokenResponse.expires_in * 1000)),
                account: testAccount
            };
            sinon.stub(SilentFlowClient.prototype, "acquireToken").resolves(testTokenResponse);
            const tokenResp = await pca.acquireTokenSilent({
                scopes: TEST_CONFIG.DEFAULT_SCOPES,
                account: testAccount
            });
            expect(tokenResp).to.be.deep.eq(testTokenResponse);
        });

        it("throws error that SilentFlowClient.acquireToken() throws", async () => {
            const testError = "Error in creating a login url";
            const testAccount: AccountInfo = {
                homeAccountId: TEST_DATA_CLIENT_INFO.TEST_HOME_ACCOUNT_ID,
                environment: "login.windows.net",
                tenantId: "testTenantId",
                username: "username@contoso.com"
            };
            sinon.stub(SilentFlowClient.prototype, "acquireToken").throws(testError);
            try {
                const tokenResp = await pca.acquireTokenSilent({
                    scopes: TEST_CONFIG.DEFAULT_SCOPES,
                    account: testAccount
                });
            } catch (e) {
                expect(`${e}`).to.contain(testError);
                expect(window.sessionStorage).to.be.empty;
            }
        });

        it("Falls back to silent handler if thrown error is a refresh token expired error", async () => {
            const invalidGrantError: ServerError = new ServerError("invalid_grant", "AADSTS700081: The refresh token has expired due to maximum lifetime. The token was issued on xxxxxxx and the maximum allowed lifetime for this application is 1.00:00:00.\r\nTrace ID: xxxxxxxx-xxxx-xxxx-xxxx-xxxxxxxxxx\r\nCorrelation ID: xxxxxxxx-xxxx-xxxx-xxxx-xxxxxxxxxx\r\nTimestamp: 2020-0x-0x XX:XX:XXZ");
            sinon.stub(SilentFlowClient.prototype, "acquireToken").rejects(invalidGrantError);
            const testServerTokenResponse = {
                token_type: TEST_CONFIG.TOKEN_TYPE_BEARER,
                scope: TEST_CONFIG.DEFAULT_SCOPES.join(" "),
                expires_in: TEST_TOKEN_LIFETIMES.DEFAULT_EXPIRES_IN,
                ext_expires_in: TEST_TOKEN_LIFETIMES.DEFAULT_EXPIRES_IN,
                access_token: TEST_TOKENS.ACCESS_TOKEN,
                refresh_token: TEST_TOKENS.REFRESH_TOKEN,
                id_token: TEST_TOKENS.IDTOKEN_V2
            };
            const testIdTokenClaims: IdTokenClaims = {
                "ver": "2.0",
                "iss": "https://login.microsoftonline.com/9188040d-6c67-4c5b-b112-36a304b66dad/v2.0",
                "sub": "AAAAAAAAAAAAAAAAAAAAAIkzqFVrSaSaFHy782bbtaQ",
                "name": "Abe Lincoln",
                "preferred_username": "AbeLi@microsoft.com",
                "oid": "00000000-0000-0000-66f3-3332eca7ea81",
                "tid": "3338040d-6c67-4c5b-b112-36a304b66dad",
                "nonce": "123523",
            };
            const testAccount: AccountInfo = {
                homeAccountId: TEST_DATA_CLIENT_INFO.TEST_HOME_ACCOUNT_ID,
                environment: "login.windows.net",
                tenantId: testIdTokenClaims.tid,
                username: testIdTokenClaims.preferred_username
            };
            const testTokenResponse: AuthenticationResult = {
                uniqueId: testIdTokenClaims.oid,
                tenantId: testIdTokenClaims.tid,
                scopes: TEST_CONFIG.DEFAULT_SCOPES,
                idToken: testServerTokenResponse.id_token,
                idTokenClaims: testIdTokenClaims,
                accessToken: testServerTokenResponse.access_token,
                fromCache: false,
                expiresOn: new Date(Date.now() + (testServerTokenResponse.expires_in * 1000)),
                account: testAccount
            };
<<<<<<< HEAD
            const createAcqTokenStub = sinon.stub(SPAClient.prototype, "createUrl").resolves(testNavUrl);
            const silentTokenHelperStub = sinon.stub(pca, <any>"silentTokenHelper").resolves(testTokenResponse);
            sinon.stub(CryptoOps.prototype, "generatePkceCodes").resolves({
                challenge: TEST_CONFIG.TEST_CHALLENGE,
                verifier: TEST_CONFIG.TEST_VERIFIER
            });
            sinon.stub(CryptoOps.prototype, "createNewGuid").returns(RANDOM_TEST_GUID);
            const urlRequest: AuthorizationUrlRequest = {
                scopes: TEST_CONFIG.DEFAULT_SCOPES,
                redirectUri: "",
                prompt: "none",
                state: RANDOM_TEST_GUID,
                correlationId: RANDOM_TEST_GUID,
                authority: `${Constants.DEFAULT_AUTHORITY}/`,
                nonce: RANDOM_TEST_GUID
            };
            const codeRequest: AuthorizationCodeRequest = {
                ...urlRequest,
                code: "",
                codeVerifier: TEST_CONFIG.TEST_VERIFIER
=======
            const createAcqTokenStub = sinon.stub(AuthorizationCodeClient.prototype, "getAuthCodeUrl").resolves(testNavUrl);
			const silentTokenHelperStub = sinon.stub(pca, <any>"silentTokenHelper").resolves(testTokenResponse);
			sinon.stub(CryptoOps.prototype, "generatePkceCodes").resolves({
				challenge: TEST_CONFIG.TEST_CHALLENGE,
				verifier: TEST_CONFIG.TEST_VERIFIER
			});
			sinon.stub(CryptoOps.prototype, "createNewGuid").returns(RANDOM_TEST_GUID);
			const urlRequest: AuthorizationUrlRequest = {
				scopes: TEST_CONFIG.DEFAULT_SCOPES,
				redirectUri: "",
				prompt: "none",
				state: RANDOM_TEST_GUID,
				correlationId: RANDOM_TEST_GUID,
				authority: `${Constants.DEFAULT_AUTHORITY}/`,
				nonce: RANDOM_TEST_GUID
			};
			const codeRequest: AuthorizationCodeRequest = {
				...urlRequest,
				code: "",
				codeVerifier: TEST_CONFIG.TEST_VERIFIER
>>>>>>> 323e5bef
            };
            const silentFlowRequest: SilentFlowRequest = {
                scopes: TEST_CONFIG.DEFAULT_SCOPES,
                account: testAccount
            };
            const tokenResp = await pca.acquireTokenSilent(silentFlowRequest);
			
            expect(tokenResp).to.be.deep.eq(testTokenResponse);
            expect(createAcqTokenStub.calledOnce).to.be.true;
            expect(silentTokenHelperStub.calledWith(testNavUrl)).to.be.true;
        });
    });

    describe("logout", () => {

        it("passes logoutUri from authModule to window nav util", (done) => {
            sinon.stub(AuthorizationCodeClient.prototype, "getLogoutUri").returns(testLogoutUrl);
            sinon.stub(BrowserUtils, "navigateWindow").callsFake((urlNavigate: string, noHistory: boolean) => {
                expect(urlNavigate).to.be.eq(testLogoutUrl);
                expect(noHistory).to.be.undefined;
                done();
            });
            const testAccount: AccountInfo = {
                homeAccountId: TEST_DATA_CLIENT_INFO.TEST_HOME_ACCOUNT_ID,
                environment: "login.windows.net",
                tenantId: "testTenantId",
                username: "test@contoso.com"
            };
            pca.logout(testAccount);
        });
    });

    describe("Getters and Setters Unit Tests", () => {

        const pca_alternate_redirUris = new PublicClientApplication({
            auth: {
                clientId: TEST_CONFIG.MSAL_CLIENT_ID,
                redirectUri: TEST_URIS.TEST_ALTERNATE_REDIR_URI,
                postLogoutRedirectUri: TEST_URIS.TEST_LOGOUT_URI
            }
        });

        it("getRedirectUri returns the currently configured redirect uri", () => {
            expect(pca.getRedirectUri()).to.be.eq(TEST_URIS.TEST_REDIR_URI);
            expect(pca_alternate_redirUris.getRedirectUri()).to.be.eq(TEST_URIS.TEST_ALTERNATE_REDIR_URI);
        });

        it("getPostLogoutRedirectUri returns the currently configured post logout redirect uri", () => {
            expect(pca.getPostLogoutRedirectUri()).to.be.eq(TEST_URIS.TEST_REDIR_URI);
            expect(pca_alternate_redirUris.getPostLogoutRedirectUri()).to.be.eq(TEST_URIS.TEST_LOGOUT_URI);
        });

        it("throws error if redirect uri is null/empty", () => {
            sinon.stub(BrowserUtils, "getCurrentUri").returns(null);
            expect(() => pca.getRedirectUri()).to.throw(BrowserConfigurationAuthError.createRedirectUriEmptyError().message);
        });

        it("throws error if post logout redirect uri is null/empty", () => {
            sinon.stub(BrowserUtils, "getCurrentUri").returns("");
            expect(() => pca.getPostLogoutRedirectUri()).to.throw(BrowserConfigurationAuthError.createPostLogoutRedirectUriEmptyError().message);
        });
    });
});<|MERGE_RESOLUTION|>--- conflicted
+++ resolved
@@ -6,13 +6,8 @@
 const expect = chai.expect;
 import sinon from "sinon";
 import { PublicClientApplication } from "../../src/app/PublicClientApplication";
-<<<<<<< HEAD
-import { TEST_CONFIG, TEST_URIS, TEST_HASHES, TEST_TOKENS, TEST_DATA_CLIENT_INFO, TEST_TOKEN_LIFETIMES, RANDOM_TEST_GUID, DEFAULT_OPENID_CONFIG_RESPONSE, testNavUrl, testLogoutUrl } from "../utils/StringConstants";
-import { AuthError, ServerError, LogLevel, Constants, IAccount, IdTokenClaims, SPAClient, PromptValue, AuthenticationResult, AuthorizationCodeRequest, AuthorizationUrlRequest, IdToken, PersistentCacheKeys, ClientAuthErrorMessage, SilentFlowRequest, CacheSchemaType, TrustedAuthority, IInstanceDiscoveryMetadata } from "@azure/msal-common";
-=======
 import { TEST_CONFIG, TEST_URIS, TEST_HASHES, TEST_TOKENS, TEST_DATA_CLIENT_INFO, TEST_TOKEN_LIFETIMES, RANDOM_TEST_GUID, DEFAULT_OPENID_CONFIG_RESPONSE, testNavUrl, testLogoutUrl, TEST_STATE_VALUES } from "../utils/StringConstants";
 import { AuthError, ServerError, LogLevel, Constants, AccountInfo, IdTokenClaims, PromptValue, AuthenticationResult, AuthorizationCodeRequest, AuthorizationUrlRequest, IdToken, PersistentCacheKeys, ClientAuthErrorMessage, SilentFlowRequest, CacheSchemaType, TimeUtils, AuthorizationCodeClient, ResponseMode, SilentFlowClient } from "@azure/msal-common";
->>>>>>> 323e5bef
 import { AuthCallback } from "../../src/types/AuthCallback";
 import { BrowserConfigurationAuthErrorMessage, BrowserConfigurationAuthError } from "../../src/error/BrowserConfigurationAuthError";
 import { BrowserUtils } from "../../src/utils/BrowserUtils";
@@ -189,17 +184,6 @@
                 window.sessionStorage.setItem(`${Constants.CACHE_PREFIX}.${TEST_CONFIG.MSAL_CLIENT_ID}.${TemporaryCacheKeys.REQUEST_STATE}`, TEST_STATE_VALUES.TEST_STATE);
                 window.sessionStorage.setItem(`${Constants.CACHE_PREFIX}.${TEST_CONFIG.MSAL_CLIENT_ID}.${TemporaryCacheKeys.URL_HASH}`, TEST_HASHES.TEST_ERROR_HASH);
                 window.sessionStorage.setItem(`${Constants.CACHE_PREFIX}.${TEST_CONFIG.MSAL_CLIENT_ID}.${BrowserConstants.INTERACTION_STATUS_KEY}`, BrowserConstants.INTERACTION_IN_PROGRESS_VALUE);
-<<<<<<< HEAD
-
-                pca = new PublicClientApplication({
-                    auth: {
-                        clientId: TEST_CONFIG.MSAL_CLIENT_ID
-                    }
-                });
-                pca.handleRedirectCallback((authErr: AuthError, response: AuthenticationResult) => {
-                    expect(response).to.be.undefined;
-                    expect(authErr instanceof ServerError).to.be.true;
-=======
                 
 				pca = new PublicClientApplication({
 					auth: {
@@ -209,7 +193,6 @@
 
                 pca.handleRedirectPromise().catch((err) => {
                     expect(err instanceof ServerError).to.be.true;
->>>>>>> 323e5bef
                     done();
                 });
             });
@@ -297,11 +280,7 @@
             it("loginRedirect throws an error if interaction is currently in progress", async () => {
                 window.sessionStorage.setItem(`${Constants.CACHE_PREFIX}.${TEST_CONFIG.MSAL_CLIENT_ID}.${BrowserConstants.INTERACTION_STATUS_KEY}`, BrowserConstants.INTERACTION_IN_PROGRESS_VALUE);
                 await expect(pca.loginRedirect(null)).to.be.rejectedWith(BrowserAuthErrorMessage.interactionInProgress.desc);
-<<<<<<< HEAD
-                await expect(pca.loginRedirect(null)).to.be.rejectedWith(BrowserAuthError);
-=======
 				await expect(pca.loginRedirect(null)).to.be.rejectedWith(BrowserAuthError);
->>>>>>> 323e5bef
             });
 
             it("loginRedirect navigates to created login url", (done) => {
@@ -309,169 +288,6 @@
                     expect(navigateUrl).to.be.eq(testNavUrl);
                     done();
                     return window;
-<<<<<<< HEAD
-                });
-                sinon.stub(CryptoOps.prototype, "generatePkceCodes").resolves({
-                    challenge: TEST_CONFIG.TEST_CHALLENGE,
-                    verifier: TEST_CONFIG.TEST_VERIFIER
-                });
-                sinon.stub(CryptoOps.prototype, "createNewGuid").returns(RANDOM_TEST_GUID);
-                const loginRequest: AuthorizationUrlRequest = {
-                    redirectUri: TEST_URIS.TEST_REDIR_URI,
-                    scopes: ["user.read"]
-                };
-                pca.loginRedirect(loginRequest);
-            });
-
-            it("Updates cache entries correctly", async () => {
-                const emptyRequest: AuthorizationUrlRequest = {
-                    redirectUri: TEST_URIS.TEST_REDIR_URI,
-                    scopes: []
-                };
-                sinon.stub(CryptoOps.prototype, "generatePkceCodes").resolves({
-                    challenge: TEST_CONFIG.TEST_CHALLENGE,
-                    verifier: TEST_CONFIG.TEST_VERIFIER
-                });
-                sinon.stub(CryptoOps.prototype, "createNewGuid").returns(RANDOM_TEST_GUID);
-                sinon.stub(BrowserUtils, "navigateWindow").callsFake((urlNavigate: string, noHistory?: boolean) => {
-                    expect(noHistory).to.be.undefined;
-                    expect(urlNavigate).to.be.not.empty;
-                });
-                const browserStorage = new BrowserStorage(TEST_CONFIG.MSAL_CLIENT_ID, cacheConfig);
-                await pca.loginRedirect(emptyRequest);
-                expect(browserStorage.getItem(browserStorage.generateCacheKey(TemporaryCacheKeys.REQUEST_STATE), CacheSchemaType.TEMPORARY)).to.be.deep.eq(RANDOM_TEST_GUID);
-                expect(browserStorage.getItem(browserStorage.generateCacheKey(`${TemporaryCacheKeys.NONCE_IDTOKEN}|${RANDOM_TEST_GUID}`), CacheSchemaType.TEMPORARY)).to.be.eq(RANDOM_TEST_GUID);
-                expect(browserStorage.getItem(browserStorage.generateCacheKey(`${TemporaryCacheKeys.AUTHORITY}|${RANDOM_TEST_GUID}`), CacheSchemaType.TEMPORARY)).to.be.eq(`${Constants.DEFAULT_AUTHORITY}/`);
-            });
-
-            it("Caches token request correctly", async () => {
-                const tokenRequest: AuthorizationUrlRequest = {
-                    redirectUri: TEST_URIS.TEST_REDIR_URI,
-                    scopes: [],
-                    correlationId: RANDOM_TEST_GUID
-                };
-                sinon.stub(CryptoOps.prototype, "generatePkceCodes").resolves({
-                    challenge: TEST_CONFIG.TEST_CHALLENGE,
-                    verifier: TEST_CONFIG.TEST_VERIFIER
-                });
-                sinon.stub(CryptoOps.prototype, "createNewGuid").returns(RANDOM_TEST_GUID);
-                sinon.stub(BrowserUtils, "navigateWindow").callsFake((urlNavigate: string, noHistory?: boolean) => {
-                    expect(noHistory).to.be.undefined;
-                    expect(urlNavigate).to.be.not.empty;
-                });
-                const browserStorage = new BrowserStorage(TEST_CONFIG.MSAL_CLIENT_ID, cacheConfig);
-                const browserCrypto = new CryptoOps();
-                await pca.loginRedirect(tokenRequest);
-                const cachedRequest: AuthorizationCodeRequest = JSON.parse(browserCrypto.base64Decode(browserStorage.getItem(browserStorage.generateCacheKey(TemporaryCacheKeys.REQUEST_PARAMS), CacheSchemaType.TEMPORARY) as string));
-                expect(cachedRequest.scopes).to.be.deep.eq(TEST_CONFIG.DEFAULT_SCOPES);
-                expect(cachedRequest.codeVerifier).to.be.deep.eq(TEST_CONFIG.TEST_VERIFIER);
-                expect(cachedRequest.authority).to.be.deep.eq(`${Constants.DEFAULT_AUTHORITY}/`);
-                expect(cachedRequest.correlationId).to.be.deep.eq(RANDOM_TEST_GUID);
-            });
-
-            it("Cleans cache before error is thrown", async () => {
-                const emptyRequest: AuthorizationUrlRequest = {
-                    redirectUri: TEST_URIS.TEST_REDIR_URI,
-                    scopes: []
-                };
-                const browserStorage: BrowserStorage = new BrowserStorage(TEST_CONFIG.MSAL_CLIENT_ID, cacheConfig);
-                sinon.stub(CryptoOps.prototype, "generatePkceCodes").resolves({
-                    challenge: TEST_CONFIG.TEST_CHALLENGE,
-                    verifier: TEST_CONFIG.TEST_VERIFIER
-                });
-                const loginUrlErr = "loginUrlErr";
-                sinon.stub(SPAClient.prototype, "createUrl").throws(new BrowserAuthError(loginUrlErr));
-                await expect(pca.loginRedirect(emptyRequest)).to.be.rejectedWith(loginUrlErr);
-                await expect(pca.loginRedirect(emptyRequest)).to.be.rejectedWith(BrowserAuthError);
-                expect(browserStorage.getKeys()).to.be.empty;
-            });
-
-            it("Uses adal token from cache if it is present.", async () => {
-                const idTokenClaims: IdTokenClaims = {
-                    "iss": "https://sts.windows.net/fa15d692-e9c7-4460-a743-29f2956fd429/",
-                    "exp": "1536279024",
-                    "name": "abeli",
-                    "nonce": "123523",
-                    "oid": "05833b6b-aa1d-42d4-9ec0-1b2bb9194438",
-                    "sub": "5_J9rSss8-jvt_Icu6ueRNL8xXb8LF4Fsg_KooC2RJQ",
-                    "tid": "fa15d692-e9c7-4460-a743-29f2956fd429",
-                    "ver": "1.0",
-                    "upn": "AbeLincoln@contoso.com"
-                };
-                sinon.stub(IdToken, "extractIdToken").returns(idTokenClaims);
-                const browserStorage: BrowserStorage = new BrowserStorage(TEST_CONFIG.MSAL_CLIENT_ID, cacheConfig);
-                browserStorage.setItem(PersistentCacheKeys.ADAL_ID_TOKEN, TEST_TOKENS.IDTOKEN_V1, CacheSchemaType.TEMPORARY);
-                const loginUrlSpy = sinon.spy(SPAClient.prototype, "createUrl");
-                sinon.stub(CryptoOps.prototype, "generatePkceCodes").resolves({
-                    challenge: TEST_CONFIG.TEST_CHALLENGE,
-                    verifier: TEST_CONFIG.TEST_VERIFIER
-                });
-                sinon.stub(CryptoOps.prototype, "createNewGuid").returns(RANDOM_TEST_GUID);
-                sinon.stub(BrowserUtils, "navigateWindow").callsFake((urlNavigate: string, noHistory?: boolean) => {
-                    expect(noHistory).to.be.undefined;
-                    expect(urlNavigate).to.be.not.empty;
-                });
-                const emptyRequest: AuthorizationUrlRequest = {
-                    redirectUri: TEST_URIS.TEST_REDIR_URI,
-                    scopes: []
-                };
-                await pca.loginRedirect(emptyRequest);
-                const validatedRequest: AuthorizationUrlRequest = {
-                    ...emptyRequest,
-                    loginHint: idTokenClaims.upn,
-                    state: RANDOM_TEST_GUID,
-                    correlationId: RANDOM_TEST_GUID,
-                    authority: `${Constants.DEFAULT_AUTHORITY}/`,
-                    nonce: RANDOM_TEST_GUID,
-                    codeChallenge: TEST_CONFIG.TEST_CHALLENGE,
-                    codeChallengeMethod: Constants.S256_CODE_CHALLENGE_METHOD
-                };
-                expect(loginUrlSpy.calledWith(validatedRequest)).to.be.true;
-            });
-	
-            it("Does not use adal token from cache if it is present and SSO params have been given.", async () => {
-                const idTokenClaims: IdTokenClaims = {
-                    "iss": "https://sts.windows.net/fa15d692-e9c7-4460-a743-29f2956fd429/",
-                    "exp": "1536279024",
-                    "name": "abeli",
-                    "nonce": "123523",
-                    "oid": "05833b6b-aa1d-42d4-9ec0-1b2bb9194438",
-                    "sub": "5_J9rSss8-jvt_Icu6ueRNL8xXb8LF4Fsg_KooC2RJQ",
-                    "tid": "fa15d692-e9c7-4460-a743-29f2956fd429",
-                    "ver": "1.0",
-                    "upn": "AbeLincoln@contoso.com"
-                };
-                sinon.stub(IdToken, "extractIdToken").returns(idTokenClaims);
-                const browserStorage: BrowserStorage = new BrowserStorage(TEST_CONFIG.MSAL_CLIENT_ID, cacheConfig);
-                browserStorage.setItem(PersistentCacheKeys.ADAL_ID_TOKEN, TEST_TOKENS.IDTOKEN_V1, CacheSchemaType.TEMPORARY);
-                const loginUrlSpy = sinon.spy(SPAClient.prototype, "createUrl");
-                sinon.stub(CryptoOps.prototype, "generatePkceCodes").resolves({
-                    challenge: TEST_CONFIG.TEST_CHALLENGE,
-                    verifier: TEST_CONFIG.TEST_VERIFIER
-                });
-                sinon.stub(CryptoOps.prototype, "createNewGuid").returns(RANDOM_TEST_GUID);
-                sinon.stub(BrowserUtils, "navigateWindow").callsFake((urlNavigate: string, noHistory?: boolean) => {
-                    expect(noHistory).to.be.undefined;
-                    expect(urlNavigate).to.be.not.empty;
-                });
-                const loginRequest: AuthorizationUrlRequest = {
-                    redirectUri: TEST_URIS.TEST_REDIR_URI,
-                    scopes: [],
-                    loginHint: "AbeLi@microsoft.com"
-                };
-                await pca.loginRedirect(loginRequest);
-                const validatedRequest: AuthorizationUrlRequest = {
-                    ...loginRequest,
-                    state: RANDOM_TEST_GUID,
-                    correlationId: RANDOM_TEST_GUID,
-                    authority: `${Constants.DEFAULT_AUTHORITY}/`,
-                    nonce: RANDOM_TEST_GUID,
-                    codeChallenge: TEST_CONFIG.TEST_CHALLENGE,
-                    codeChallengeMethod: Constants.S256_CODE_CHALLENGE_METHOD
-                };
-                expect(loginUrlSpy.calledWith(validatedRequest)).to.be.true;
-            });
-=======
 				});
 				sinon.stub(CryptoOps.prototype, "generatePkceCodes").resolves({
 					challenge: TEST_CONFIG.TEST_CHALLENGE,
@@ -655,7 +471,6 @@
 				};
 				expect(loginUrlSpy.calledWith(validatedRequest)).to.be.true;
 			});
->>>>>>> 323e5bef
         });
 
         describe("acquireTokenRedirect", () => {
@@ -671,174 +486,6 @@
                     expect(navigateUrl).to.be.eq(testNavUrl);
                     done();
                     return window;
-<<<<<<< HEAD
-                });
-                sinon.stub(CryptoOps.prototype, "generatePkceCodes").resolves({
-                    challenge: TEST_CONFIG.TEST_CHALLENGE,
-                    verifier: TEST_CONFIG.TEST_VERIFIER
-                });
-                sinon.stub(CryptoOps.prototype, "createNewGuid").returns(RANDOM_TEST_GUID);
-                const loginRequest: AuthorizationUrlRequest = {
-                    redirectUri: TEST_URIS.TEST_REDIR_URI,
-                    scopes: ["user.read", "openid", "profile"]
-                };
-                pca.acquireTokenRedirect(loginRequest);
-            });
-
-            it("Updates cache entries correctly", async () => {
-                const testScope = "testscope";
-                const emptyRequest: AuthorizationUrlRequest = {
-                    redirectUri: TEST_URIS.TEST_REDIR_URI,
-                    scopes: [testScope]
-                };
-                sinon.stub(CryptoOps.prototype, "generatePkceCodes").resolves({
-                    challenge: TEST_CONFIG.TEST_CHALLENGE,
-                    verifier: TEST_CONFIG.TEST_VERIFIER
-                });
-                sinon.stub(CryptoOps.prototype, "createNewGuid").returns(RANDOM_TEST_GUID);
-                sinon.stub(BrowserUtils, "navigateWindow").callsFake((urlNavigate: string, noHistory?: boolean) => {
-                    expect(noHistory).to.be.undefined;
-                    expect(urlNavigate).to.be.not.empty;
-                });
-                const browserStorage = new BrowserStorage(TEST_CONFIG.MSAL_CLIENT_ID, cacheConfig);
-                await pca.loginRedirect(emptyRequest);
-                expect(browserStorage.getItem(browserStorage.generateCacheKey(TemporaryCacheKeys.REQUEST_STATE), CacheSchemaType.TEMPORARY)).to.be.deep.eq(RANDOM_TEST_GUID);
-                expect(browserStorage.getItem(browserStorage.generateCacheKey(`${TemporaryCacheKeys.NONCE_IDTOKEN}|${RANDOM_TEST_GUID}`), CacheSchemaType.TEMPORARY)).to.be.eq(RANDOM_TEST_GUID);
-                expect(browserStorage.getItem(browserStorage.generateCacheKey(`${TemporaryCacheKeys.AUTHORITY}|${RANDOM_TEST_GUID}`), CacheSchemaType.TEMPORARY)).to.be.eq(`${Constants.DEFAULT_AUTHORITY}/`);
-            });
-	
-            it("Caches token request correctly", async () => {
-                const testScope = "testscope";
-                const tokenRequest: AuthorizationUrlRequest = {
-                    redirectUri: TEST_URIS.TEST_REDIR_URI,
-                    scopes: [testScope],
-                    correlationId: RANDOM_TEST_GUID
-                };
-                sinon.stub(CryptoOps.prototype, "generatePkceCodes").resolves({
-                    challenge: TEST_CONFIG.TEST_CHALLENGE,
-                    verifier: TEST_CONFIG.TEST_VERIFIER
-                });
-                sinon.stub(CryptoOps.prototype, "createNewGuid").returns(RANDOM_TEST_GUID);
-                sinon.stub(BrowserUtils, "navigateWindow").callsFake((urlNavigate: string, noHistory?: boolean) => {
-                    expect(noHistory).to.be.undefined;
-                    expect(urlNavigate).to.be.not.empty;
-                });
-                const browserStorage = new BrowserStorage(TEST_CONFIG.MSAL_CLIENT_ID, cacheConfig);
-                const browserCrypto = new CryptoOps();
-                await pca.acquireTokenRedirect(tokenRequest);
-                const cachedRequest: AuthorizationCodeRequest = JSON.parse(browserCrypto.base64Decode(browserStorage.getItem(browserStorage.generateCacheKey(TemporaryCacheKeys.REQUEST_PARAMS), CacheSchemaType.TEMPORARY) as string));
-                expect(cachedRequest.scopes).to.be.deep.eq([testScope]);
-                expect(cachedRequest.codeVerifier).to.be.deep.eq(TEST_CONFIG.TEST_VERIFIER);
-                expect(cachedRequest.authority).to.be.deep.eq(`${Constants.DEFAULT_AUTHORITY}/`);
-                expect(cachedRequest.correlationId).to.be.deep.eq(RANDOM_TEST_GUID);
-            });
-
-            it("Cleans cache before error is thrown", async () => {
-                const testScope = "testscope";
-                const emptyRequest: AuthorizationUrlRequest = {
-                    redirectUri: TEST_URIS.TEST_REDIR_URI,
-                    scopes: [testScope]
-                };
-                const browserStorage: BrowserStorage = new BrowserStorage(TEST_CONFIG.MSAL_CLIENT_ID, cacheConfig);
-                sinon.stub(CryptoOps.prototype, "generatePkceCodes").resolves({
-                    challenge: TEST_CONFIG.TEST_CHALLENGE,
-                    verifier: TEST_CONFIG.TEST_VERIFIER
-                });
-                const loginUrlErr = "loginUrlErr";
-                sinon.stub(SPAClient.prototype, "createUrl").throws(new BrowserAuthError(loginUrlErr));
-                await expect(pca.acquireTokenRedirect(emptyRequest)).to.be.rejectedWith(loginUrlErr);
-                await expect(pca.acquireTokenRedirect(emptyRequest)).to.be.rejectedWith(BrowserAuthError);
-                expect(browserStorage.getKeys()).to.be.empty;
-            });
-
-            it("Uses adal token from cache if it is present.", async () => {
-                const testScope = "testscope";
-                const idTokenClaims: IdTokenClaims = {
-                    "iss": "https://sts.windows.net/fa15d692-e9c7-4460-a743-29f2956fd429/",
-                    "exp": "1536279024",
-                    "name": "abeli",
-                    "nonce": "123523",
-                    "oid": "05833b6b-aa1d-42d4-9ec0-1b2bb9194438",
-                    "sub": "5_J9rSss8-jvt_Icu6ueRNL8xXb8LF4Fsg_KooC2RJQ",
-                    "tid": "fa15d692-e9c7-4460-a743-29f2956fd429",
-                    "ver": "1.0",
-                    "upn": "AbeLincoln@contoso.com"
-                };
-                sinon.stub(IdToken, "extractIdToken").returns(idTokenClaims);
-                const browserStorage: BrowserStorage = new BrowserStorage(TEST_CONFIG.MSAL_CLIENT_ID, cacheConfig);
-                browserStorage.setItem(PersistentCacheKeys.ADAL_ID_TOKEN, TEST_TOKENS.IDTOKEN_V1, CacheSchemaType.TEMPORARY);
-                const acquireTokenUrlSpy = sinon.spy(SPAClient.prototype, "createUrl");
-                sinon.stub(CryptoOps.prototype, "generatePkceCodes").resolves({
-                    challenge: TEST_CONFIG.TEST_CHALLENGE,
-                    verifier: TEST_CONFIG.TEST_VERIFIER
-                });
-                sinon.stub(CryptoOps.prototype, "createNewGuid").returns(RANDOM_TEST_GUID);
-                sinon.stub(BrowserUtils, "navigateWindow").callsFake((urlNavigate: string, noHistory?: boolean) => {
-                    expect(noHistory).to.be.undefined;
-                    expect(urlNavigate).to.be.not.empty;
-                });
-                const emptyRequest: AuthorizationUrlRequest = {
-                    redirectUri: TEST_URIS.TEST_REDIR_URI,
-                    scopes: [testScope]
-                };
-                await pca.acquireTokenRedirect(emptyRequest);
-                const validatedRequest: AuthorizationUrlRequest = {
-                    ...emptyRequest,
-                    loginHint: idTokenClaims.upn,
-                    state: RANDOM_TEST_GUID,
-                    correlationId: RANDOM_TEST_GUID,
-                    authority: `${Constants.DEFAULT_AUTHORITY}/`,
-                    nonce: RANDOM_TEST_GUID,
-                    codeChallenge: TEST_CONFIG.TEST_CHALLENGE,
-                    codeChallengeMethod: Constants.S256_CODE_CHALLENGE_METHOD
-                };
-                expect(acquireTokenUrlSpy.calledWith(validatedRequest)).to.be.true;
-            });
-	
-            it("Does not use adal token from cache if it is present and SSO params have been given.", async () => {
-                const idTokenClaims: IdTokenClaims = {
-                    "iss": "https://sts.windows.net/fa15d692-e9c7-4460-a743-29f2956fd429/",
-                    "exp": "1536279024",
-                    "name": "abeli",
-                    "nonce": "123523",
-                    "oid": "05833b6b-aa1d-42d4-9ec0-1b2bb9194438",
-                    "sub": "5_J9rSss8-jvt_Icu6ueRNL8xXb8LF4Fsg_KooC2RJQ",
-                    "tid": "fa15d692-e9c7-4460-a743-29f2956fd429",
-                    "ver": "1.0",
-                    "upn": "AbeLincoln@contoso.com"
-                };
-                sinon.stub(IdToken, "extractIdToken").returns(idTokenClaims);
-                const browserStorage: BrowserStorage = new BrowserStorage(TEST_CONFIG.MSAL_CLIENT_ID, cacheConfig);
-                browserStorage.setItem(PersistentCacheKeys.ADAL_ID_TOKEN, TEST_TOKENS.IDTOKEN_V1, CacheSchemaType.TEMPORARY);
-                const acquireTokenUrlSpy = sinon.spy(SPAClient.prototype, "createUrl");
-                sinon.stub(CryptoOps.prototype, "generatePkceCodes").resolves({
-                    challenge: TEST_CONFIG.TEST_CHALLENGE,
-                    verifier: TEST_CONFIG.TEST_VERIFIER
-                });
-                sinon.stub(CryptoOps.prototype, "createNewGuid").returns(RANDOM_TEST_GUID);
-                sinon.stub(BrowserUtils, "navigateWindow").callsFake((urlNavigate: string, noHistory?: boolean) => {
-                    expect(noHistory).to.be.undefined;
-                    expect(urlNavigate).to.be.not.empty;
-                });
-                const testScope = "testscope";
-                const loginRequest: AuthorizationUrlRequest = {
-                    redirectUri: TEST_URIS.TEST_REDIR_URI,
-                    scopes: [testScope],
-                    loginHint: "AbeLi@microsoft.com"
-                };
-                await pca.acquireTokenRedirect(loginRequest);
-                const validatedRequest: AuthorizationUrlRequest = {
-                    ...loginRequest,
-                    state: RANDOM_TEST_GUID,
-                    correlationId: RANDOM_TEST_GUID,
-                    authority: `${Constants.DEFAULT_AUTHORITY}/`,
-                    nonce: RANDOM_TEST_GUID,
-                    codeChallenge: TEST_CONFIG.TEST_CHALLENGE,
-                    codeChallengeMethod: Constants.S256_CODE_CHALLENGE_METHOD
-                };
-                expect(acquireTokenUrlSpy.calledWith(validatedRequest)).to.be.true;
-            });
-=======
 				});
 				sinon.stub(CryptoOps.prototype, "generatePkceCodes").resolves({
 					challenge: TEST_CONFIG.TEST_CHALLENGE,
@@ -1016,7 +663,6 @@
 				};
 				expect(acquireTokenUrlSpy.calledWith(validatedRequest)).to.be.true;
 			});
->>>>>>> 323e5bef
         });
     });
 
@@ -1085,15 +731,6 @@
 
             it("catches error and cleans cache before rethrowing", async () => {
                 const testError = "Error in creating a login url";
-<<<<<<< HEAD
-                sinon.stub(SPAClient.prototype, "createUrl").resolves(testNavUrl);
-                sinon.stub(PopupHandler.prototype, "initiateAuthRequest").throws(testError);
-                sinon.stub(CryptoOps.prototype, "generatePkceCodes").resolves({
-                    challenge: TEST_CONFIG.TEST_CHALLENGE,
-                    verifier: TEST_CONFIG.TEST_VERIFIER
-                });
-                sinon.stub(CryptoOps.prototype, "createNewGuid").returns(RANDOM_TEST_GUID);
-=======
                 sinon.stub(AuthorizationCodeClient.prototype, "getAuthCodeUrl").resolves(testNavUrl);
 				sinon.stub(PopupHandler.prototype, "initiateAuthRequest").throws(testError);
 				sinon.stub(CryptoOps.prototype, "generatePkceCodes").resolves({
@@ -1101,7 +738,6 @@
 					verifier: TEST_CONFIG.TEST_VERIFIER
 				});
 				sinon.stub(CryptoOps.prototype, "createNewGuid").returns(RANDOM_TEST_GUID);
->>>>>>> 323e5bef
                 try {
                     const tokenResp = await pca.loginPopup(null);
                 } catch (e) {
@@ -1183,15 +819,6 @@
 
             it("catches error and cleans cache before rethrowing", async () => {
                 const testError = "Error in creating a login url";
-<<<<<<< HEAD
-                sinon.stub(SPAClient.prototype, "createUrl").resolves(testNavUrl);
-                sinon.stub(PopupHandler.prototype, "initiateAuthRequest").throws(testError);
-                sinon.stub(CryptoOps.prototype, "generatePkceCodes").resolves({
-                    challenge: TEST_CONFIG.TEST_CHALLENGE,
-                    verifier: TEST_CONFIG.TEST_VERIFIER
-                });
-                sinon.stub(CryptoOps.prototype, "createNewGuid").returns(RANDOM_TEST_GUID);
-=======
                 sinon.stub(AuthorizationCodeClient.prototype, "getAuthCodeUrl").resolves(testNavUrl);
 				sinon.stub(PopupHandler.prototype, "initiateAuthRequest").throws(testError);
 				sinon.stub(CryptoOps.prototype, "generatePkceCodes").resolves({
@@ -1199,7 +826,6 @@
 					verifier: TEST_CONFIG.TEST_VERIFIER
 				});
 				sinon.stub(CryptoOps.prototype, "createNewGuid").returns(RANDOM_TEST_GUID);
->>>>>>> 323e5bef
                 try {
                     const tokenResp = await pca.acquireTokenPopup({
                         redirectUri: TEST_URIS.TEST_REDIR_URI,
@@ -1400,28 +1026,6 @@
                 expiresOn: new Date(Date.now() + (testServerTokenResponse.expires_in * 1000)),
                 account: testAccount
             };
-<<<<<<< HEAD
-            const createAcqTokenStub = sinon.stub(SPAClient.prototype, "createUrl").resolves(testNavUrl);
-            const silentTokenHelperStub = sinon.stub(pca, <any>"silentTokenHelper").resolves(testTokenResponse);
-            sinon.stub(CryptoOps.prototype, "generatePkceCodes").resolves({
-                challenge: TEST_CONFIG.TEST_CHALLENGE,
-                verifier: TEST_CONFIG.TEST_VERIFIER
-            });
-            sinon.stub(CryptoOps.prototype, "createNewGuid").returns(RANDOM_TEST_GUID);
-            const urlRequest: AuthorizationUrlRequest = {
-                scopes: TEST_CONFIG.DEFAULT_SCOPES,
-                redirectUri: "",
-                prompt: "none",
-                state: RANDOM_TEST_GUID,
-                correlationId: RANDOM_TEST_GUID,
-                authority: `${Constants.DEFAULT_AUTHORITY}/`,
-                nonce: RANDOM_TEST_GUID
-            };
-            const codeRequest: AuthorizationCodeRequest = {
-                ...urlRequest,
-                code: "",
-                codeVerifier: TEST_CONFIG.TEST_VERIFIER
-=======
             const createAcqTokenStub = sinon.stub(AuthorizationCodeClient.prototype, "getAuthCodeUrl").resolves(testNavUrl);
 			const silentTokenHelperStub = sinon.stub(pca, <any>"silentTokenHelper").resolves(testTokenResponse);
 			sinon.stub(CryptoOps.prototype, "generatePkceCodes").resolves({
@@ -1442,7 +1046,6 @@
 				...urlRequest,
 				code: "",
 				codeVerifier: TEST_CONFIG.TEST_VERIFIER
->>>>>>> 323e5bef
             };
             const silentFlowRequest: SilentFlowRequest = {
                 scopes: TEST_CONFIG.DEFAULT_SCOPES,
