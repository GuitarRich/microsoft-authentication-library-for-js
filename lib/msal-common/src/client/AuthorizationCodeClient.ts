/*
 * Copyright (c) Microsoft Corporation. All rights reserved.
 * Licensed under the MIT License.
 */

import { BaseClient } from "./BaseClient";
import { AuthorizationCodeUrlRequest } from "../request/AuthorizationCodeUrlRequest";
import { AuthorizationCodeRequest } from "../request/AuthorizationCodeRequest";
import { Authority } from "../authority/Authority";
import { RequestParameterBuilder } from "../server/RequestParameterBuilder";
import { RequestValidator } from "../request/RequestValidator";
import { GrantType } from "../utils/Constants";
import { Configuration } from "../config/Configuration";
import {ServerAuthorizationTokenResponse} from "../server/ServerAuthorizationTokenResponse";
import {NetworkResponse} from "../network/NetworkManager";
import {ScopeSet} from "../request/ScopeSet";

/**
 * Oauth2.0 Authorization Code client
 */
export class AuthorizationCodeClient extends BaseClient {

    constructor(configuration: Configuration) {
        super(configuration);
    }

    /**
     * Creates the URL of the authorization request letting the user input credentials and consent to the
     * application. The URL target the /authorize endpoint of the authority configured in the
     * application object.
     *
     * Once the user inputs their credentials and consents, the authority will send a response to the redirect URI
     * sent in the request and should contain an authorization code, which can then be used to acquire tokens via
     * acquireToken(AuthorizationCodeRequest)
     * @param request
     */
    async getAuthCodeUrl(request: AuthorizationCodeUrlRequest): Promise<string> {

        const queryString = this.createAuthCodeUrlQueryString(request);
        return `${this.authority.authorizationEndpoint}?${queryString}`;
    }

    /**
     * API to acquire a token in exchange of 'authorization_code` acquired by the user in the first leg of the
     * authorization_code_grant
     * @param request
     */
    async acquireToken(request: AuthorizationCodeRequest): Promise<string> {

<<<<<<< HEAD
        const response = await this.executeTokenRequest(this.authority, request);
=======
        this.logger.info("in acquireToken call");
        const authority: Authority = await this.createAuthority(request && request.authority);
        const response = await this.executeTokenRequest(authority, request);
>>>>>>> 1dbf0857
        return JSON.stringify(response.body);
        // TODO add response_handler here to send the response
    }

    /**
     * Executes POST request to token endpoint
     * @param authority
     * @param request
     */
    private async executeTokenRequest(authority: Authority, request: AuthorizationCodeRequest)
        : Promise<NetworkResponse<ServerAuthorizationTokenResponse>> {

        const requestBody = this.createTokenRequestBody(request);
        const headers: Map<string, string> = this.createDefaultTokenRequestHeaders();

        return this.executePostToTokenEndpoint(authority.tokenEndpoint, requestBody, headers);
    }

    /**
     * Generates a map for all the params to be sent to the service
     * @param request
     */
    private createTokenRequestBody(request: AuthorizationCodeRequest) : string {
        const parameterBuilder = new RequestParameterBuilder();

        parameterBuilder.addClientId(this.config.authOptions.clientId);

        // validate the redirectUri (to be a non null value)
        RequestValidator.validateRedirectUri(request.redirectUri);
        parameterBuilder.addRedirectUri(request.redirectUri);

        const scopeSet = new ScopeSet(
            request.scopes || [],
            this.config.authOptions.clientId,
            false);
        parameterBuilder.addScopes(scopeSet);

        // add code: user set, not validated
        parameterBuilder.addAuthorizationCode(request.code);

        // add code_verifier if passed
        if (request.codeVerifier) {
            parameterBuilder.addCodeVerifier(request.codeVerifier);
        }

        parameterBuilder.addGrantType(GrantType.AUTHORIZATION_CODE_GRANT);

        return parameterBuilder.createQueryString();
    }

    /**
     * This API validates the `AuthorizationCodeUrlRequest` and creates a URL
     * @param request
     */
    private createAuthCodeUrlQueryString(request: AuthorizationCodeUrlRequest): string {
        const parameterBuilder = new RequestParameterBuilder();

        parameterBuilder.addClientId(this.config.authOptions.clientId);

        const scopeSet = new ScopeSet(request.scopes || [],
            this.config.authOptions.clientId,
            false);
        parameterBuilder.addScopes(scopeSet);

        // validate the redirectUri (to be a non null value)
        RequestValidator.validateRedirectUri(request.redirectUri);
        parameterBuilder.addRedirectUri(request.redirectUri);

        // generate the correlationId if not set by the user and add
        const correlationId = request.correlationId || this.config.cryptoInterface.createNewGuid();
        parameterBuilder.addCorrelationId(correlationId);

        // add response_mode. If not passed in it defaults to query.
        parameterBuilder.addResponseMode(request.responseMode);

        // add response_type = code
        parameterBuilder.addResponseTypeCode();

        if (request.codeChallenge) {
            RequestValidator.validateCodeChallengeParams(request.codeChallenge, request.codeChallengeMethod);
            parameterBuilder.addCodeChallengeParams(request.codeChallenge, request.codeChallengeMethod);
        }

        if (request.state) {
            parameterBuilder.addState(request.state);
        }

        if (request.prompt) {
            RequestValidator.validatePrompt(request.prompt);
            parameterBuilder.addPrompt(request.prompt);
        }

        if (request.loginHint) {
            parameterBuilder.addLoginHint(request.loginHint);
        }

        if (request.domainHint) {
            parameterBuilder.addDomainHint(request.domainHint);
        }

        if (request.nonce) {
            parameterBuilder.addNonce(request.nonce);
        }

        if(request.claims) {
            parameterBuilder.addClaims(request.claims);
        }

        return parameterBuilder.createQueryString();
    }
}<|MERGE_RESOLUTION|>--- conflicted
+++ resolved
@@ -11,9 +11,9 @@
 import { RequestValidator } from "../request/RequestValidator";
 import { GrantType } from "../utils/Constants";
 import { Configuration } from "../config/Configuration";
-import {ServerAuthorizationTokenResponse} from "../server/ServerAuthorizationTokenResponse";
-import {NetworkResponse} from "../network/NetworkManager";
-import {ScopeSet} from "../request/ScopeSet";
+import { ServerAuthorizationTokenResponse } from "../server/ServerAuthorizationTokenResponse";
+import { NetworkResponse } from "../network/NetworkManager";
+import { ScopeSet } from "../request/ScopeSet";
 
 /**
  * Oauth2.0 Authorization Code client
@@ -47,13 +47,7 @@
      */
     async acquireToken(request: AuthorizationCodeRequest): Promise<string> {
 
-<<<<<<< HEAD
         const response = await this.executeTokenRequest(this.authority, request);
-=======
-        this.logger.info("in acquireToken call");
-        const authority: Authority = await this.createAuthority(request && request.authority);
-        const response = await this.executeTokenRequest(authority, request);
->>>>>>> 1dbf0857
         return JSON.stringify(response.body);
         // TODO add response_handler here to send the response
     }
@@ -76,7 +70,7 @@
      * Generates a map for all the params to be sent to the service
      * @param request
      */
-    private createTokenRequestBody(request: AuthorizationCodeRequest) : string {
+    private createTokenRequestBody(request: AuthorizationCodeRequest): string {
         const parameterBuilder = new RequestParameterBuilder();
 
         parameterBuilder.addClientId(this.config.authOptions.clientId);
@@ -158,7 +152,7 @@
             parameterBuilder.addNonce(request.nonce);
         }
 
-        if(request.claims) {
+        if (request.claims) {
             parameterBuilder.addClaims(request.claims);
         }
 
