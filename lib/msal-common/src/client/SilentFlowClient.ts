/*
 * Copyright (c) Microsoft Corporation. All rights reserved.
 * Licensed under the MIT License.
 */

import { BaseClient } from "./BaseClient";
import { ClientConfiguration } from "../config/ClientConfiguration";
import { SilentFlowRequest } from "../request/SilentFlowRequest";
import { AuthenticationResult } from "../response/AuthenticationResult";
import { CredentialType } from "../utils/Constants";
import { IdTokenEntity } from "../cache/entities/IdTokenEntity";
import { CacheHelper } from "../cache/utils/CacheHelper";
import { AccessTokenEntity } from "../cache/entities/AccessTokenEntity";
import { RefreshTokenEntity } from "../cache/entities/RefreshTokenEntity";
import { ScopeSet } from "../request/ScopeSet";
import { IdToken } from "../account/IdToken";
import { TimeUtils } from "../utils/TimeUtils";
import { RefreshTokenRequest } from "../request/RefreshTokenRequest";
import { RefreshTokenClient } from "./RefreshTokenClient";
import { ClientAuthError } from "../error/ClientAuthError";
import { CredentialFilter, CredentialCache } from "../cache/utils/CacheTypes";
import { UnifiedCacheManager } from "../cache/UnifiedCacheManager";

export class SilentFlowClient extends BaseClient {

    constructor(configuration: ClientConfiguration) {
        super(configuration);
    }

    /**
     * Retrieves a token from cache if it is still valid, or uses the cached refresh token to renew
     * the given token and returns the renewed token
     * @param request
     */
    public async acquireToken(request: SilentFlowRequest): Promise<AuthenticationResult> {
        // We currently do not support silent flow for account === null use cases; This will be revisited for confidential flow usecases
        if (!request.account) {
            throw ClientAuthError.createNoAccountInSilentRequestError();
<<<<<<< HEAD
        } else {
            cacheRecord = new CacheRecord();
            // fetch account
            const accountKey: string = CacheHelper.generateAccountCacheKey(request.account);
            cacheRecord.account = UnifiedCacheManager.getAccount(this.cacheStorage, accountKey);

            const homeAccountId = cacheRecord.account.homeAccountId;
            const environment = cacheRecord.account.environment;

            // fetch idToken, accessToken, refreshToken
            cacheRecord.idToken = this.fetchIdToken(homeAccountId, environment, cacheRecord.account.realm);
            idTokenObj = new IdToken(cacheRecord.idToken.secret, this.config.cryptoInterface);
            cacheRecord.accessToken = this.fetchAccessToken(homeAccountId, environment, requestScopes, cacheRecord.account.realm);
            cacheRecord.refreshToken = this.fetchRefreshToken(homeAccountId, environment);

            // If accessToken has expired, call refreshToken flow to fetch a new set of tokens
            if (request.forceRefresh || (!!cacheRecord.accessToken && this.isTokenExpired(cacheRecord.accessToken.expiresOn))) {
                // check if we have refreshToken
                if (!!cacheRecord.refreshToken) {
                    const refreshTokenClient = new RefreshTokenClient(this.config);
                    const refreshTokenRequest: RefreshTokenRequest = {
                        scopes: request.scopes,
                        refreshToken: cacheRecord.refreshToken.secret,
                        authority: request.authority
                    };

                    return refreshTokenClient.acquireToken(refreshTokenRequest);
                }
                // no refresh Token
                else {
                    throw ClientAuthError.createNoTokenInCacheError();
                }
            }
=======
        } 

        const requestScopes = new ScopeSet(request.scopes || []);
        // fetch account
        const accountKey: string = CacheHelper.generateAccountCacheKey(request.account);
        const cachedAccount = this.unifiedCacheManager.getAccount(accountKey);

        const homeAccountId = cachedAccount.homeAccountId;
        const environment = cachedAccount.environment;

        // fetch idToken, accessToken, refreshToken
        const cachedIdToken = this.readIdTokenFromCache(homeAccountId, environment, cachedAccount.realm);
        const idTokenObj = new IdToken(cachedIdToken.secret, this.config.cryptoInterface);
        const cachedAccessToken = this.readAccessTokenFromCache(homeAccountId, environment, requestScopes, cachedAccount.realm);
        const cachedRefreshToken = this.readRefreshTokenFromCache(homeAccountId, environment);
>>>>>>> 370e37ca

        // Check if refresh is forced, or if tokens are expired. If neither are true, return a token response with the found token entry.
        if (request.forceRefresh || !cachedAccessToken || this.isTokenExpired(cachedAccessToken.expiresOn)) {
            // no refresh Token
            if (!cachedRefreshToken) {
                throw ClientAuthError.createNoTokensFoundError();
            }

            const refreshTokenClient = new RefreshTokenClient(this.config);
            const refreshTokenRequest: RefreshTokenRequest = {
                scopes: request.scopes,
                refreshToken: cachedRefreshToken.secret,
                authority: request.authority
            };

            return refreshTokenClient.acquireToken(refreshTokenRequest);
        }

        // generate Authentication Result
        return {
            uniqueId: idTokenObj.claims.oid || idTokenObj.claims.sub,
            tenantId: idTokenObj.claims.tid,
            scopes: requestScopes.asArray(),
            account: CacheHelper.toIAccount(cachedAccount),
            idToken: cachedIdToken.secret,
            idTokenClaims: idTokenObj.claims,
            accessToken: cachedAccessToken.secret,
            fromCache: true,
            expiresOn: new Date(cachedAccessToken.expiresOn),
            extExpiresOn: new Date(cachedAccessToken.extendedExpiresOn),
            familyId: null,
        };
    }

    /**
     * fetches idToken from cache if present
     * @param request
     */
    private readIdTokenFromCache(homeAccountId: string, environment: string, inputRealm: string): IdTokenEntity {
        const idTokenKey: string = CacheHelper.generateCredentialCacheKey(
            homeAccountId,
            environment,
            CredentialType.ID_TOKEN,
            this.config.authOptions.clientId,
            inputRealm
        );
        return UnifiedCacheManager.getCredential(this.cacheStorage, idTokenKey) as IdTokenEntity;
    }

    /**
     * fetches accessToken from cache if present
     * @param request
     * @param scopes
     */
    private readAccessTokenFromCache(homeAccountId: string, environment: string, scopes: ScopeSet, inputRealm: string): AccessTokenEntity {
        const accessTokenFilter: CredentialFilter = {
            homeAccountId,
            environment,
            credentialType: CredentialType.ACCESS_TOKEN,
            clientId: this.config.authOptions.clientId,
            realm: inputRealm,
            target: scopes.printScopes()
        };
<<<<<<< HEAD
        const credentialCache: CredentialCache = UnifiedCacheManager.getCredentialsFilteredBy(this.cacheStorage, accessTokenFilter);
        const accessTokens = Object.values(credentialCache);
=======
        const credentialCache: CredentialCache = this.unifiedCacheManager.getCredentialsFilteredBy(accessTokenFilter);
        const accessTokens = Object.values(credentialCache.accessTokens);
>>>>>>> 370e37ca
        if (accessTokens.length > 1) {
            // TODO: Figure out what to throw or return here.
        } else if (accessTokens.length < 1) {
            return null;
        }
        return accessTokens[0] as AccessTokenEntity;
    }

    /**
     * fetches refreshToken from cache if present
     * @param request
     */
    private readRefreshTokenFromCache(homeAccountId: string, environment: string): RefreshTokenEntity {
        const refreshTokenKey: string = CacheHelper.generateCredentialCacheKey(
            homeAccountId,
            environment,
            CredentialType.REFRESH_TOKEN,
            this.config.authOptions.clientId
        );
        return UnifiedCacheManager.getCredential(this.cacheStorage, refreshTokenKey) as RefreshTokenEntity;
    }

    /**
     * check if a token is expired based on given UTC time in seconds.
     * @param expiresOn
     */
    private isTokenExpired(expiresOn: string): boolean {
        // check for access token expiry
        const expirationSec = Number(expiresOn) || 0;
        const offsetCurrentTimeSec = TimeUtils.nowSeconds() + this.config.systemOptions.tokenRenewalOffsetSeconds;

        // If current time + offset is greater than token expiration time, then token is expired.
        return (offsetCurrentTimeSec > expirationSec);
    }
}<|MERGE_RESOLUTION|>--- conflicted
+++ resolved
@@ -36,47 +36,12 @@
         // We currently do not support silent flow for account === null use cases; This will be revisited for confidential flow usecases
         if (!request.account) {
             throw ClientAuthError.createNoAccountInSilentRequestError();
-<<<<<<< HEAD
-        } else {
-            cacheRecord = new CacheRecord();
-            // fetch account
-            const accountKey: string = CacheHelper.generateAccountCacheKey(request.account);
-            cacheRecord.account = UnifiedCacheManager.getAccount(this.cacheStorage, accountKey);
-
-            const homeAccountId = cacheRecord.account.homeAccountId;
-            const environment = cacheRecord.account.environment;
-
-            // fetch idToken, accessToken, refreshToken
-            cacheRecord.idToken = this.fetchIdToken(homeAccountId, environment, cacheRecord.account.realm);
-            idTokenObj = new IdToken(cacheRecord.idToken.secret, this.config.cryptoInterface);
-            cacheRecord.accessToken = this.fetchAccessToken(homeAccountId, environment, requestScopes, cacheRecord.account.realm);
-            cacheRecord.refreshToken = this.fetchRefreshToken(homeAccountId, environment);
-
-            // If accessToken has expired, call refreshToken flow to fetch a new set of tokens
-            if (request.forceRefresh || (!!cacheRecord.accessToken && this.isTokenExpired(cacheRecord.accessToken.expiresOn))) {
-                // check if we have refreshToken
-                if (!!cacheRecord.refreshToken) {
-                    const refreshTokenClient = new RefreshTokenClient(this.config);
-                    const refreshTokenRequest: RefreshTokenRequest = {
-                        scopes: request.scopes,
-                        refreshToken: cacheRecord.refreshToken.secret,
-                        authority: request.authority
-                    };
-
-                    return refreshTokenClient.acquireToken(refreshTokenRequest);
-                }
-                // no refresh Token
-                else {
-                    throw ClientAuthError.createNoTokenInCacheError();
-                }
-            }
-=======
         } 
 
         const requestScopes = new ScopeSet(request.scopes || []);
         // fetch account
         const accountKey: string = CacheHelper.generateAccountCacheKey(request.account);
-        const cachedAccount = this.unifiedCacheManager.getAccount(accountKey);
+        const cachedAccount = UnifiedCacheManager.getAccount(this.cacheStorage, accountKey);
 
         const homeAccountId = cachedAccount.homeAccountId;
         const environment = cachedAccount.environment;
@@ -86,7 +51,6 @@
         const idTokenObj = new IdToken(cachedIdToken.secret, this.config.cryptoInterface);
         const cachedAccessToken = this.readAccessTokenFromCache(homeAccountId, environment, requestScopes, cachedAccount.realm);
         const cachedRefreshToken = this.readRefreshTokenFromCache(homeAccountId, environment);
->>>>>>> 370e37ca
 
         // Check if refresh is forced, or if tokens are expired. If neither are true, return a token response with the found token entry.
         if (request.forceRefresh || !cachedAccessToken || this.isTokenExpired(cachedAccessToken.expiresOn)) {
@@ -150,13 +114,8 @@
             realm: inputRealm,
             target: scopes.printScopes()
         };
-<<<<<<< HEAD
         const credentialCache: CredentialCache = UnifiedCacheManager.getCredentialsFilteredBy(this.cacheStorage, accessTokenFilter);
-        const accessTokens = Object.values(credentialCache);
-=======
-        const credentialCache: CredentialCache = this.unifiedCacheManager.getCredentialsFilteredBy(accessTokenFilter);
         const accessTokens = Object.values(credentialCache.accessTokens);
->>>>>>> 370e37ca
         if (accessTokens.length > 1) {
             // TODO: Figure out what to throw or return here.
         } else if (accessTokens.length < 1) {
