/*
 * Copyright (c) Microsoft Corporation. All rights reserved.
 * Licensed under the MIT License.
 */

import { StringDict } from "../utils/MsalTypes";

/**
 * Result returned from the authority's token endpoint.
 */
// TODO: Also consider making an external type and use this as internal
export class AuthenticationResult {
    // TODO this is temp class, it will be updated.
    uniqueId: string; // TODO: Check applicability
    tenantId: string; // TODO: Check applicability
    scopes: Array<string>;
    tokenType: string; // TODO: get rid of this if we can
    idToken: string;
    idTokenClaims: StringDict;
<<<<<<< HEAD
    refreshToken: string;
    accessToken: string;
=======
    accessToken: string;
    refreshToken: string; // TODO: Confirm if we need to return this to the user, follow up with msal-browser
>>>>>>> 3371ff52
    expiresOn: Date;
    extExpiresOn?: Date; // TODO: Check what this maps to in other libraries
    userRequestState?: string; // TODO: remove, just check how state is handled in other libraries
    familyId?: string; // TODO: Check wider audience
<<<<<<< HEAD
}
=======
};
>>>>>>> 3371ff52
<|MERGE_RESOLUTION|>--- conflicted
+++ resolved
@@ -17,19 +17,10 @@
     tokenType: string; // TODO: get rid of this if we can
     idToken: string;
     idTokenClaims: StringDict;
-<<<<<<< HEAD
-    refreshToken: string;
-    accessToken: string;
-=======
     accessToken: string;
     refreshToken: string; // TODO: Confirm if we need to return this to the user, follow up with msal-browser
->>>>>>> 3371ff52
     expiresOn: Date;
     extExpiresOn?: Date; // TODO: Check what this maps to in other libraries
     userRequestState?: string; // TODO: remove, just check how state is handled in other libraries
     familyId?: string; // TODO: Check wider audience
-<<<<<<< HEAD
-}
-=======
-};
->>>>>>> 3371ff52
+}