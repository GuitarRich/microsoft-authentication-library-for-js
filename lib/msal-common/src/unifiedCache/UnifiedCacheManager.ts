--- conflicted
+++ resolved
@@ -12,11 +12,7 @@
 import { ICacheStorage } from "../cache/ICacheStorage";
 import { Deserializer } from "./serialize/Deserializer";
 import { Serializer } from "./serialize/Serializer";
-<<<<<<< HEAD
-import { AccountCache } from "../unifiedCache/utils/CacheTypes";
-=======
 import { AccountCache } from "./utils/CacheTypes";
->>>>>>> 8f938411
 
 export class UnifiedCacheManager {
 
@@ -26,16 +22,12 @@
 
     constructor(cacheImpl: ICacheStorage) {
         this.cacheStorage = cacheImpl;
-<<<<<<< HEAD
-        this.inMemoryCache = this.generateInMemoryCache(this.cacheStorage.getSerializedCache());
-=======
         this.readSerializedCache();
     }
 
     async readSerializedCache() {
         const serializedCache = await this.cacheStorage.getSerializedCache();
         this.inMemoryCache = this.generateInMemoryCache(serializedCache);
->>>>>>> 8f938411
     }
 
     /**
@@ -97,12 +89,6 @@
      * @param at: AccessTokenEntity
      * @param rt: RefreshTokenEntity
      */
-<<<<<<< HEAD
-    addCredentialCache(at: AccessTokenEntity, idT: IdTokenEntity, rt: RefreshTokenEntity): void {
-        this.inMemoryCache.accessTokens[at.generateAccessTokenEntityKey()] = at;
-        this.inMemoryCache.idTokens[idT.generateIdTokenEntityKey()] = idT;
-        this.inMemoryCache.refreshTokens[rt.generateRefreshTokenEntityKey()] = rt;
-=======
     addCredentialCache(
         accessToken: AccessTokenEntity,
         idToken: IdTokenEntity,
@@ -111,7 +97,6 @@
         this.inMemoryCache.accessTokens[accessToken.generateAccessTokenEntityKey()] = accessToken;
         this.inMemoryCache.idTokens[idToken.generateIdTokenEntityKey()] = idToken;
         this.inMemoryCache.refreshTokens[refreshToken.generateRefreshTokenEntityKey()] = refreshToken;
->>>>>>> 8f938411
     }
 
     /**
