{
  "name": "msal",
  "author": {
    "name": "Microsoft",
    "email": "nugetaad@microsoft.com",
    "url": "https://www.microsoft.com"
  },
  "license": "MIT",
  "repository": {
    "type": "git",
    "url": "https://github.com/AzureAD/microsoft-authentication-library-for-js.git"
  },
  "version": "0.2.4",
  "description": "Microsoft Authentication Library for js",
  "keywords": [
    "implicit",
    "js",
    "AAD",
    "msal",
    "oauth"
  ],
  "main": "./lib-commonjs/index.js",
  "types": "./lib-commonjs/index.d.ts",
  "engines": {
    "node": ">=0.8.0"
  },
  "scripts": {
    "clean": "shx rm -rf dist docs lib-commonjs lib-es6",
    "doc": "typedoc --out ./docs ./src/ --gitRevision dev",
    "build:modules": "tsc && tsc -m es6 --outDir lib-es6",
    "build": "npm run clean && npm run doc && npm run build:modules && npm run lint && npm run build:webpack && npm test",
<<<<<<< HEAD
    "test": "karma start",
=======
    "jtest": "karma start && jasmine-node --nohelpers tests/MSALSpec.js",
>>>>>>> 4fce6889
    "lint": "tslint -c tslint.json src/**/*.ts",
    "build:webpack": "webpack",
    "test": "karma start --single-run --browsers PhantomJS karma.conf.js"
  },
  "dependencies": {
    "tslib": "^1.7.1"
  },
  "devDependencies": {
    "@types/chai": "^4.1.7",
    "@types/handlebars": "4.0.33",
    "@types/mocha": "^5.2.6",
    "@types/node": "^11.11.5",
    "@types/sinon": "^7.0.11",
    "ajv": "6.6.1",
    "atob": "~2.1.1",
    "awesome-typescript-loader": "^3.2.3",
    "babel-polyfill": "^6.26.0",
    "chai": "^4.2.0",
    "fork-ts-checker-webpack-plugin": "^0.5.1",
    "husky": "^1.3.1",
    "istanbul-instrumenter-loader": "^3.0.1",
    "jsdom": "14.0.0",
    "jsdom-global": "3.0.2",
    "jshint": "^2.9.7",
    "karma": "^2.0.5",
    "karma-chai": "^0.1.0",
    "karma-chrome-launcher": "^2.2.0",
    "karma-cli": "^1.0.1",
    "karma-coverage-istanbul-reporter": "^2.0.1",
    "karma-firefox-launcher": "^0.1.7",
    "karma-html-reporter": "^0.2.7",
    "karma-jasmine": "^1.1.0",
    "karma-jasmine-ajax": "^0.1.13",
    "karma-mocha": "^1.3.0",
    "karma-mocha-reporter": "^2.2.5",
    "karma-phantomjs-launcher": "*",
    "karma-remap-coverage": "^0.1.5",
    "karma-remap-istanbul": "^0.6.0",
    "karma-sourcemap-loader": "^0.3.7",
    "karma-spec-reporter": "0.0.32",
    "karma-typescript": "^3.0.13",
    "karma-verbose-reporter": "0.0.6",
    "karma-webpack": "^4.0.0-rc.5",
    "mocha": "^6.0.2",
    "phantomjs-polyfill": "0.0.2",
    "shx": "^0.2.2",
    "sinon": "^7.3.1",
    "sourcemap-istanbul-instrumenter-loader": "^0.2.0",
    "ts-loader": "^5.3.1",
    "ts-node": "^8.0.3",
    "tslint": "^5.8.0",
    "typedoc": "^0.14.2",
    "typescript": "^3.2.1",
    "uglifyjs-webpack-plugin": "^2.1.1",
    "webpack": "^4.27.1",
    "webpack-cli": "^3.2.3",
    "webpack-dev-middleware": "^3.4.0"
  },
  "directories": {
    "test": "tests"
  }
}<|MERGE_RESOLUTION|>--- conflicted
+++ resolved
@@ -29,11 +29,7 @@
     "doc": "typedoc --out ./docs ./src/ --gitRevision dev",
     "build:modules": "tsc && tsc -m es6 --outDir lib-es6",
     "build": "npm run clean && npm run doc && npm run build:modules && npm run lint && npm run build:webpack && npm test",
-<<<<<<< HEAD
     "test": "karma start",
-=======
-    "jtest": "karma start && jasmine-node --nohelpers tests/MSALSpec.js",
->>>>>>> 4fce6889
     "lint": "tslint -c tslint.json src/**/*.ts",
     "build:webpack": "webpack",
     "test": "karma start --single-run --browsers PhantomJS karma.conf.js"
