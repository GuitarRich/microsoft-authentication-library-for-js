/**
 * Copyright (c) Microsoft Corporation
 *  All Rights Reserved
 *  MIT License
 *
 * Permission is hereby granted, free of charge, to any person obtaining a copy of this
 * software and associated documentation files (the 'Software'), to deal in the Software
 * without restriction, including without limitation the rights to use, copy, modify,
 * merge, publish, distribute, sublicense, and/or sell copies of the Software, and to
 * permit persons to whom the Software is furnished to do so, subject to the following
 * conditions:
 *
 * The above copyright notice and this permission notice shall be
 * included in all copies or substantial portions of the Software.
 *
 * THE SOFTWARE IS PROVIDED 'AS IS', WITHOUT WARRANTY OF ANY KIND,
 * EXPRESS OR IMPLIED, INCLUDING BUT NOT LIMITED TO THE WARRANTIES OF MERCHANTABILITY,
 * FITNESS FOR A PARTICULAR PURPOSE AND NONINFRINGEMENT. IN NO EVENT SHALL THE AUTHORS
 * OR COPYRIGHT HOLDERS BE LIABLE FOR ANY CLAIM, DAMAGES OR OTHER LIABILITY,
 * WHETHER IN AN ACTION OF CONTRACT, TORT OR OTHERWISE, ARISING FROM, OUT
 * OF OR IN CONNECTION WITH THE SOFTWARE OR THE USE OR OTHER DEALINGS IN THE SOFTWARE.
 */

import { Authority } from "./Authority";
import { Utils } from "./Utils";
import { Constants } from "./Constants";

/**
 * TODO: Change this to ServerRequestParameters soon after Request changes are in.
 *
 * Nonce: OIDC Nonce definition: https://openid.net/specs/openid-connect-core-1_0.html#IDToken
 * State: OAuth Spec: https://tools.ietf.org/html/rfc6749#section-10.12
 * @hidden
 */
export class AuthenticationRequestParameters {

  authorityInstance: Authority;
  clientId: string;
  scopes: Array<string>;

  nonce: string;
  state: string;

  // telemetry information
  xClientVer: string;
  xClientSku: string;
  correlationId: string;

  responseType: string;
  redirectUri: string;

  // TODO: The below are not used - check and delete with the rename PR
  promptValue: string;
  extraQueryParameters: string;
  loginHint: string;
  domainHint: string;


  public get authority(): string {
    return this.authorityInstance ? this.authorityInstance.CanonicalAuthority : null;
  }

  /**
   * Constructor
   * @param authority
   * @param clientId
   * @param scope
   * @param responseType
   * @param redirectUri
   * @param state
   */
  constructor (authority: Authority, clientId: string, scope: Array<string>, responseType: string, redirectUri: string, state: string ) {
    this.authorityInstance = authority;
    this.clientId = clientId;
    this.scopes = scope;

    this.nonce = Utils.createNewGuid();
    this.state = state && !Utils.isEmpty(state) ?  Utils.createNewGuid() + "|" + state   : Utils.createNewGuid();

    // TODO: Change this to user passed vs generated with the new PR
    this.correlationId = Utils.createNewGuid();

    // telemetry information
    this.xClientSku = "MSAL.JS";
    this.xClientVer = Utils.getLibraryVersion();

    this.responseType = responseType;
    this.redirectUri = redirectUri;

  }

  /**
   * generates the URL with QueryString Parameters
   * @param scopes
   */
  createNavigateUrl(scopes: Array<string>): string {
    const str = this.createNavigationUrlString(scopes);
    let authEndpoint: string = this.authorityInstance.AuthorizationEndpoint;

    // if the endpoint already has queryparams, lets add to it, otherwise add the first one
    if (authEndpoint.indexOf("?") < 0) {
      authEndpoint += "?";
    } else {
      authEndpoint += "&";
    }

    const requestUrl: string = `${authEndpoint}${str.join("&")}`;
    return requestUrl;
  }

<<<<<<< HEAD
    createNavigateUrl(scopes: Array<string>): string {
        const str = this.createNavigationUrlString(scopes);
        let authEndpoint: string = this.authorityInstance.AuthorizationEndpoint;
        // if the endpoint already has queryparams, lets add to it, otherwise add the first one
        if (authEndpoint.indexOf("?") < 0) {
            authEndpoint += "?";
        } else {
            authEndpoint += "&";
        }
        const requestUrl: string = `${authEndpoint}${str.join("&")}`;
        return requestUrl;
=======
  /**
   * Generate the array of all QueryStringParams to be sent to the server
   * @param scopes
   */
  createNavigationUrlString(scopes: Array<string>): Array<string> {
    if (!scopes) {
      scopes = [this.clientId];
>>>>>>> f7459be1
    }

    if (scopes.indexOf(this.clientId) === -1) {
      scopes.push(this.clientId);
    }

    const str: Array<string> = [];
    str.push("response_type=" + this.responseType);

    this.translateclientIdUsedInScope(scopes);
    str.push("scope=" + encodeURIComponent(this.parseScope(scopes)));
    str.push("client_id=" + encodeURIComponent(this.clientId));
    str.push("redirect_uri=" + encodeURIComponent(this.redirectUri));

    str.push("state=" + encodeURIComponent(this.state));
    str.push("nonce=" + encodeURIComponent(this.nonce));

    str.push("client_info=1");
    str.push(`x-client-SKU=${this.xClientSku}`);
    str.push(`x-client-Ver=${this.xClientVer}`);

    if (this.extraQueryParameters) {
      str.push(this.extraQueryParameters);
    }

    str.push("client-request-id=" + encodeURIComponent(this.correlationId));

    return str;
  }

  /**
   * append the required scopes: https://openid.net/specs/openid-connect-basic-1_0.html#Scopes
   * @param scopes
   */
  translateclientIdUsedInScope(scopes: Array<string>): void {
    const clientIdIndex: number = scopes.indexOf(this.clientId);
    if (clientIdIndex >= 0) {
      scopes.splice(clientIdIndex, 1);
      if (scopes.indexOf("openid") === -1) {
        scopes.push("openid");
      }
      if (scopes.indexOf("profile") === -1) {
        scopes.push("profile");
      }
    }
  }

  /**
   * Parse the scopes into a formatted scopeList
   * @param scopes
   */
  parseScope(scopes: Array<string>): string {
    let scopeList: string = "";
    if (scopes) {
        for (let i: number = 0; i < scopes.length; ++i) {
        scopeList += (i !== scopes.length - 1) ? scopes[i] + " " : scopes[i];
      }
    }

    return scopeList;
  }

}<|MERGE_RESOLUTION|>--- conflicted
+++ resolved
@@ -108,19 +108,6 @@
     return requestUrl;
   }
 
-<<<<<<< HEAD
-    createNavigateUrl(scopes: Array<string>): string {
-        const str = this.createNavigationUrlString(scopes);
-        let authEndpoint: string = this.authorityInstance.AuthorizationEndpoint;
-        // if the endpoint already has queryparams, lets add to it, otherwise add the first one
-        if (authEndpoint.indexOf("?") < 0) {
-            authEndpoint += "?";
-        } else {
-            authEndpoint += "&";
-        }
-        const requestUrl: string = `${authEndpoint}${str.join("&")}`;
-        return requestUrl;
-=======
   /**
    * Generate the array of all QueryStringParams to be sent to the server
    * @param scopes
@@ -128,7 +115,6 @@
   createNavigationUrlString(scopes: Array<string>): Array<string> {
     if (!scopes) {
       scopes = [this.clientId];
->>>>>>> f7459be1
     }
 
     if (scopes.indexOf(this.clientId) === -1) {
