--- conflicted
+++ resolved
@@ -36,16 +36,10 @@
  */
 export type AuthOptions = {
     clientId: string;
-<<<<<<< HEAD
-    authority?: string|null|undefined;
-    validateAuthority?: boolean|undefined;
-    knownAuthorities?: Array<string>|undefined;
-=======
     authority?: string;
     validateAuthority?: boolean;
     authorityMetadata?: string;
     knownAuthorities?: Array<string>;
->>>>>>> 547fb19e
     redirectUri?: string | (() => string);
     postLogoutRedirectUri?: string | (() => string);
     navigateToLoginRequestUrl?: boolean|undefined;
