/*
 * Copyright (c) Microsoft Corporation. All rights reserved.
 * Licensed under the MIT License.
 */

import { Authority } from "./authority/Authority";
import { CryptoUtils } from "./utils/CryptoUtils";
import { AuthenticationParameters } from "./AuthenticationParameters";
import { StringDict } from "./MsalTypes";
import { Account } from "./Account";
import { SSOTypes, Constants, PromptState, libraryVersion } from "./utils/Constants";
import { StringUtils } from "./utils/StringUtils";

/**
 * Nonce: OIDC Nonce definition: https://openid.net/specs/openid-connect-core-1_0.html#IDToken
 * State: OAuth Spec: https://tools.ietf.org/html/rfc6749#section-10.12
 * @hidden
 */
export class ServerRequestParameters {

    authorityInstance: Authority;
    clientId: string;
    scopes: Array<string>;

    nonce: string;
    state: string;

    // telemetry information
    xClientVer: string;
    xClientSku: string;
    correlationId: string;

    responseType: string;
    redirectUri: string;

    promptValue: string;
    claimsValue: string;

    queryParameters: string;
    extraQueryParameters: string;

    public get authority(): string {
        return this.authorityInstance ? this.authorityInstance.CanonicalAuthority : null;
    }

    /**
     * Constructor
     * @param authority
     * @param clientId
     * @param scope
     * @param responseType
     * @param redirectUri
     * @param state
     */
    constructor (authority: Authority, clientId: string, responseType: string, redirectUri: string, scopes: Array<string>, state: string, correlationId: string) {
        this.authorityInstance = authority;
        this.clientId = clientId;
        this.nonce = CryptoUtils.createNewGuid();

        // set scope to clientId if null
<<<<<<< HEAD

=======
        this.scopes = [...scopes];
>>>>>>> 115adef6
        // this.scopes = scopes? [ ...scopes] : [clientId];

        // set state (already set at top level)
        this.state = state;

        // set correlationId
        this.correlationId = correlationId;

        // telemetry information
        this.xClientSku = "MSAL.JS";
        this.xClientVer = libraryVersion();

        this.responseType = responseType;
        this.redirectUri = redirectUri;
    }

    /**
     * @hidden
     * @ignore
     *
     * Utility to populate QueryParameters and ExtraQueryParameters to ServerRequestParamerers
     * @param request
     * @param serverAuthenticationRequest
     */
    populateQueryParams(account: Account, request: AuthenticationParameters|null, adalIdTokenObject?: object, silentCall?: boolean): void {
        let queryParameters: StringDict = {};

        if (request) {
            // add the prompt parameter to serverRequestParameters if passed
            if (request.prompt) {
                this.promptValue = request.prompt;
            }

            // Add claims challenge to serverRequestParameters if passed
            if (request.claimsRequest) {
                this.claimsValue = request.claimsRequest;
            }

            // if the developer provides one of these, give preference to developer choice
            if (ServerRequestParameters.isSSOParam(request)) {
                queryParameters = this.constructUnifiedCacheQueryParameter(request, null);
            }
        }

        if (adalIdTokenObject) {
            queryParameters = this.constructUnifiedCacheQueryParameter(null, adalIdTokenObject);
        }

        /*
         * adds sid/login_hint if not populated
         * this.logger.verbose("Calling addHint parameters");
         */
        queryParameters = this.addHintParameters(account, queryParameters);

        // sanity check for developer passed extraQueryParameters
        const eQParams: StringDict|null = request ? request.extraQueryParameters : null;

        // Populate the extraQueryParameters to be sent to the server
        this.queryParameters = ServerRequestParameters.generateQueryParametersString(queryParameters);
        this.extraQueryParameters = ServerRequestParameters.generateQueryParametersString(eQParams, silentCall);
    }

    // #region QueryParam helpers

    /**
     * Constructs extraQueryParameters to be sent to the server for the AuthenticationParameters set by the developer
     * in any login() or acquireToken() calls
     * @param idTokenObject
     * @param extraQueryParameters
     * @param sid
     * @param loginHint
     */
    // TODO: check how this behaves when domain_hint only is sent in extraparameters and idToken has no upn.
    private constructUnifiedCacheQueryParameter(request: AuthenticationParameters, idTokenObject: any): StringDict {

        // preference order: account > sid > login_hint
        let ssoType;
        let ssoData;
        let serverReqParam: StringDict = {};
        // if account info is passed, account.sid > account.login_hint
        if (request) {
            if (request.account) {
                const account: Account = request.account;
                if (account.sid) {
                    ssoType = SSOTypes.SID;
                    ssoData = account.sid;
                }
                else if (account.userName) {
                    ssoType = SSOTypes.LOGIN_HINT;
                    ssoData = account.userName;
                }
            }
            // sid from request
            else if (request.sid) {
                ssoType = SSOTypes.SID;
                ssoData = request.sid;
            }
            // loginHint from request
            else if (request.loginHint) {
                ssoType = SSOTypes.LOGIN_HINT;
                ssoData = request.loginHint;
            }
        }
        // adalIdToken retrieved from cache
        else if (idTokenObject) {
            if (idTokenObject.hasOwnProperty(Constants.upn)) {
                ssoType = SSOTypes.ID_TOKEN;
                ssoData = idTokenObject.upn;
            }
        }

        serverReqParam = this.addSSOParameter(ssoType, ssoData);
        return serverReqParam;
    }

    /**
     * @hidden
     *
     * Adds login_hint to authorization URL which is used to pre-fill the username field of sign in page for the user if known ahead of time
     * domain_hint if added skips the email based discovery process of the user - only supported for interactive calls in implicit_flow
     * domain_req utid received as part of the clientInfo
     * login_req uid received as part of clientInfo
     * Also does a sanity check for extraQueryParameters passed by the user to ensure no repeat queryParameters
     *
     * @param {@link Account} account - Account for which the token is requested
     * @param queryparams
     * @param {@link ServerRequestParameters}
     * @ignore
     */
    private addHintParameters(account: Account, qParams: StringDict): StringDict {
    /*
     * This is a final check for all queryParams added so far; preference order: sid > login_hint
     * sid cannot be passed along with login_hint or domain_hint, hence we check both are not populated yet in queryParameters
     */
        if (account && !qParams[SSOTypes.SID]) {
            // sid - populate only if login_hint is not already populated and the account has sid
            const populateSID = !qParams[SSOTypes.LOGIN_HINT] && account.sid && this.promptValue === PromptState.NONE;
            if (populateSID) {
                qParams = this.addSSOParameter(SSOTypes.SID, account.sid, qParams);
            }
            // login_hint - account.userName
            else {
                const populateLoginHint = !qParams[SSOTypes.LOGIN_HINT] && account.userName && !StringUtils.isEmpty(account.userName);
                if (populateLoginHint) {
                    qParams = this.addSSOParameter(SSOTypes.LOGIN_HINT, account.userName, qParams);
                }
            }
        }

        return qParams;
    }

    /**
     * Add SID to extraQueryParameters
     * @param sid
     */
    private addSSOParameter(ssoType: string, ssoData: string, ssoParam?: StringDict): StringDict {
        if (!ssoParam) {
            ssoParam = {};
        }

        if (!ssoData) {
            return ssoParam;
        }

        switch (ssoType) {
            case SSOTypes.SID: {
                ssoParam[SSOTypes.SID] = ssoData;
                break;
            }
            case SSOTypes.ID_TOKEN: {
                ssoParam[SSOTypes.LOGIN_HINT] = ssoData;
                break;
            }
            case SSOTypes.LOGIN_HINT: {
                ssoParam[SSOTypes.LOGIN_HINT] = ssoData;
                break;
            }
        }

        return ssoParam;
    }

    /**
     * Utility to generate a QueryParameterString from a Key-Value mapping of extraQueryParameters passed
     * @param extraQueryParameters
     */
    static generateQueryParametersString(queryParameters?: StringDict, silentCall?: boolean): string|null {
        let paramsString: string|null = null;

        if (queryParameters) {
            Object.keys(queryParameters).forEach((key: string) => {
                // sid cannot be passed along with login_hint or domain_hint
                if(key === Constants.domain_hint && (silentCall || queryParameters[SSOTypes.SID])) {
                    return;
                }

                if (paramsString == null) {
                    paramsString = `${key}=${encodeURIComponent(queryParameters[key])}`;
                }
                else {
                    paramsString += `&${key}=${encodeURIComponent(queryParameters[key])}`;
                }
            });
        }

        return paramsString;
    }
    // #endregion

    /**
     * Check to see if there are SSO params set in the Request
     * @param request
     */
    static isSSOParam(request: AuthenticationParameters) {
        return request && (request.account || request.sid || request.loginHint);
    }
}<|MERGE_RESOLUTION|>--- conflicted
+++ resolved
@@ -58,11 +58,7 @@
         this.nonce = CryptoUtils.createNewGuid();
 
         // set scope to clientId if null
-<<<<<<< HEAD
-
-=======
         this.scopes = [...scopes];
->>>>>>> 115adef6
         // this.scopes = scopes? [ ...scopes] : [clientId];
 
         // set state (already set at top level)
