/**
 * Copyright (c) Microsoft Corporation
 *  All Rights Reserved
 *  MIT License
 *
 * Permission is hereby granted, free of charge, to any person obtaining a copy of this
 * software and associated documentation files (the 'Software'), to deal in the Software
 * without restriction, including without limitation the rights to use, copy, modify,
 * merge, publish, distribute, sublicense, and/or sell copies of the Software, and to
 * permit persons to whom the Software is furnished to do so, subject to the following
 * conditions:
 *
 * The above copyright notice and this permission notice shall be
 * included in all copies or substantial portions of the Software.
 *
 * THE SOFTWARE IS PROVIDED 'AS IS', WITHOUT WARRANTY OF ANY KIND,
 * EXPRESS OR IMPLIED, INCLUDING BUT NOT LIMITED TO THE WARRANTIES OF MERCHANTABILITY,
 * FITNESS FOR A PARTICULAR PURPOSE AND NONINFRINGEMENT. IN NO EVENT SHALL THE AUTHORS
 * OR COPYRIGHT HOLDERS BE LIABLE FOR ANY CLAIM, DAMAGES OR OTHER LIABILITY,
 * WHETHER IN AN ACTION OF CONTRACT, TORT OR OTHERWISE, ARISING FROM, OUT
 * OF OR IN CONNECTION WITH THE SOFTWARE OR THE USE OR OTHER DEALINGS IN THE SOFTWARE.
 */

import { AccessTokenCacheItem } from "./AccessTokenCacheItem";
import { AccessTokenKey } from "./AccessTokenKey";
import { AccessTokenValue } from "./AccessTokenValue";
import { AuthenticationRequestParameters } from "./AuthenticationRequestParameters";
import { Authority } from "./Authority";
import { ClientInfo } from "./ClientInfo";
import { Constants, ErrorCodes, ErrorDescription, SSOTypes, PromptState } from "./Constants";
import { IdToken } from "./IdToken";
import { Logger } from "./Logger";
import { Storage } from "./Storage";
import { TokenResponse } from "./RequestInfo";
import { User } from "./User";
import { Utils } from "./Utils";
import { AuthorityFactory } from "./AuthorityFactory";
import { Configuration } from "./Configuration";
import { AuthenticationParameters } from "./Request";
import { ClientConfigurationError } from "./error/ClientConfigurationError";
import { AuthError } from "./error/AuthError";
import { ClientAuthError } from "./error/ClientAuthError";
import { ServerError } from "./error/ServerError";

// default authority
/**
 * @param {string} authority - A URL indicating a directory that MSAL can use to obtain tokens.
 * - In Azure AD, it is of the form https://&lt;tenant&gt;/&lt;tenant&gt;, where &lt;tenant&gt; is the directory host (e.g. https://login.microsoftonline.com) and &lt;tenant&gt; is a identifier within the directory itself (e.g. a domain associated to the tenant, such as contoso.onmicrosoft.com, or the GUID representing the TenantID property of the directory)
 * - In Azure B2C, it is of the form https://&lt;instance&gt;/tfp/&lt;tenant&gt;/<policyName>/
 * - Default value is: "https://login.microsoftonline.com/common"
 */
const DEFAULT_AUTHORITY = "https://login.microsoftonline.com/common";

/**
 * Interface to handle iFrame generation, Popup Window creation and redirect handling
 */
// TODO: Add more accurate description and document the design choices made
declare global {
    interface Window {
        msal: Object;
        CustomEvent: CustomEvent;
        Event: Event;
        activeRenewals: {};
        renewStates: Array<string>;
        callBackMappedToRenewStates : {};
        callBacksMappedToRenewStates: {};
        openedWindows: Array<Window>;
        requestType: string;
    }
}

/**
 * response_type from OpenIDConnect
 * References: https://openid.net/specs/oauth-v2-multiple-response-types-1_0.html & https://tools.ietf.org/html/rfc6749#section-4.2.1
 * Since we support only implicit flow in this library, we restrict the response_type support to only 'token' and 'id_token'
 *
 * @hidden
 */
const ResponseTypes = {
  id_token: "id_token",
  token: "token",
  id_token_token: "id_token token"
};

/**
 * @hidden
 */
// TODO: This will move to Response Object
export interface CacheResult {
  errorDesc: string;
  token: string;
  error: string;
}

/**
 * A type alias for a tokenReceivedCallback function.
 * @param tokenReceivedCallback.token token returned from STS if token request is successful.
 * @param tokenReceivedCallback.tokenType tokenType returned from the STS if API call is successful. Possible values are: id_token OR access_token.
 */
// TODO: Rework the callback as per new design - handleRedirectCallbacks() implementation etc.
export type tokenReceivedCallback = (token: string, tokenType: string, userState: string ) => void;

/**
 * A type alias for a errorReceivedCallback function.
 * @param errorReceivedCallback.errorDesc error object created by library containing error string returned from the STS if API call fails.
 */
export type errorReceivedCallback = (authError: AuthError, userState: string) => void;

/**
 * A wrapper to handle the token response/error within the iFrame always
 *
 * @param target
 * @param propertyKey
 * @param descriptor
 */
// TODO: This functionality of wrapper around a function seem to be changing in the latest TS, check this while fixing npm issues
const resolveTokenOnlyIfOutOfIframe = (target: any, propertyKey: string, descriptor: PropertyDescriptor) => {
  const tokenAcquisitionMethod = descriptor.value;
  descriptor.value = function (...args: any[]) {
      return this.isInIframe()
          ? new Promise(() => {
            return;
          })
          : tokenAcquisitionMethod.apply(this, args);
  };
  return descriptor;
};

/**
 * UserAgentApplication class - Object Instance that the developer would need to make login/acquireToken calls
 */
export class UserAgentApplication {

  // input Configuration by the user
  private config: Configuration;

  // TODO: This will be extracted with Response Changes
  private tokenReceivedCallback: tokenReceivedCallback = null;

  // Added for readability as these params are very frequently used
  private logger: Logger;
  private clientId: string;
  private inCookie: boolean;

  // Cache and Account info referred across token grant flow
  protected cacheStorage: Storage;
  private user: User;

  // state variables
  private userLoginInProgress: boolean;
  private acquireTokenInProgress: boolean;
  private silentAuthenticationState: string;
  private silentLogin: boolean;

<<<<<<< HEAD
  /**
   * @hidden
   */
  protected _cacheStorage: Storage;

  /**
   * @hidden
   */
  private _tokenReceivedCallback: tokenReceivedCallback = null;

  /**
   * @hidden
   */
  private _errorReceivedCallback: errorReceivedCallback = null;

  /**
   * @hidden
   */
  private _user: User;

  /**
   * Client ID assigned to your app by Azure Active Directory.
   */
  clientId: string;

  /**
   * @hidden
   */
=======
  // Authority Functionality
>>>>>>> f7459be1
  protected authorityInstance: Authority;

  // If the developer passes an authority, create an instance
  public set authority(val) {
    this.authorityInstance = AuthorityFactory.CreateInstance(val, this.config.auth.validateAuthority);
  }

  // retrieve the authority instance
  public get authority(): string {
    return this.authorityInstance.CanonicalAuthority;
  }

  /**
<<<<<<< HEAD
   * Used to turn authority validation on/off.
   * When set to true (default), MSAL will compare the application"s authority against well-known URLs templates representing well-formed authorities. It is useful when the authority is obtained at run time to prevent MSAL from displaying authentication prompts from malicious pages.
   */
  validateAuthority: boolean;

  /**
   * The redirect URI of the application, this should be same as the value in the application registration portal.
   * Defaults to `window.location.href`.
   */
  private _redirectUri: string | (() => string);

    /**
     * Use to send the state parameter with authentication request
     */
    private _state: string;
  /**
   * Used to redirect the user to this location after logout.
   * Defaults to `window.location.href`.
   */
  private _postLogoutredirectUri: string | (() => string);

  loadFrameTimeout: number;

  protected _navigateToLoginRequestUrl: boolean;

  private _isAngular: boolean = false;

  private _protectedResourceMap: Map<string, Array<string>>;

  private _unprotectedResources: Array<string>;

  private storeAuthStateInCookie: boolean;

  private _silentAuthenticationState: string;

  private _silentLogin: boolean;

  private _redirectCallbacksSet: boolean;

  /**
=======
>>>>>>> f7459be1
   * Initialize a UserAgentApplication with a given clientId and authority.
   * @constructor
   * @param {string} clientId - The clientID of your application, you should get this from the application registration portal.
   * @param {string} authority - A URL indicating a directory that MSAL can use to obtain tokens.
   * - In Azure AD, it is of the form https://&lt;instance>/&lt;tenant&gt;,\ where &lt;instance&gt; is the directory host (e.g. https://login.microsoftonline.com) and &lt;tenant&gt; is a identifier within the directory itself (e.g. a domain associated to the tenant, such as contoso.onmicrosoft.com, or the GUID representing the TenantID property of the directory)
   * - In Azure B2C, it is of the form https://&lt;instance&gt;/tfp/&lt;tenantId&gt;/&lt;policyName&gt;/
   * - Default value is: "https://login.microsoftonline.com/common"
   * @param _tokenReceivedCallback -  The function that will get the call back once this API is completed (either successfully or with a failure).
   * @param {boolean} validateAuthority -  boolean to turn authority validation on/off.
   */
<<<<<<< HEAD
  // TODO: Update constructor to accept configuration object, success callback and error callback
  constructor(
    clientId: string,
    authority: string | null,
    options:
      {
        validateAuthority?: boolean,
        cacheLocation?: string,
        redirectUri?: string | (() => string),
        postLogoutRedirectUri?: string | (() => string),
        logger?: Logger,
        loadFrameTimeout?: number,
        navigateToLoginRequestUrl?: boolean,
        state?: string,
        isAngular?: boolean,
        unprotectedResources?: Array<string>
        protectedResourceMap?: Map<string, Array<string>>,
        storeAuthStateInCookie?: boolean
      } = {}) {
      const {
          validateAuthority = true,
          cacheLocation = "sessionStorage",
          redirectUri = () => window.location.href.split("?")[0].split("#")[0],
          postLogoutRedirectUri = () => window.location.href.split("?")[0].split("#")[0],
          logger = new Logger(null),
          loadFrameTimeout = 6000,
          navigateToLoginRequestUrl = true,
          state = "",
          isAngular = false,
          unprotectedResources = new Array<string>(),
          protectedResourceMap = new Map<string, Array<string>>(),
          storeAuthStateInCookie = false
      } = options;

    // TODO: The configuration object will take care of many of these assignments
    this.loadFrameTimeout = loadFrameTimeout;
    this.clientId = clientId;
    this.validateAuthority = validateAuthority;

    // TODO: Replace string with constant
    this.authority = authority || "https://login.microsoftonline.com/common";
    this._navigateToLoginRequestUrl = navigateToLoginRequestUrl;
    this._state = state;
    this._isAngular = isAngular;
    this._unprotectedResources = unprotectedResources;
    this._protectedResourceMap = protectedResourceMap;
    this._redirectUri = redirectUri;
    this._postLogoutredirectUri = postLogoutRedirectUri;
    this._logger = logger;
    this.storeAuthStateInCookie = storeAuthStateInCookie;

    // Track redirect callbacks
    this._redirectCallbacksSet = false;

    // Track login and acquireToken in progress
    this._loginInProgress = false;
    this._acquireTokenInProgress = false;

    // TODO: This should be replaced with cache object, typescript checking for "localStorage" and "sessionStorage" values
    this._cacheLocation = cacheLocation;
    if (!this._cacheLocations[cacheLocation]) {
      throw ClientConfigurationError.createInvalidCacheLocationConfigError(this._cacheLocation);
    }
    this._cacheStorage = new Storage(this._cacheLocation); //cache keys msal
=======
  constructor(configuration: Configuration, callback: tokenReceivedCallback) {

    // Set the Configuration
    this.config = configuration;

    // Set the callback
    this.tokenReceivedCallback = callback;

    this.logger = this.config.system.logger;
    this.clientId = this.config.auth.clientId;
    this.inCookie = this.config.cache.storeAuthStateInCookie;

    // if no authority is passed, set the default: "https://login.microsoftonline.com/common"
    this.authority = this.config.auth.authority || DEFAULT_AUTHORITY;

    // track login and acquireToken in progress
    this.userLoginInProgress = false;
    this.acquireTokenInProgress = false;

    // cache keys msal - typescript throws an error if any value other than "localStorage" or "sessionStorage" is passed
    try {
        this.cacheStorage = new Storage(this.config.cache.cacheLocation);
    } catch (e) {
        this.config.system.logger.error("CacheLocation can be set only to 'localStorage' or 'sessionStorage' ");
    }
>>>>>>> f7459be1

    // Initialize window handling code
    window.openedWindows = [];
    window.activeRenewals = {};
    window.renewStates = [];
    window.callBackMappedToRenewStates = { };
    window.callBacksMappedToRenewStates = { };
    window.msal = this;
<<<<<<< HEAD
=======

>>>>>>> f7459be1
    const urlHash = window.location.hash;
    const isCallback = this.isCallback(urlHash);

    // On the server 302 - Redirect, handle this
    if (!this.config.framework.isAngular) {
        if (isCallback) {
            this.handleAuthenticationResponse.call(this, urlHash);
        }
        else {
<<<<<<< HEAD
            const pendingCallback = this._cacheStorage.getItem(Constants.urlHash);
=======
            const pendingCallback = this.cacheStorage.getItem(Constants.urlHash);
>>>>>>> f7459be1
            if (pendingCallback) {
                this.processCallBack(pendingCallback);
            }
        }
    }
  }

  //#region Redirect Callbacks
  /**
   * Sets the callback functions for the redirect flow to send back the success or error object.
   * @param {tokenReceivedCallback} successCallback - Callback which contains the AuthResponse object, containing data from the server.
   * @param {errorReceivedCallback} errorCallback - Callback which contains a AuthError object, containing error data from either the server
   * or the library, depending on the origin of the error.
   */
  setRedirectCallbacks(successCallback: tokenReceivedCallback, errorCallback: errorReceivedCallback): void {
    if (!successCallback) {
      this._redirectCallbacksSet = false;
      throw ClientConfigurationError.createInvalidCallbackObjectError("successCallback", successCallback);
    } else if (!errorCallback) {
      this._redirectCallbacksSet = false;
      throw ClientConfigurationError.createInvalidCallbackObjectError("errorCallback", errorCallback);
    }

    // Set callbacks
    this._tokenReceivedCallback = successCallback;
    this._errorReceivedCallback = errorCallback;

    this._redirectCallbacksSet = true;
  }

  //#endregion

  //#region Redirect Flow

  /**
   * Initiate the login process by redirecting the user to the STS authorization endpoint.
   * @param {Array.<string>} scopes - Permissions you want included in the access token. Not all scopes are guaranteed to be included in the access token returned.
   * @param {string} extraQueryParameters - Key-value pairs to pass to the authentication server during the interactive authentication flow.
   */
<<<<<<< HEAD
  // TODO: params to accept AuthRequest object instead
  loginRedirect(scopes?: Array<string>, extraQueryParameters?: string): void {
    /*
    1. Create navigate url
    2. saves value in cache
    3. redirect user to AAD
     */

    // Throw error if callbacks are not set before redirect
    if (!this._redirectCallbacksSet) {
      throw ClientConfigurationError.createRedirectCallbacksNotSetError();
    }

    if (this._loginInProgress) {
      this._errorReceivedCallback(ClientAuthError.createLoginInProgressError(), this.getUserState(this._silentAuthenticationState));
      return;
=======
  loginRedirect(request: AuthenticationParameters): void {
    // Creates navigate url; saves value in cache; redirect user to AAD
    if (this.userLoginInProgress) {
        throw ClientAuthError.createLoginInProgressError();
    }

    // if extraScopesToConsent is passed, append them to the login request
    let scopes: Array<string>;
    if (request.extraScopesToConsent) {
        scopes = [...request.scopes, ...request.extraScopesToConsent];
    }
    else {
        scopes = request.scopes;
>>>>>>> f7459be1
    }

    // Validate and filter scopes (the validate function will throw if validation fails)
    this.validateInputScope(scopes, false);
    scopes = this.filterScopes(scopes);

<<<<<<< HEAD
    // extract ADAL id_token if exists
    let idTokenObject = this.extractADALIdToken();

    // silent login if ADAL id_token is retrieved successfully - SSO
    if (idTokenObject && !scopes) {
      this._logger.info("ADAL's idToken exists. Extracting login information from ADAL's idToken ");
      extraQueryParameters = Utils.constructUnifiedCacheExtraQueryParameter(idTokenObject, extraQueryParameters);
      this._silentLogin = true;
      this.acquireTokenSilent([this.clientId], this.authority, this.getUser(), extraQueryParameters)
      .then((idToken) => {
        this._silentLogin = false;
        this._logger.info("Unified cache call is successful");
        // TODO: Change callback to return AuthResponse
        if (this._tokenReceivedCallback) {
          this._tokenReceivedCallback.call(this, idToken, Constants.idToken, this.getUserState(this._silentAuthenticationState));
        }
      }, (error) => {
        this._silentLogin = false;
        this._logger.error("Error occurred during unified cache ATS");
        this.loginRedirectHelper(scopes, extraQueryParameters);
      });
=======
    // construct extraQueryParams string from the request
    let extraQueryParameters = Utils.constructExtraQueryParametersString(request.extraQueryParameters);
    extraQueryParameters = Utils.addPromptParameter(extraQueryParameters, request.prompt);
    let user = this.getUser();

    if (request.account || request.sid || request.loginHint) {
      // if the developer provides one of these, give preference to developer choice
      extraQueryParameters = Utils.constructUnifiedCacheExtraQueryParameter(extraQueryParameters, request, null);

      // if user is not provided, we pass null
      this.loginRedirectHelper(user, scopes, extraQueryParameters);
>>>>>>> f7459be1
    }
    // else handle the library data
    else {
      // extract ADAL id_token if exists
      let idTokenObject = this.extractADALIdToken();

      // silent login if ADAL id_token is retrieved successfully - SSO
      if (idTokenObject && !scopes) {
        this.logger.info("ADAL's idToken exists. Extracting login information from ADAL's idToken ");
        let tokenRequest: AuthenticationParameters = this.buildIDTokenRequest(extraQueryParameters);

        this.silentLogin = true;
        this.acquireTokenSilent(tokenRequest).then((idToken) => {
          this.silentLogin = false;
          this.logger.info("Unified cache call is successful");

          // TODO: Change callback to return AuthResponse
          if (this.tokenReceivedCallback) {
            this.tokenReceivedCallback.call(this, null, idToken, null, Constants.idToken, this.getUserState(this.silentAuthenticationState));
          }
        }, (error) => {
          this.silentLogin = false;
          this.logger.error("Error occurred during unified cache ATS");
          this.loginRedirectHelper(null, scopes, extraQueryParameters);
        });
      }
      // else proceed to login
      else {
        this.loginRedirectHelper(null, scopes, extraQueryParameters);
      }
    }
  }

  /**
   * Helper function to loginRedirect
   *
   * @hidden
   * @param scopes
   * @param extraQueryParameters
   */
  private loginRedirectHelper(user: User, scopes?: Array<string>, extraQueryParameters?: string) {
    // Track login in progress
    this.userLoginInProgress = true;

    // TODO: Make this more readable - is authorityInstance changed, what is happening with the return for AuthorityKey?
    this.authorityInstance.ResolveEndpointsAsync()
    .then(() => {
      const authenticationRequest = new AuthenticationRequestParameters(this.authorityInstance, this.clientId, scopes, ResponseTypes.id_token, this.getRedirectUri(), this.config.auth.state);
      if (extraQueryParameters) {
        authenticationRequest.extraQueryParameters = extraQueryParameters;
      }

      // if the user sets the login start page - angular only??
<<<<<<< HEAD
      let loginStartPage = this._cacheStorage.getItem(Constants.angularLoginRequest);
=======
      let loginStartPage = this.cacheStorage.getItem(Constants.angularLoginRequest);
>>>>>>> f7459be1
      if (!loginStartPage || loginStartPage === "") {
        loginStartPage = window.location.href;
      } else {
        this.cacheStorage.setItem(Constants.angularLoginRequest, "");
      }

      // Cache the state, nonce, and login request data
<<<<<<< HEAD
      this._cacheStorage.setItem(Constants.loginRequest, loginStartPage, this.storeAuthStateInCookie);
      this._cacheStorage.setItem(Constants.loginError, "");

      this._cacheStorage.setItem(Constants.stateLogin, authenticationRequest.state, this.storeAuthStateInCookie);
      this._cacheStorage.setItem(Constants.nonceIdToken, authenticationRequest.nonce, this.storeAuthStateInCookie);

      this._cacheStorage.setItem(Constants.msalError, "");
      this._cacheStorage.setItem(Constants.msalErrorDescription, "");
=======
      this.cacheStorage.setItem(Constants.loginRequest, loginStartPage, this.inCookie);
      this.cacheStorage.setItem(Constants.loginError, "");

      this.cacheStorage.setItem(Constants.stateLogin, authenticationRequest.state, this.inCookie);
      this.cacheStorage.setItem(Constants.nonceIdToken, authenticationRequest.nonce, this.inCookie);

      this.cacheStorage.setItem(Constants.msalError, "");
      this.cacheStorage.setItem(Constants.msalErrorDescription, "");
>>>>>>> f7459be1

      // Cache authorityKey
      const authorityKey = Storage.generateAuthorityKey(authenticationRequest.state);
      this.cacheStorage.setItem(authorityKey, this.authority, this.inCookie);

      // build URL to navigate to proceed with the login
      let urlNavigate = authenticationRequest.createNavigateUrl(scopes)  + Constants.response_mode_fragment;
      // TODO: check if this is needed, if yes, why is it not there before?
      urlNavigate = this.addHintParameters(urlNavigate, user);

      // Redirect user to login URL
      this.promptUser(urlNavigate);
    });
  }

  /**
   * Used to obtain an access_token by redirecting the user to the authorization endpoint.
   * To renew idToken, clientId should be passed as the only scope in the scopes array.
   * @param {Array<string>} scopes - Permissions you want included in the access token. Not all scopes are  guaranteed to be included in the access token. Scopes like "openid" and "profile" are sent with every request.
   * @param {string} authority - A URL indicating a directory that MSAL can use to obtain tokens.
   * - In Azure AD, it is of the form https://{instance}/&lt;tenant&gt;, where &lt;tenant&gt; is the directory host (e.g. https://login.microsoftonline.com) and &lt;tenant&gt; is a identifier within the directory itself (e.g. a domain associated to the tenant, such as contoso.onmicrosoft.com, or the GUID representing the TenantID property of the directory)
   * - In Azure B2C, it is of the form https://{instance}/tfp/&lt;tenant&gt;/<policyName>
   * - Default value is: "https://login.microsoftonline.com/common"
   * @param {User} user - The user for which the scopes are requested.The default user is the logged in user.
   * @param {string} extraQueryParameters - Key-value pairs to pass to the STS during the  authentication flow.
   */
  // TODO: params to accept AuthRequest object instead
<<<<<<< HEAD
  acquireTokenRedirect(scopes: Array<string>): void;
  acquireTokenRedirect(scopes: Array<string>, authority: string): void;
  acquireTokenRedirect(scopes: Array<string>, authority: string, user: User): void;
  acquireTokenRedirect(scopes: Array<string>, authority: string, user: User, extraQueryParameters: string): void;
  acquireTokenRedirect(scopes: Array<string>, authority?: string, user?: User, extraQueryParameters?: string): void {
    // Throw error if callbacks are not set before redirect
    if (!this._redirectCallbacksSet) {
      throw ClientConfigurationError.createRedirectCallbacksNotSetError();
    }

    // If already in progress, do not proceed
    if (this._acquireTokenInProgress) {
      this._errorReceivedCallback(ClientAuthError.createAcquireTokenInProgressError(), this.getUserState(this._silentAuthenticationState));
      return;
    }

=======
  acquireTokenRedirect(request: AuthenticationParameters): void {
>>>>>>> f7459be1
    // Validate and filter scopes (the validate function will throw if validation fails)
    this.validateInputScope(request.scopes, true);
    request.scopes = this.filterScopes(request.scopes);

    // Get the user object if a session exists
    const userObject = request.account ? request.account : this.getUser();

<<<<<<< HEAD
    // If no session exists, prompt the user to login.
    if (!userObject && !(extraQueryParameters && (extraQueryParameters.indexOf(Constants.login_hint) !== -1 ))) {
      this._logger.info("User login is required");
      this._errorReceivedCallback(ClientAuthError.createUserLoginRequiredError(), this.getUserState(this._silentAuthenticationState));
      return;
=======
    // If already in progress, do not proceed
    if (this.acquireTokenInProgress) {
      throw ClientAuthError.createAcquireTokenInProgressError();
    }

    // If no session exists, prompt the user to login.
    const scope = request.scopes.join(" ").toLowerCase();
    if (!userObject && !(request.sid  || request.loginHint)) {
      this.logger.info("User login is required");
      throw ClientAuthError.createUserLoginRequiredError();
>>>>>>> f7459be1
    }

    // construct extraQueryParams string from the request
    let extraQueryParameters = Utils.constructExtraQueryParametersString(request.extraQueryParameters);
    extraQueryParameters = Utils.addPromptParameter(extraQueryParameters, request.prompt);

    // if the developer provides one of these, give preference to developer choice
    if (request.account || request.sid || request.loginHint) {
      extraQueryParameters = Utils.constructUnifiedCacheExtraQueryParameter(extraQueryParameters, request, null);
    }

    // Track the acquireToken progress
    this.acquireTokenInProgress = true;

    let authenticationRequest: AuthenticationRequestParameters;
<<<<<<< HEAD
    const acquireTokenAuthority = authority ? AuthorityFactory.CreateInstance(authority, this.validateAuthority) : this.authorityInstance;
=======
    const acquireTokenAuthority = request.authority ? AuthorityFactory.CreateInstance(request.authority, this.config.auth.validateAuthority) : this.authorityInstance;
>>>>>>> f7459be1

    // TODO: Set response type here
    acquireTokenAuthority.ResolveEndpointsAsync().then(() => {
      // On Fulfillment
<<<<<<< HEAD
      const responseType = this.getTokenType(userObject, scopes, false);
      authenticationRequest = new AuthenticationRequestParameters(
        acquireTokenAuthority,
        this.clientId,
        scopes,
        responseType,
        this.getRedirectUri(),
        this._state
=======
      const responseType = this.getTokenType(userObject, request.scopes, false);
      authenticationRequest = new AuthenticationRequestParameters(
        acquireTokenAuthority,
        this.clientId,
        request.scopes,
        responseType,
        this.getRedirectUri(),
        this.config.auth.state
>>>>>>> f7459be1
      );

      // Cache nonce
      this.cacheStorage.setItem(Constants.nonceIdToken, authenticationRequest.nonce, this.inCookie);

      // Cache acquireTokenUserKey
      const userId = userObject ? userObject.userIdentifier : Constants.no_user;
      const acquireTokenUserKey = Storage.generateAcquireTokenUserKey(userId, authenticationRequest.state);
      this.cacheStorage.setItem(acquireTokenUserKey, JSON.stringify(userObject));

      // Cache authorityKey
      const authorityKey = Storage.generateAuthorityKey(authenticationRequest.state);
      this.cacheStorage.setItem(authorityKey, acquireTokenAuthority.CanonicalAuthority, this.inCookie);

      // Set extraQueryParameters to be sent to the server
      if (extraQueryParameters) {
        authenticationRequest.extraQueryParameters = extraQueryParameters;
      }

      // Construct urlNavigate
      let urlNavigate = authenticationRequest.createNavigateUrl(request.scopes) + Constants.response_mode_fragment;
      urlNavigate = this.addHintParameters(urlNavigate, userObject);

      // set state in cache and redirect to urlNavigate
      if (urlNavigate) {
        this.cacheStorage.setItem(Constants.stateAcquireToken, authenticationRequest.state, this.inCookie);
        window.location.replace(urlNavigate);
      }
    });
  }

  /**
   * Checks if the redirect response is received from the STS. In case of redirect, the url fragment has either id_token, access_token or error.
   * @param {string} hash - Hash passed from redirect page.
   * @returns {Boolean} - true if response contains id_token, access_token or error, false otherwise.
   * @hidden
   */
  // TODO - rename this, the name is confusing
  isCallback(hash: string): boolean {
    hash = this.getHash(hash);
    const parameters = Utils.deserialize(hash);
    return (
      parameters.hasOwnProperty(Constants.errorDescription) ||
      parameters.hasOwnProperty(Constants.error) ||
      parameters.hasOwnProperty(Constants.accessToken) ||
      parameters.hasOwnProperty(Constants.idToken)

    );
  }

  //#endregion

  //#region Popup Flow

  /**
   * Initiate the login process by opening a popup window.
   * @param {Array.<string>} scopes - Permissions you want included in the access token. Not all scopes are  guaranteed to be included in the access token returned.
   * @param {string} extraQueryParameters - Key-value pairs to pass to the STS during the interactive authentication flow.
   * @returns {Promise.<string>} - A Promise that is fulfilled when this function has completed, or rejected if an error was raised. Returns the token or error.
   */
  loginPopup(request: AuthenticationParameters): Promise<string> {
    // Creates navigate url; saves value in cache; redirect user to AAD
    return new Promise<string>((resolve, reject) => {
      // Fail if login is already in progress
      if (this.userLoginInProgress) {
        return reject(ClientAuthError.createLoginInProgressError());
      }

      // if extraScopesToConsent is passed, append them to the login request
      let scopes: Array<string>;
      if (request.extraScopesToConsent) {
        let scopes = [...request.scopes, ...request.extraScopesToConsent];
      }
      else {
          scopes = request.scopes;
      }

      // Validate and filter scopes (the validate function will throw if validation fails)
      this.validateInputScope(scopes, false);
      scopes = this.filterScopes(scopes);

<<<<<<< HEAD
      // Extract ADAL id_token if it exists
      let idTokenObject;
      idTokenObject = this.extractADALIdToken();
=======
      // construct extraQueryParams string from the request
      let extraQueryParameters = Utils.constructExtraQueryParametersString(request.extraQueryParameters);
      extraQueryParameters = Utils.addPromptParameter(extraQueryParameters, request.prompt);
      let user = this.getUser();
>>>>>>> f7459be1

      // if the developer provides one of these, give preference to developer choice
      if (request.account || request.sid || request.loginHint) {
        extraQueryParameters = Utils.constructUnifiedCacheExtraQueryParameter(extraQueryParameters, request, null);

         // if user is not provided, we pass null
         this.loginPopupHelper(user, resolve, reject, scopes, extraQueryParameters);
      }
      // else handle the library data
      else {
        // Extract ADAL id_token if it exists
        let idTokenObject = this.extractADALIdToken();

        // silent login if ADAL id_token is retrieved successfully - SSO
        if (idTokenObject && !scopes) {
          this.logger.info("ADAL's idToken exists. Extracting login information from ADAL's idToken ");
          let tokenRequest: AuthenticationParameters = this.buildIDTokenRequest(extraQueryParameters);

          this.silentLogin = true;
          this.acquireTokenSilent(tokenRequest)
              .then((idToken) => {
            this.silentLogin = false;
            this.logger.info("Unified cache call is successful");

            // TODO: Change resolve to return AuthResponse object
            resolve(idToken);
          }, (error) => {

            this.silentLogin = false;
            this.logger.error("Error occurred during unified cache ATS");
            this.loginPopupHelper(null, resolve, reject, scopes, extraQueryParameters);
          });
        }
        // else proceed with login
        else {
          this.loginPopupHelper(null, resolve, reject, scopes, extraQueryParameters );
        }
      }
    });
  }

  /**
   * Helper function to loginPopup
   *
   * @hidden
   * @param resolve
   * @param reject
   * @param scopes
   * @param extraQueryParameters
   */
  private loginPopupHelper(user: User, resolve: any , reject: any, scopes: Array<string>, extraQueryParameters?: string) {
    // TODO: why this is needed only for loginpopup
    if (!scopes) {
      scopes = [this.clientId];
    }
    const scope = scopes.join(" ").toLowerCase();

    // Generate a popup window
<<<<<<< HEAD
    // TODO: Refactor this so that openWindow throws an error, loginPopupHelper rejects or resolves based on that action
=======
>>>>>>> f7459be1
    const popUpWindow = this.openWindow("about:blank", "_blank", 1, this, resolve, reject);
    if (!popUpWindow) {
      // We pass reject in openWindow, we reject there during an error
      return;
    }

    // Track login progress
    this.userLoginInProgress = true;

    // Resolve endpoint
    this.authorityInstance.ResolveEndpointsAsync().then(() => {
      const authenticationRequest = new AuthenticationRequestParameters(this.authorityInstance, this.clientId, scopes, ResponseTypes.id_token, this.getRedirectUri(), this.config.auth.state);

      // set extraQueryParameters
      if (extraQueryParameters) {
        authenticationRequest.extraQueryParameters = extraQueryParameters;
      }

      // Cache the state, nonce, and login request data
<<<<<<< HEAD
      this._cacheStorage.setItem(Constants.loginRequest, window.location.href, this.storeAuthStateInCookie);
      this._cacheStorage.setItem(Constants.loginError, "");

      this._cacheStorage.setItem(Constants.nonceIdToken, authenticationRequest.nonce, this.storeAuthStateInCookie);

      this._cacheStorage.setItem(Constants.msalError, "");
      this._cacheStorage.setItem(Constants.msalErrorDescription, "");
=======
      this.cacheStorage.setItem(Constants.loginRequest, window.location.href, this.inCookie);
      this.cacheStorage.setItem(Constants.loginError, "");

      this.cacheStorage.setItem(Constants.nonceIdToken, authenticationRequest.nonce, this.inCookie);

      this.cacheStorage.setItem(Constants.msalError, "");
      this.cacheStorage.setItem(Constants.msalErrorDescription, "");
>>>>>>> f7459be1

      // cache authorityKey
      const authorityKey = Storage.generateAuthorityKey(authenticationRequest.state);
      this.cacheStorage.setItem(authorityKey, this.authority, this.inCookie);

      // Build the URL to navigate to in the popup window
      let urlNavigate = authenticationRequest.createNavigateUrl(scopes)  + Constants.response_mode_fragment;

      // TODO: Is this needed?
      urlNavigate = this.addHintParameters(urlNavigate, user);

      window.renewStates.push(authenticationRequest.state);
      window.requestType = Constants.login;

      // Register callback to capture results from server
      // TODO: Need to possible rework functionality here
      this.registerCallback(authenticationRequest.state, scope, resolve, reject);

      // Navigate url in popupWindow
      if (popUpWindow) {
        this.logger.infoPii("Navigated Popup window to:" + urlNavigate);
        popUpWindow.location.href = urlNavigate;
      }
    }, () => {
      // Endpoint resolution failure error
      this.logger.info(ErrorCodes.endpointResolutionError + ":" + ErrorDescription.endpointResolutionError);
      this.cacheStorage.setItem(Constants.msalError, ErrorCodes.endpointResolutionError);
      this.cacheStorage.setItem(Constants.msalErrorDescription, ErrorDescription.endpointResolutionError);

      // What is this? Is this the reject that is passed in?? -- REDO this in the subsequent refactor, passing reject is confusing
      if (reject) {
        reject(ClientAuthError.createEndpointResolutionError());
      }

      // Close the popup window
      if (popUpWindow) {
        popUpWindow.close();
      }
    }).catch((err) => {
      // All catch - when is this executed? Possibly when error is thrown, but not if previous function rejects instead of throwing
      this.logger.warning("could not resolve endpoints");
      reject(ClientAuthError.createEndpointResolutionError(err.toString));
    });
  }

  /**
   * Used to acquire an access token for a new user using interactive authentication via a popup Window.
   * To request an id_token, pass the clientId as the only scope in the scopes array.
   * @param {Array<string>} scopes - Permissions you want included in the access token. Not all scopes are  guaranteed to be included in the access token. Scopes like "openid" and "profile" are sent with every request.
   * @param {string} authority - A URL indicating a directory that MSAL can use to obtain tokens.
   * - In Azure AD, it is of the form https://&lt;tenant&gt;/&lt;tenant&gt;, where &lt;tenant&gt; is the directory host (e.g. https://login.microsoftonline.com) and &lt;tenant&gt; is a identifier within the directory itself (e.g. a domain associated to the tenant, such as contoso.onmicrosoft.com, or the GUID representing the TenantID property of the directory)
   * - In Azure B2C, it is of the form https://&lt;instance&gt;/tfp/&lt;tenant&gt;/<policyName>/
   * - Default value is: "https://login.microsoftonline.com/common".
   * @param {User} user - The user for which the scopes are requested.The default user is the logged in user.
   * @param {string} extraQueryParameters - Key-value pairs to pass to the STS during the  authentication flow.
   * @returns {Promise.<string>} - A Promise that is fulfilled when this function has completed, or rejected if an error was raised. Returns the token or error.
   */
  // TODO: params to accept AuthRequest object instead
  acquireTokenPopup(request: AuthenticationParameters): Promise<string> {
    return new Promise<string>((resolve, reject) => {
      // Validate and filter scopes (the validate function will throw if validation fails)
      this.validateInputScope(request.scopes, true);
      request.scopes = this.filterScopes(request.scopes);

      const scope = request.scopes.join(" ").toLowerCase();

      // Get the user object if a session exists
      const userObject = request.account ? request.account : this.getUser();

      // If already in progress, throw an error and reject the request
      if (this.acquireTokenInProgress) {
        return reject(ClientAuthError.createAcquireTokenInProgressError());
      }

      // If no session exists, prompt the user to login.
      if (!userObject && !!(request.sid  || request.loginHint)) {
        this.logger.info("User login is required");
        return reject(ClientAuthError.createUserLoginRequiredError());
      }

      // construct extraQueryParams string from the request
      let extraQueryParameters = Utils.constructExtraQueryParametersString(request.extraQueryParameters);
      extraQueryParameters = Utils.addPromptParameter(extraQueryParameters, request.prompt);

      // if the developer provides one of these, give preference to developer choice
      if (request.account || request.sid || request.loginHint) {
        extraQueryParameters = Utils.constructUnifiedCacheExtraQueryParameter(extraQueryParameters, request, null);
      }

      // track the acquireToken progress
      this.acquireTokenInProgress = true;

      let authenticationRequest: AuthenticationRequestParameters;
<<<<<<< HEAD
      const acquireTokenAuthority = authority ? AuthorityFactory.CreateInstance(authority, this.validateAuthority) : this.authorityInstance;
=======
      const acquireTokenAuthority = request.authority ? AuthorityFactory.CreateInstance(request.authority, this.config.auth.validateAuthority) : this.authorityInstance;
>>>>>>> f7459be1

      // Open the popup window
      const popUpWindow = this.openWindow("about:blank", "_blank", 1, this, resolve, reject);
      if (!popUpWindow) {
        // We pass reject to openWindow, so we are rejecting there.
        return;
      }

      acquireTokenAuthority.ResolveEndpointsAsync().then(() => {
        // On fullfillment
<<<<<<< HEAD
        const responseType = this.getTokenType(userObject, scopes, false);
        authenticationRequest = new AuthenticationRequestParameters(
          acquireTokenAuthority,
          this.clientId,
          scopes,
          responseType,
          this.getRedirectUri(),
          this._state
      );
=======
        const responseType = this.getTokenType(userObject, request.scopes, false);
        authenticationRequest = new AuthenticationRequestParameters(
          acquireTokenAuthority,
          this.clientId,
          request.scopes,
          responseType,
          this.getRedirectUri(),
          this.config.auth.state
        );
>>>>>>> f7459be1

        // Cache nonce
        // TODO: why is inCookie not passed here?
        this.cacheStorage.setItem(Constants.nonceIdToken, authenticationRequest.nonce);
        authenticationRequest.state = authenticationRequest.state;

        // Cache acquireTokenUserKey
        const userId = userObject ? userObject.userIdentifier : Constants.no_user;
        const acquireTokenUserKey = Storage.generateAcquireTokenUserKey(userId, authenticationRequest.state);

        this.cacheStorage.setItem(acquireTokenUserKey, JSON.stringify(userObject));

        // Cache authorityKey
        const authorityKey = Storage.generateAuthorityKey(authenticationRequest.state);
        this.cacheStorage.setItem(authorityKey, acquireTokenAuthority.CanonicalAuthority, this.inCookie);

        // Set the extraQueryParameters
        if (extraQueryParameters) {
          authenticationRequest.extraQueryParameters = extraQueryParameters;
        }

        // Construct the urlNavigate
        let urlNavigate = authenticationRequest.createNavigateUrl(request.scopes) + Constants.response_mode_fragment;
        urlNavigate = this.addHintParameters(urlNavigate, userObject);
        window.renewStates.push(authenticationRequest.state);
        window.requestType = Constants.renewToken;
        this.registerCallback(authenticationRequest.state, scope, resolve, reject);

        // open popup window to urlNavigate
        if (popUpWindow) {
          popUpWindow.location.href = urlNavigate;
        }

      }, () => {
        // On rejection
        this.logger.info(ErrorCodes.endpointResolutionError + ":" + ErrorDescription.endpointResolutionError);
        this.cacheStorage.setItem(Constants.msalError, ErrorCodes.endpointResolutionError);
        this.cacheStorage.setItem(Constants.msalErrorDescription, ErrorDescription.endpointResolutionError);

        if (reject) {
          reject(ClientAuthError.createEndpointResolutionError());
        }
        if (popUpWindow) {
            popUpWindow.close();
        }
      }).catch((err) => {
        this.logger.warning("could not resolve endpoints");
        reject(ClientAuthError.createEndpointResolutionError(err.toString()));
      });
    });
  }

  /**
   * Used to send the user to the redirect_uri after authentication is complete. The user's bearer token is attached to the URI fragment as an id_token/access_token field.
   * This function also closes the popup window after redirection.
   *
   * @param urlNavigate
   * @param title
   * @param interval
   * @param instance
   * @param resolve
   * @param reject
   * @hidden
   * @ignore
   */
  private openWindow(urlNavigate: string, title: string, interval: number, instance: this, resolve?: Function, reject?: Function): Window {
    // Generate a popup window
    var popupWindow: Window;
    try {
      popupWindow = this.openPopup(urlNavigate, title, Constants.popUpWidth, Constants.popUpHeight);
    } catch (e) {
      instance.userLoginInProgress = false;
      instance.acquireTokenInProgress = false;

      this.logger.info(ErrorCodes.popUpWindowError + ":" + ErrorDescription.popUpWindowError);
      this.cacheStorage.setItem(Constants.msalError, ErrorCodes.popUpWindowError);
      this.cacheStorage.setItem(Constants.msalErrorDescription, ErrorDescription.popUpWindowError);
      if (reject) {
        reject(ClientAuthError.createPopupWindowError());
      }
      return null;
    }

    // Push popup window handle onto stack for tracking
    window.openedWindows.push(popupWindow);

    const pollTimer = window.setInterval(() => {
      // If popup closed or login in progress, cancel login
      if (popupWindow && popupWindow.closed && instance.userLoginInProgress) {
        if (reject) {
          reject(ClientAuthError.createUserCancelledError());
        }
        window.clearInterval(pollTimer);
        if (this.config.framework.isAngular) {
            this.broadcast("msal:popUpClosed", ErrorCodes.userCancelledError + Constants.resourceDelimiter + ErrorDescription.userCancelledError);
            return;
        }
        instance.userLoginInProgress = false;
        instance.acquireTokenInProgress = false;
      }

      try {
        const popUpWindowLocation = popupWindow.location;

        // If the popup hash changes, close the popup window
        if (popUpWindowLocation.href.indexOf(this.getRedirectUri()) !== -1) {
          window.clearInterval(pollTimer);
          instance.userLoginInProgress = false;
          instance.acquireTokenInProgress = false;
          this.logger.info("Closing popup window");
          // TODO: Why are we only closing for angular?
          if (this.config.framework.isAngular) {
              this.broadcast("msal:popUpHashChanged", popUpWindowLocation.hash);
              for (let i = 0; i < window.openedWindows.length; i++) {
                  window.openedWindows[i].close();
              }
          }
        }
      } catch (e) {
        // Cross Domain url check error.
        // Will be thrown until AAD redirects the user back to the app"s root page with the token.
        // No need to log or throw this error as it will create unnecessary traffic.
      }
    },
    interval);

    return popupWindow;
  }

  /**
   * Configures popup window for login.
   *
   * @param urlNavigate
   * @param title
   * @param popUpWidth
   * @param popUpHeight
   * @ignore
   * @hidden
   */
  private openPopup(urlNavigate: string, title: string, popUpWidth: number, popUpHeight: number) {
    try {
      /**
       * adding winLeft and winTop to account for dual monitor
       * using screenLeft and screenTop for IE8 and earlier
       */
      const winLeft = window.screenLeft ? window.screenLeft : window.screenX;
      const winTop = window.screenTop ? window.screenTop : window.screenY;
      /**
       * window.innerWidth displays browser window"s height and width excluding toolbars
       * using document.documentElement.clientWidth for IE8 and earlier
       */
      const width = window.innerWidth || document.documentElement.clientWidth || document.body.clientWidth;
      const height = window.innerHeight || document.documentElement.clientHeight || document.body.clientHeight;
      const left = ((width / 2) - (popUpWidth / 2)) + winLeft;
      const top = ((height / 2) - (popUpHeight / 2)) + winTop;

      // open the window
      const popupWindow = window.open(urlNavigate, title, "width=" + popUpWidth + ", height=" + popUpHeight + ", top=" + top + ", left=" + left);
      if (!popupWindow) {
        throw ClientAuthError.createPopupWindowError();
      }
      if (popupWindow.focus) {
        popupWindow.focus();
      }

      return popupWindow;
    } catch (e) {
      this.logger.error("error opening popup " + e.message);
      this.userLoginInProgress = false;
      this.acquireTokenInProgress = false;
      throw ClientAuthError.createPopupWindowError(e.toString());
    }
  }

  //#endregion

  //#region Silent Flow

  /**
   * Used to get the token from cache.
   * MSAL will return the cached token if it is not expired.
   * Or it will send a request to the STS to obtain an access_token using a hidden iframe. To renew idToken, clientId should be passed as the only scope in the scopes array.
   * @param {Array<string>} scopes - Permissions you want included in the access token. Not all scopes are  guaranteed to be included in the access token. Scopes like "openid" and "profile" are sent with every request.
   * @param {string} authority - A URL indicating a directory that MSAL can use to obtain tokens.
   * - In Azure AD, it is of the form https://&lt;tenant&gt;/&lt;tenant&gt;, where &lt;tenant&gt; is the directory host (e.g. https://login.microsoftonline.com) and &lt;tenant&gt; is a identifier within the directory itself (e.g. a domain associated to the tenant, such as contoso.onmicrosoft.com, or the GUID representing the TenantID property of the directory)
   * - In Azure B2C, it is of the form https://&lt;instance&gt;/tfp/&lt;tenant&gt;/<policyName>/
   * - Default value is: "https://login.microsoftonline.com/common"
   * @param {User} user - The user for which the scopes are requested.The default user is the logged in user.
   * @param {string} extraQueryParameters - Key-value pairs to pass to the STS during the  authentication flow.
   * @returns {Promise.<string>} - A Promise that is fulfilled when this function has completed, or rejected if an error was raised. Resolved with token or rejected with error.
   */
  // TODO: params to accept AuthRequest object instead
  @resolveTokenOnlyIfOutOfIframe
  acquireTokenSilent(request: AuthenticationParameters): Promise<string> {
    return new Promise<string>((resolve, reject) => {

      // Validate and filter scopes (the validate function will throw if validation fails)
      this.validateInputScope(request.scopes, true);
      request.scopes = this.filterScopes(request.scopes);

      const scope = request.scopes.join(" ").toLowerCase();

      // if the developer passes a userObject give him the priority
      const userObject = request.account ? request.account : this.getUser();

      // extract if there is an adalIdToken stashed in the cache
      const adalIdToken = this.cacheStorage.getItem(Constants.adalIdToken);

      //if user is not currently logged in and no login_hint/sid is passed in the request
      if (!userObject && !!(request.sid  || request.loginHint) && Utils.isEmpty(adalIdToken) ) {
        this.logger.info("User login is required");
        return reject(ClientAuthError.createUserLoginRequiredError());
      }

      // construct extraQueryParams string from the request
      let extraQueryParameters = Utils.constructExtraQueryParametersString(request.extraQueryParameters);
      extraQueryParameters = Utils.addPromptParameter(extraQueryParameters, request.prompt);

      // if the developer provides one of these, give preference to developer choice
      if (request.account || request.sid || request.loginHint) {
        extraQueryParameters = Utils.constructUnifiedCacheExtraQueryParameter(extraQueryParameters, request, null);
      }

      //if user didn't pass login_hint/sid and adal's idtoken is present, extract the login_hint from the adalIdToken
      else if (!userObject && !Utils.isEmpty(adalIdToken)) {
        const idTokenObject = Utils.extractIdToken(adalIdToken);
        console.log("ADAL's idToken exists. Extracting login information from ADAL's idToken ");
        extraQueryParameters = Utils.constructUnifiedCacheExtraQueryParameter(extraQueryParameters, null, idTokenObject);
      }

<<<<<<< HEAD
      const responseType = this.getTokenType(userObject, scopes, true);
      const authenticationRequest = new AuthenticationRequestParameters(
        AuthorityFactory.CreateInstance(authority, this.validateAuthority),
        this.clientId,
        scopes,
        responseType,
        this.getRedirectUri(),
        this._state
=======
      const responseType = this.getTokenType(userObject, request.scopes, true);
      const authenticationRequest = new AuthenticationRequestParameters(
        AuthorityFactory.CreateInstance(request.authority, this.config.auth.validateAuthority),
        this.clientId,
        request.scopes,
        responseType,
        this.getRedirectUri(),
        this.config.auth.state
>>>>>>> f7459be1
      );

      const cacheResult = this.getCachedToken(authenticationRequest, userObject);

      // resolve/reject based on cacheResult
      if (cacheResult) {
        if (cacheResult.token) {
          this.logger.info("Token is already in cache for scope:" + scope);
          resolve(cacheResult.token);
          return null;
        }
        else if (cacheResult.errorDesc || cacheResult.error) {
          this.logger.infoPii(cacheResult.errorDesc + ":" + cacheResult.error);
          reject(cacheResult.errorDesc + Constants.resourceDelimiter + cacheResult.error);
          return null;
        }
      }
      // else proceed with login
      else {
        this.logger.verbose("Token is not in cache for scope:" + scope);

        // Cache result can return null if cache is empty. In that case, set authority to default value if no authority is passed to the api.
        // TODO: Do we need to check if cache result is empty before calling this?
        if (!authenticationRequest.authorityInstance) {
            authenticationRequest.authorityInstance = request.authority ? AuthorityFactory.CreateInstance(request.authority, this.config.auth.validateAuthority) : this.authorityInstance;
        }
        // cache miss
        return authenticationRequest.authorityInstance.ResolveEndpointsAsync()
        .then(() => {
          // refresh attempt with iframe
          // Already renewing for this scope, callback when we get the token.
          if (window.activeRenewals[scope]) {
            this.logger.verbose("Renew token for scope: " + scope + " is in progress. Registering callback");
            // Active renewals contains the state for each renewal.
            this.registerCallback(window.activeRenewals[scope], scope, resolve, reject);
          }
          else {
            if (request.scopes && request.scopes.indexOf(this.clientId) > -1 && request.scopes.length === 1) {
              // App uses idToken to send to api endpoints
              // Default scope is tracked as clientId to store this token
              this.logger.verbose("renewing idToken");
              this.renewIdToken(request.scopes, resolve, reject, userObject, authenticationRequest, extraQueryParameters);
            } else {
              // renew access token
              this.logger.verbose("renewing accesstoken");
              this.renewToken(request.scopes, resolve, reject, userObject, authenticationRequest, extraQueryParameters);
            }
          }
        }).catch((err) => {
          this.logger.warning("could not resolve endpoints");
          reject(ClientAuthError.createEndpointResolutionError(err.toString()));
          return null;
        });
      }
    });
  }

  /**
   * Returns whether current window is in ifram for token renewal
   * @ignore
   * @hidden
   */
  // TODO: can this function be removed? not used, or may be use this instead of if in iFrame APIs. Will there be a performance issue for fn calls?
  private isInIframe() {
      return window.parent !== window;
  }

  /**
   * Calling _loadFrame but with a timeout to signal failure in loadframeStatus. Callbacks are left.
   * registered when network errors occur and subsequent token requests for same resource are registered to the pending request.
   * @ignore
   * @hidden
   */
  private loadIframeTimeout(urlNavigate: string, frameName: string, scope: string): void {
    //set iframe session to pending
    const expectedState = window.activeRenewals[scope];
    this.logger.verbose("Set loading state to pending for: " + scope + ":" + expectedState);
    this.cacheStorage.setItem(Constants.renewStatus + expectedState, Constants.tokenRenewStatusInProgress);
    this.loadFrame(urlNavigate, frameName);
    setTimeout(() => {
      if (this.cacheStorage.getItem(Constants.renewStatus + expectedState) === Constants.tokenRenewStatusInProgress) {
        // fail the iframe session if it"s in pending state
        this.logger.verbose("Loading frame has timed out after: " + (this.config.system.loadFrameTimeout / 1000) + " seconds for scope " + scope + ":" + expectedState);
        // Error after timeout
        if (expectedState && window.callBackMappedToRenewStates[expectedState]) {
          window.callBackMappedToRenewStates[expectedState]("Token renewal operation failed due to timeout", null, "Token Renewal Failed", Constants.accessToken);
        }

        this.cacheStorage.setItem(Constants.renewStatus + expectedState, Constants.tokenRenewStatusCancelled);
      }
    }, this.config.system.loadFrameTimeout);
  }

  /**
   * Loads iframe with authorization endpoint URL
   * @ignore
   * @hidden
   */
  private loadFrame(urlNavigate: string, frameName: string): void {
    // This trick overcomes iframe navigation in IE
    // IE does not load the page consistently in iframe
<<<<<<< HEAD
    this._logger.info("LoadFrame: " + frameName);
=======
    this.logger.info("LoadFrame: " + frameName);
>>>>>>> f7459be1
    const frameCheck = frameName;

    // TODO: VSTS AI, work on either removing the 500ms timeout or making it optional for IE??
    setTimeout(() => {
      const frameHandle = this.addAdalFrame(frameCheck);
      if (frameHandle.src === "" || frameHandle.src === "about:blank") {
        frameHandle.src = urlNavigate;
        this.logger.infoPii("Frame Name : " + frameName + " Navigated to: " + urlNavigate);
      }
    },
    500);
  }

  /**
   * Adds the hidden iframe for silent token renewal.
   * @ignore
   * @hidden
   */
  // TODO: Should we rename this function as addHiddenIFrame??
  private addAdalFrame(iframeId: string): HTMLIFrameElement {
    if (typeof iframeId === "undefined") {
      return null;
    }

    this.logger.info("Add msal frame to document:" + iframeId);
    let adalFrame = document.getElementById(iframeId) as HTMLIFrameElement;
    if (!adalFrame) {
      if (document.createElement &&
        document.documentElement &&
        (window.navigator.userAgent.indexOf("MSIE 5.0") === -1)) {
        const ifr = document.createElement("iframe");
        ifr.setAttribute("id", iframeId);
        ifr.style.visibility = "hidden";
        ifr.style.position = "absolute";
        ifr.style.width = ifr.style.height = "0";
        ifr.style.border = "0";
        adalFrame = (document.getElementsByTagName("body")[0].appendChild(ifr) as HTMLIFrameElement);
      } else if (document.body && document.body.insertAdjacentHTML) {
          document.body.insertAdjacentHTML("beforeend", "<iframe name='" + iframeId + "' id='" + iframeId + "' style='display:none'></iframe>");
      }

      if (window.frames && window.frames[iframeId]) {
        adalFrame = window.frames[iframeId];
      }
    }

    return adalFrame;
  }

  //#endregion

  //#region General Helpers

  /**
   * Adds login_hint to authorization URL which is used to pre-fill the username field of sign in page for the user if known ahead of time
   * domain_hint can be one of users/organisations which when added skips the email based discovery process of the user
   * domain_req utid received as part of the clientInfo
   * login_req uid received as part of clientInfo
   * @param {string} urlNavigate - Authentication request url
   * @param {User} user - User for which the token is requested
   * @ignore
   * @hidden
   */
  // TODO: Optimize this
  private addHintParameters(urlNavigate: string, user: User): string {
    const userObject = user ? user : this.getUser();
    if (userObject) {
        const decodedClientInfo = userObject.userIdentifier.split(".");
        const uid = Utils.base64DecodeStringUrlSafe(decodedClientInfo[0]);
        const utid = Utils.base64DecodeStringUrlSafe(decodedClientInfo[1]);

        // sid - first preference to identify a session
        if (userObject.sid  && urlNavigate.indexOf(PromptState.NONE) !== -1) {
            if (!this.urlContainsQueryStringParameter(SSOTypes.SID, urlNavigate) && !this.urlContainsQueryStringParameter(SSOTypes.LOGIN_HINT, urlNavigate)) {
                urlNavigate += Utils.generateSSOUrlParameter(userObject.sid, SSOTypes.SID);
            }
        }
        // check for login_hint if sid is not passed
        else {
            if (!this.urlContainsQueryStringParameter(SSOTypes.LOGIN_HINT, urlNavigate) && userObject.displayableId && !Utils.isEmpty(userObject.displayableId)) {
                urlNavigate += Utils.generateSSOUrlParameter(userObject.displayableId, SSOTypes.LOGIN_HINT);
            }
        }

        // client_info.utid = domain_req and client_info.uid = login_req
        if (!Utils.isEmpty(uid) && !Utils.isEmpty(utid)) {
            if (!this.urlContainsQueryStringParameter(SSOTypes.DOMAIN_REQ, urlNavigate) && !Utils.isEmpty(utid)) {
                urlNavigate += Utils.generateSSOUrlParameter(utid, SSOTypes.DOMAIN_REQ);
            }

            if (!this.urlContainsQueryStringParameter(SSOTypes.LOGIN_REQ, urlNavigate) && !Utils.isEmpty(uid)) {
                urlNavigate += Utils.generateSSOUrlParameter(uid, SSOTypes.LOGIN_REQ);
            }
        }

        // fill in the domain_hint
        if (!this.urlContainsQueryStringParameter(SSOTypes.DOMAIN_HINT, urlNavigate) && !Utils.isEmpty(utid)) {
            if (utid === Constants.consumersUtid) {
                urlNavigate += Utils.generateSSOUrlParameter(uid, SSOTypes.CONSUMERS);
            }
            else {
                urlNavigate += Utils.generateSSOUrlParameter(uid, SSOTypes.ORGANIZATIONS);
            }
        }
    }

    return urlNavigate;
  }

  /**
   * Used to redirect the browser to the STS authorization endpoint
   * @param {string} urlNavigate - URL of the authorization endpoint
   * @hidden
   */
  private promptUser(urlNavigate: string) {
    // Navigate if valid URL
    if (urlNavigate && !Utils.isEmpty(urlNavigate)) {
      this.logger.infoPii("Navigate to:" + urlNavigate);
      window.location.replace(urlNavigate);
    }
    else {
      this.logger.info("Navigate url is empty");
      throw AuthError.createUnexpectedError("Navigate url is empty");
    }
  }

  /**
   * Used to add the developer requested callback to the array of callbacks for the specified scopes. The updated array is stored on the window object
   * @param {string} scope - Developer requested permissions. Not all scopes are guaranteed to be included in the access token returned.
   * @param {string} expectedState - Unique state identifier (guid).
   * @param {Function} resolve - The resolve function of the promise object.
   * @param {Function} reject - The reject function of the promise object.
   * @ignore
   * @hidden
   */
  private registerCallback(expectedState: string, scope: string, resolve: Function, reject: Function): void {
    // track active renewals
    window.activeRenewals[scope] = expectedState;

    // initialize callbacks mapped array
    if (!window.callBacksMappedToRenewStates[expectedState]) {
        window.callBacksMappedToRenewStates[expectedState] = [];
    }
    // indexing on the current state, push the callback params to callbacks mapped
    window.callBacksMappedToRenewStates[expectedState].push({ resolve: resolve, reject: reject });

    // Store the server esponse in the current window??
    if (!window.callBackMappedToRenewStates[expectedState]) {
      window.callBackMappedToRenewStates[expectedState] =
      (errorDesc: string, token: string, error: string, tokenType: string) => {
        // reset active renewals
        window.activeRenewals[scope] = null;

        // for all callBacksMappedtoRenewStates for a given 'state' - call the reject/resolve with error/token respectively
        // TODO: understand where the error, token are coming from
        for (let i = 0; i < window.callBacksMappedToRenewStates[expectedState].length; ++i) {
          try {
            if (errorDesc || error) {
                window.callBacksMappedToRenewStates[expectedState][i].reject(errorDesc + Constants.resourceDelimiter + error);
            }
            else if (token) {
                window.callBacksMappedToRenewStates[expectedState][i].resolve(token);
            }
          } catch (e) {
            this.logger.warning(e);
          }
        }

        // reset
        window.callBacksMappedToRenewStates[expectedState] = null;
        window.callBackMappedToRenewStates[expectedState] = null;
      };
    }
  }

  //#endregion

  //#region Logout

  /**
   * Used to log out the current user, and redirect the user to the postLogoutRedirectUri.
   * Defaults behaviour is to redirect the user to `window.location.href`.
   */
  logout(): void {
    this.clearCache();
    this.user = null;
    let logout = "";
    if (this.getPostLogoutRedirectUri()) {
      logout = "post_logout_redirect_uri=" + encodeURIComponent(this.getPostLogoutRedirectUri());
    }

    const urlNavigate = this.authority + "/oauth2/v2.0/logout?" + logout;
    this.promptUser(urlNavigate);
  }

  /**
   * Clear all access tokens in the cache.
   * @ignore
   * @hidden
   */
  // TODO: Consider moving this to Storage.ts
  protected clearCache(): void {
    window.renewStates = [];
    const accessTokenItems = this.cacheStorage.getAllAccessTokens(Constants.clientId, Constants.userIdentifier);
    for (let i = 0; i < accessTokenItems.length; i++) {
      this.cacheStorage.removeItem(JSON.stringify(accessTokenItems[i].key));
    }
    this.cacheStorage.resetCacheItems();
    this.cacheStorage.clearCookie();
  }

  /**
   * Clear a given access token from the cache.
   *
   * @param accessToken
   */
  // TODO: Consider moving this to Storage.ts
  protected clearCacheForScope(accessToken: string) {
<<<<<<< HEAD
    const accessTokenItems = this._cacheStorage.getAllAccessTokens(Constants.clientId, Constants.userIdentifier);
=======
    const accessTokenItems = this.cacheStorage.getAllAccessTokens(Constants.clientId, Constants.userIdentifier);
>>>>>>> f7459be1
    for (let i = 0; i < accessTokenItems.length; i++) {
        let token = accessTokenItems[i];
        if (token.value.accessToken === accessToken) {
            this.cacheStorage.removeItem(JSON.stringify(token.key));
        }
    }
  }

  //#endregion

  //#region Response

  /**
   * Used to call the constructor callback with the token/error
   * @param {string} [hash=window.location.hash] - Hash fragment of Url.
   * @hidden
   */
  private processCallBack(hash: string): void {
    this.logger.info("Processing the callback from redirect response");

    // get the request Info from the hash
    // TODO: Refactor this or saveTokenFromHash to return an AuthResponse object
    const requestInfo = this.getRequestInfo(hash);

    // Save the token info from the hash
    this.saveTokenFromHash(requestInfo);

    const token = requestInfo.parameters[Constants.accessToken] || requestInfo.parameters[Constants.idToken];
    const errorDesc = requestInfo.parameters[Constants.errorDescription];
    const error = requestInfo.parameters[Constants.error];

    let tokenType: string;
    if (requestInfo.parameters[Constants.accessToken]) {
      tokenType = Constants.accessToken;
    }
    else {
      tokenType = Constants.idToken;
    }

    // remove hash from the cache
    this.cacheStorage.removeItem(Constants.urlHash);

    try {
<<<<<<< HEAD
      // Clear the cookie in the hash
      this._cacheStorage.clearCookie();
      const userState = this.getUserState(this._cacheStorage.getItem(Constants.stateLogin, this.storeAuthStateInCookie));
      if (error || errorDesc) {
        if (this._errorReceivedCallback) {
          this._errorReceivedCallback(new ServerError(error, errorDesc), userState);
        }
      }
      if (token) {
        if (this._tokenReceivedCallback) {
          // Trigger callback
          // TODO: Refactor to new callback pattern
          this._tokenReceivedCallback.call(this, token, tokenType, userState);
=======
        if (this.tokenReceivedCallback) {
          // Clear the cookie in the hash
          this.cacheStorage.clearCookie();

          // Trigger callback
          // TODO: Refactor to new callback pattern
          this.tokenReceivedCallback.call(this, errorDesc, token, error, tokenType,  this.getUserState(this.cacheStorage.getItem(Constants.stateLogin, this.inCookie)));
>>>>>>> f7459be1
        }
      }
    } catch (err) {
      this.logger.error("Error occurred in token received callback function: " + err);
      throw ClientAuthError.createErrorInCallbackFunction(err.toString());
    }
  }

  /**
   * This method must be called for processing the response received from the STS. It extracts the hash, processes the token or error information and saves it in the cache. It then
   * calls the registered callbacks in case of redirect or resolves the promises with the result.
   * @param {string} [hash=window.location.hash] - Hash fragment of Url.
   * @hidden
   */
  private handleAuthenticationResponse(hash: string): void {
    // retrieve the hash
    if (hash == null) {
      hash = window.location.hash;
    }

    let self = null;
    let isPopup: boolean = false;
    let isWindowOpenerMsal = false;

    // Check if the current window opened the iFrame/popup
    try {
      isWindowOpenerMsal = window.opener && window.opener.msal && window.opener.msal !== window.msal;
    } catch (err) {
      // err = SecurityError: Blocked a frame with origin "[url]" from accessing a cross-origin frame.
      isWindowOpenerMsal = false;
    }

    // Set the self to the window that created the popup/iframe
    if (isWindowOpenerMsal) {
      self = window.opener.msal;
      isPopup = true;
    }
    else if (window.parent && window.parent.msal) {
      self = window.parent.msal;
    }

    // if (window.parent !== window), by using self, window.parent becomes equal to window in getRequestInfo method specifically
    // TODO: Refactor so that this or saveTokenFromHash function returns a response object
    const requestInfo = self.getRequestInfo(hash);

    let token: string = null;
<<<<<<< HEAD
    let tokenResponseCallback: (errorDesc: string, token: string, error: string, tokenType: string) => void = null;
    let tokenType: string;

    self._logger.info("Returned from redirect url");
=======
    let tokenReceivedCallback: (errorDesc: string, token: string, error: string, tokenType: string) => void = null;
    let tokenType: string;

    self.logger.info("Returned from redirect url");
>>>>>>> f7459be1
    // If parent window is the msal instance which opened the current window
    if (window.parent !== window && window.parent.msal) {
        tokenResponseCallback = window.parent.callBackMappedToRenewStates[requestInfo.stateResponse];
    }
    // Current window is window opener
    else if (isWindowOpenerMsal) {
        tokenResponseCallback = window.opener.callBackMappedToRenewStates[requestInfo.stateResponse];
    }
    // Redirect cases
    else {
      tokenResponseCallback = null;
      // if set to navigate to loginRequest page post login
      if (self._navigateToLoginRequestUrl) {
        self._cacheStorage.setItem(Constants.urlHash, hash);
        if (window.parent === window && !isPopup) {
          window.location.href = self._cacheStorage.getItem(Constants.loginRequest, this.inCookie);
        }
        return;
      }
      // Close current window??
      else {
        window.location.hash = "";
      }
    }

    // Save token from hash (TODO: Possibly refactor to return AuthResponse)
    self.saveTokenFromHash(requestInfo);

    // Acquire token request
    if ((requestInfo.requestType === Constants.renewToken) && window.parent) {
      // Log whether silent or interactive
      if (window.parent !== window) {
        self.logger.verbose("Window is in iframe, acquiring token silently");
      } else {
        self.logger.verbose("acquiring token interactive in progress");
      }

      // retrieve id_token or access_token, in case of response_type = id_token_token, retrieve only access_token
      token = requestInfo.parameters[Constants.accessToken] || requestInfo.parameters[Constants.idToken];
      tokenType = Constants.accessToken;
    }
    // login request
    else if (requestInfo.requestType === Constants.login) {
      token = requestInfo.parameters[Constants.idToken];
      tokenType = Constants.idToken;
    }

    const errorDesc = requestInfo.parameters[Constants.errorDescription];
    const error = requestInfo.parameters[Constants.error];

    try {
       // We should only send the state back to the developer if it matches with what we received from the server
      const state = (requestInfo.stateMatch) ? this.getUserState(requestInfo.stateResponse) : null;
      // TODO: Change this so that it sends back response object or error object based on what is returned from getRequestInfo()
      if (tokenResponseCallback) {
        // We should only send the state back to the developer if it matches with what we received from the server
        tokenResponseCallback.call(self, errorDesc, token, error, tokenType, state);
      } else {
        // Redirect cases
        if (error || errorDesc) {
          self._errorReceivedCallback.call(new ServerError(error, errorDesc), state);
        } else if (token) {
          self._tokenReceivedCallback.call(token, tokenType, state);
        }
      }
    } catch (err) {
      self.logger.error("Error occurred in token received callback function: " + err);
      throw ClientAuthError.createErrorInCallbackFunction(err.toString());
    }

    // If current window is opener, close all windows
    if (isWindowOpenerMsal) {
      for (let i = 0; i < window.opener.openedWindows.length; i++) {
        window.opener.openedWindows[i].close();
      }
    }
  }

  /**
   * Creates a requestInfo object from the URL fragment and returns it.
   * @param {string} hash  -  Hash passed from redirect page
   * @returns {TokenResponse} an object created from the redirect response from AAD comprising of the keys - parameters, requestType, stateMatch, stateResponse and valid.
   * @ignore
   * @hidden
   */
  // TODO: Change to return AuthResponse object, rename this, it is not request but response
  protected getRequestInfo(hash: string): TokenResponse {
    hash = this.getHash(hash);
    const parameters = Utils.deserialize(hash);
    const tokenResponse = new TokenResponse();

    // If there is a hash with parameters in the redirect response
    if (parameters) {
      tokenResponse.parameters = parameters;

      // Check for error or tokens
      if (parameters.hasOwnProperty(Constants.errorDescription) ||
        parameters.hasOwnProperty(Constants.error) ||
        parameters.hasOwnProperty(Constants.accessToken) ||
        parameters.hasOwnProperty(Constants.idToken)
      ) {
        tokenResponse.valid = true;

        // Identify the callback based on the state
        let stateResponse: string;
        if (parameters.hasOwnProperty("state")) {
          stateResponse = parameters.state;
        } else {
          return tokenResponse;
        }

        tokenResponse.stateResponse = stateResponse;
        // async calls can fire iframe and login request at the same time if developer does not use the API as expected
        // incoming callback needs to be looked up to find the request type

        // loginRedirect
        if (stateResponse === this.cacheStorage.getItem(Constants.stateLogin, this.inCookie) || stateResponse === this.silentAuthenticationState) { // loginRedirect
          tokenResponse.requestType = Constants.login;
          tokenResponse.stateMatch = true;
          return tokenResponse;
        }
        // acquireTokenRedirect
        else if (stateResponse === this.cacheStorage.getItem(Constants.stateAcquireToken, this.inCookie)) { //acquireTokenRedirect
          tokenResponse.requestType = Constants.renewToken;
          tokenResponse.stateMatch = true;
          return tokenResponse;
        }

        // external api requests may have many renewtoken requests for different resource
        if (!tokenResponse.stateMatch) {
          tokenResponse.requestType = window.requestType;
          const statesInParentContext = window.renewStates;
          for (let i = 0; i < statesInParentContext.length; i++) {
            if (statesInParentContext[i] === tokenResponse.stateResponse) {
              tokenResponse.stateMatch = true;
              break;
            }
          }
        }
      } // hash processing ends
    }
    return tokenResponse;
  }

  //#endregion

  //#region Token Processing (Extract to TokenProcessing.ts)

  /**
   * Used to get token for the specified set of scopes from the cache
   * @param {AuthenticationRequestParameters} authenticationRequest - Request sent to the STS to obtain an id_token/access_token
   * @param {User} user - User for which the scopes were requested
   * @hidden
   */
  // TODO: There is a lot of duplication code in this function, rework this sooner than later, may be as a part of Error??
  // TODO: Only used in ATS - we should separate this
  private getCachedToken(authenticationRequest: AuthenticationRequestParameters, user: User): CacheResult {
    let accessTokenCacheItem: AccessTokenCacheItem = null;
    const scopes = authenticationRequest.scopes;

    // filter by clientId and user
    const tokenCacheItems = this.cacheStorage.getAllAccessTokens(this.clientId, user ? user.userIdentifier : null);

    // No match found after initial filtering
    if (tokenCacheItems.length === 0) {
      return null;
    }

    const filteredItems: Array<AccessTokenCacheItem> = [];

    // if no authority passed
    if (!authenticationRequest.authority) {
      // filter by scope
      for (let i = 0; i < tokenCacheItems.length; i++) {
        const cacheItem = tokenCacheItems[i];
        const cachedScopes = cacheItem.key.scopes.split(" ");
        if (Utils.containsScope(cachedScopes, scopes)) {
          filteredItems.push(cacheItem);
        }
      }

      // if only one cached token found
      if (filteredItems.length === 1) {
        accessTokenCacheItem = filteredItems[0];
        authenticationRequest.authorityInstance = AuthorityFactory.CreateInstance(accessTokenCacheItem.key.authority, this.config.auth.validateAuthority);
      }
      // if more than one cached token is found
      // TODO: Return custom error here
      // TODO: Check that accessToken is only possible tokenType for this error type
      else if (filteredItems.length > 1) {
        return {
          errorDesc: "The cache contains multiple tokens satisfying the requirements. Call AcquireToken again providing more requirements like authority",
          token: null,
          error: "multiple_matching_tokens_detected"
        };
      }
      // if no match found, check if there was a single authority used
      else {
        const authorityList = this.getUniqueAuthority(tokenCacheItems, "authority");
        if (authorityList.length > 1) {
          // TODO: Return custom error here
          // TODO: Check that accessToken is only possible tokenType for this error type
          return {
            errorDesc: "Multiple authorities found in the cache. Pass authority in the API overload.",
            token: null,
            error: "multiple_matching_tokens_detected"
          };
        }

        authenticationRequest.authorityInstance = AuthorityFactory.CreateInstance(authorityList[0], this.config.auth.validateAuthority);
      }
    }
    // if an authority is passed in the API
    else {
      // filter by authority and scope
      for (let i = 0; i < tokenCacheItems.length; i++) {
        const cacheItem = tokenCacheItems[i];
        const cachedScopes = cacheItem.key.scopes.split(" ");
        if (Utils.containsScope(cachedScopes, scopes) && cacheItem.key.authority === authenticationRequest.authority) {
          filteredItems.push(cacheItem);
        }
      }

      // no match
      if (filteredItems.length === 0) {
        return null;
      }
      // if only one cachedToken Found
      else if (filteredItems.length === 1) {
        accessTokenCacheItem = filteredItems[0];
      }
      else {
        // if more than cached token is found
        // TODO: Return custom error here
        // TODO: Check that accessToken is only possible tokenType for this error type
        return {
          errorDesc: "The cache contains multiple tokens satisfying the requirements.Call AcquireToken again providing more requirements like authority",
          token: null,
          error: "multiple_matching_tokens_detected"
        };
      }
    }

    if (accessTokenCacheItem != null) {
      const expired = Number(accessTokenCacheItem.value.expiresIn);
      // If expiration is within offset, it will force renew
      const offset = this.config.system.tokenRenewalOffsetSeconds || 300;
      if (expired && (expired > Utils.now() + offset)) {
        return {
          errorDesc: null,
          token: accessTokenCacheItem.value.accessToken,
          error: null
        };
      } else {
        this.cacheStorage.removeItem(JSON.stringify(filteredItems[0].key));
        return null;
      }
    } else {
      return null;
    }
  }

  /**
   * Used to get a unique list of authoritues from the cache
   * @param {Array<AccessTokenCacheItem>}  accessTokenCacheItems - accessTokenCacheItems saved in the cache
   * @ignore
   * @hidden
   */
  private getUniqueAuthority(accessTokenCacheItems: Array<AccessTokenCacheItem>, property: string): Array<string> {
    const authorityList: Array<string> = [];
    const flags: Array<string> = [];
    accessTokenCacheItems.forEach(element => {
      if (element.key.hasOwnProperty(property) && (flags.indexOf(element.key[property]) === -1)) {
        flags.push(element.key[property]);
        authorityList.push(element.key[property]);
      }
    });
    return authorityList;
  }

  /**
   * Check if ADAL id_token exists and return if exists.
   *
   * @hidden
   */
  private extractADALIdToken(): any {
    const adalIdToken = this.cacheStorage.getItem(Constants.adalIdToken);
    if (!Utils.isEmpty(adalIdToken)) {
        return Utils.extractIdToken(adalIdToken);
    }
    return null;
  }

  /**
   * Acquires access token using a hidden iframe.
   * @ignore
   * @hidden
   */
  private renewToken(scopes: Array<string>, resolve: Function, reject: Function, user: User, authenticationRequest: AuthenticationRequestParameters, extraQueryParameters?: string): void {
    const scope = scopes.join(" ").toLowerCase();
    this.logger.verbose("renewToken is called for scope:" + scope);
    const frameHandle = this.addAdalFrame("msalRenewFrame" + scope);
    if (extraQueryParameters) {
      authenticationRequest.extraQueryParameters = extraQueryParameters;
    }

    // Cache acquireTokenUserKey
    const userId = user ? user.userIdentifier : Constants.no_user;
    const acquireTokenUserKey = Storage.generateAcquireTokenUserKey(userId, authenticationRequest.state);

    this.cacheStorage.setItem(acquireTokenUserKey, JSON.stringify(user));

    // Cache authorityKey
    const authorityKey = Storage.generateAuthorityKey(authenticationRequest.state);
    this.cacheStorage.setItem(authorityKey, authenticationRequest.authority);

    // renew happens in iframe, so it keeps javascript context
    this.cacheStorage.setItem(Constants.nonceIdToken, authenticationRequest.nonce);
    this.logger.verbose("Renew token Expected state: " + authenticationRequest.state);

    // Build urlNavigate with "prompt=none" and navigate to URL in hidden iFrame
    let urlNavigate = Utils.urlRemoveQueryStringParameter(authenticationRequest.createNavigateUrl(scopes), Constants.prompt) + Constants.prompt_none;
    urlNavigate = this.addHintParameters(urlNavigate, user);

    window.renewStates.push(authenticationRequest.state);
    window.requestType = Constants.renewToken;
    this.registerCallback(authenticationRequest.state, scope, resolve, reject);
    this.logger.infoPii("Navigate to:" + urlNavigate);
    frameHandle.src = "about:blank";
    this.loadIframeTimeout(urlNavigate, "msalRenewFrame" + scope, scope);
  }

  /**
   * Renews idtoken for app"s own backend when clientId is passed as a single scope in the scopes array.
   * @ignore
   * @hidden
   */
<<<<<<< HEAD
  private renewIdToken(scopes: Array<string>, resolve: Function, reject: Function, user: User, authenticationRequest: AuthenticationRequestParameters, extraQueryParameters?: string): void {

    this._logger.info("renewidToken is called");
=======
  private renewIdToken(scopes: Array<string>, resolve: Function, reject: Function, user: User, authenticationRequest: AuthenticationRequestParameters,          extraQueryParameters?: string): void {

    this.logger.info("renewidToken is called");
>>>>>>> f7459be1
    const frameHandle = this.addAdalFrame("msalIdTokenFrame");

    // Populate extraQueryParameters in the request sent to the server
    if (extraQueryParameters) {
      authenticationRequest.extraQueryParameters = extraQueryParameters;
    }

    // Cache acquireTokenUserKey
    const userId = user ? user.userIdentifier : Constants.no_user;
    const acquireTokenUserKey = Storage.generateAcquireTokenUserKey(userId, authenticationRequest.state);

    this.cacheStorage.setItem(acquireTokenUserKey, JSON.stringify(user));

    // Cache authorityKey
    const authorityKey = Storage.generateAuthorityKey(authenticationRequest.state);
    this.cacheStorage.setItem(authorityKey, authenticationRequest.authority);

    // Cache nonce
    this.cacheStorage.setItem(Constants.nonceIdToken, authenticationRequest.nonce);

    this.logger.verbose("Renew Idtoken Expected state: " + authenticationRequest.state);

    // Build urlNavigate with "prompt=none" and navigate to URL in hidden iFrame
    let urlNavigate = Utils.urlRemoveQueryStringParameter(authenticationRequest.createNavigateUrl(scopes), Constants.prompt) + Constants.prompt_none;
    urlNavigate = this.addHintParameters(urlNavigate, user);
    if (this.silentLogin) {
        window.requestType = Constants.login;
        this.silentAuthenticationState = authenticationRequest.state;
    } else {
        window.requestType = Constants.renewToken;
        window.renewStates.push(authenticationRequest.state);
    }

    // note: scope here is clientId
    this.registerCallback(authenticationRequest.state, this.clientId, resolve, reject);
    this.logger.infoPii("Navigate to:" + urlNavigate);
    frameHandle.src = "about:blank";
    this.loadIframeTimeout(urlNavigate, "msalIdTokenFrame", this.clientId);
  }

  /**
   * This method must be called for processing the response received from AAD. It extracts the hash, processes the token or error, saves it in the cache and calls the registered callbacks with the result.
   * @param {string} authority authority received in the redirect response from AAD.
   * @param {TokenResponse} requestInfo an object created from the redirect response from AAD comprising of the keys - parameters, requestType, stateMatch, stateResponse and valid.
   * @param {User} user user object for which scopes are consented for. The default user is the logged in user.
   * @param {ClientInfo} clientInfo clientInfo received as part of the response comprising of fields uid and utid.
   * @param {IdToken} idToken idToken received as part of the response.
   * @ignore
   * @private
   * @hidden
   */
  /* tslint:disable:no-string-literal */
  //TODO: Break this function - too long
  private saveAccessToken(authority: string, tokenResponse: TokenResponse, user: User, clientInfo: string, idToken: IdToken): void {
    let scope: string;
    const clientObj: ClientInfo = new ClientInfo(clientInfo);
    // if the response contains "scope"
    if (tokenResponse.parameters.hasOwnProperty("scope")) {
      // read the scopes
      scope = tokenResponse.parameters["scope"];
      const consentedScopes = scope.split(" ");
      // retrieve all access tokens from the cache, remove the dup scores
      const accessTokenCacheItems = this.cacheStorage.getAllAccessTokens(this.clientId, authority);
      for (let i = 0; i < accessTokenCacheItems.length; i++) {
        const accessTokenCacheItem = accessTokenCacheItems[i];
        if (accessTokenCacheItem.key.userIdentifier === user.userIdentifier) {
          const cachedScopes = accessTokenCacheItem.key.scopes.split(" ");
          if (Utils.isIntersectingScopes(cachedScopes, consentedScopes)) {
            this.cacheStorage.removeItem(JSON.stringify(accessTokenCacheItem.key));
          }
        }
      }

      // Generate and cache accessTokenKey and accessTokenValue
      const accessTokenKey = new AccessTokenKey(authority, this.clientId, scope, clientObj.uid, clientObj.utid);
      const accessTokenValue = new AccessTokenValue(tokenResponse.parameters[Constants.accessToken], idToken.rawIdToken, Utils.expiresIn(tokenResponse.parameters[Constants.expiresIn]).toString(), clientInfo);
      this.cacheStorage.setItem(JSON.stringify(accessTokenKey), JSON.stringify(accessTokenValue));
    }
    // if the response does not contain "scope" - scope is usually client_id and the token will be id_token
    else {
      scope = this.clientId;

      // Generate and cache accessTokenKey and accessTokenValue
      const accessTokenKey = new AccessTokenKey(authority, this.clientId, scope, clientObj.uid, clientObj.utid);
      // TODO: since there is no access_token, this is also set to id_token?
      const accessTokenValue = new AccessTokenValue(tokenResponse.parameters[Constants.idToken], tokenResponse.parameters[Constants.idToken], idToken.expiration, clientInfo);
      this.cacheStorage.setItem(JSON.stringify(accessTokenKey), JSON.stringify(accessTokenValue));
    }
  }

  /**
   * Saves token or error received in the response from AAD in the cache. In case of id_token, it also creates the user object.
   * @ignore
   * @hidden
   */
  // TODO: Break this function up - either into utils or token specific --- too long to be readable
  protected saveTokenFromHash(tokenResponse: TokenResponse): void {

<<<<<<< HEAD
    this._logger.info("State status:" + tokenResponse.stateMatch + "; Request type:" + tokenResponse.requestType);
    this._cacheStorage.setItem(Constants.msalError, "");
    this._cacheStorage.setItem(Constants.msalErrorDescription, "");
=======
    this.logger.info("State status:" + tokenResponse.stateMatch + "; Request type:" + tokenResponse.requestType);
    this.cacheStorage.setItem(Constants.msalError, "");
    this.cacheStorage.setItem(Constants.msalErrorDescription, "");
>>>>>>> f7459be1

    let authorityKey: string = "";
    let acquireTokenUserKey: string = "";

    // If server returns an error
    if (tokenResponse.parameters.hasOwnProperty(Constants.errorDescription) || tokenResponse.parameters.hasOwnProperty(Constants.error)) {
      this.logger.infoPii("Error :" + tokenResponse.parameters[Constants.error] + "; Error description:" + tokenResponse.parameters[Constants.errorDescription]);
      this.cacheStorage.setItem(Constants.msalError, tokenResponse.parameters["error"]);
      this.cacheStorage.setItem(Constants.msalErrorDescription, tokenResponse.parameters[Constants.errorDescription]);

      // login
      if (tokenResponse.requestType === Constants.login) {
        this.userLoginInProgress = false;
        this.cacheStorage.setItem(Constants.loginError, tokenResponse.parameters[Constants.errorDescription] + ":" + tokenResponse.parameters[Constants.error]);
        authorityKey = Storage.generateAuthorityKey(tokenResponse.stateResponse);
      }

      // acquireToken
      if (tokenResponse.requestType === Constants.renewToken) {
        this.acquireTokenInProgress = false;
        authorityKey = Storage.generateAuthorityKey(tokenResponse.stateResponse);
        const userKey = this.getUser() !== null ? this.getUser().userIdentifier : "";
        acquireTokenUserKey = Storage.generateAcquireTokenUserKey(userKey, tokenResponse.stateResponse);
      }
    }
    // If the server returns "Success"
    else {
      // Verify the state from redirect and record tokens to storage if exists
      if (tokenResponse.stateMatch) {
        this.logger.info("State is right");
        if (tokenResponse.parameters.hasOwnProperty(Constants.sessionState)) {
            this.cacheStorage.setItem(Constants.msalSessionState, tokenResponse.parameters[Constants.sessionState]);
        }

        let idToken: IdToken;
        let clientInfo: string = "";

        // Process access_token
        if (tokenResponse.parameters.hasOwnProperty(Constants.accessToken)) {
          this.logger.info("Fragment has access token");
          this.acquireTokenInProgress = false;
          let user: User;

          // retrieve the id_token from response if present :
          // TODO: Is this the case of id_token_token??
          if (tokenResponse.parameters.hasOwnProperty(Constants.idToken)) {
            idToken = new IdToken(tokenResponse.parameters[Constants.idToken]);
          } else {
            idToken = new IdToken(this.cacheStorage.getItem(Constants.idTokenKey));
          }

          // retrieve the authority from cache and replace with tenantID
          const authorityKey = Storage.generateAuthorityKey(tokenResponse.stateResponse);
          let authority: string = this.cacheStorage.getItem(authorityKey, this.inCookie);
          if (!Utils.isEmpty(authority)) {
            authority = Utils.replaceTenantPath(authority, idToken.tenantId);
          }

          // retrieve client_info - if it is not found, generate the uid and utid from idToken
          if (tokenResponse.parameters.hasOwnProperty(Constants.clientInfo)) {
            clientInfo = tokenResponse.parameters[Constants.clientInfo];
            user = User.createUser(idToken, new ClientInfo(clientInfo));
          } else {
            this.logger.warning("ClientInfo not received in the response from AAD");
            user = User.createUser(idToken, new ClientInfo(clientInfo));
          }

          const acquireTokenUserKey = Storage.generateAcquireTokenUserKey(user.userIdentifier, tokenResponse.stateResponse);
          const acquireTokenUserKey_nouser = Storage.generateAcquireTokenUserKey(Constants.no_user, tokenResponse.stateResponse);

          let cachedUser: string = this.cacheStorage.getItem(acquireTokenUserKey);
          let acquireTokenUser: User;

          // Check with the user in the Cache
          if (!Utils.isEmpty(cachedUser)) {
            acquireTokenUser = JSON.parse(cachedUser);
            if (user && acquireTokenUser && Utils.compareObjects(user, acquireTokenUser)) {
              this.saveAccessToken(authority, tokenResponse, user, clientInfo, idToken);
              this.logger.info("The user object received in the response is the same as the one passed in the acquireToken request");
            } else {
              this.logger.warning(
                "The user object created from the response is not the same as the one passed in the acquireToken request");
            }
          } else if (!Utils.isEmpty(this.cacheStorage.getItem(acquireTokenUserKey_nouser))) {
            this.saveAccessToken(authority, tokenResponse, user, clientInfo, idToken);
          }
        }

        // Process id_token
        if (tokenResponse.parameters.hasOwnProperty(Constants.idToken)) {
            this.logger.info("Fragment has id token");
            // login no longer in progress
            this.userLoginInProgress = false;
            idToken = new IdToken(tokenResponse.parameters[Constants.idToken]);
            if (tokenResponse.parameters.hasOwnProperty(Constants.clientInfo)) {
              clientInfo = tokenResponse.parameters[Constants.clientInfo];
            } else {
              this.logger.warning("ClientInfo not received in the response from AAD");
            }

            authorityKey = Storage.generateAuthorityKey(tokenResponse.stateResponse);
            let authority: string = this.cacheStorage.getItem(authorityKey, this.inCookie);
            if (!Utils.isEmpty(authority)) {
              authority = Utils.replaceTenantPath(authority, idToken.tenantId);
            }

            this.user = User.createUser(idToken, new ClientInfo(clientInfo));

            if (idToken && idToken.nonce) {
              // check nonce integrity if idToken has nonce - throw an error if not matched
              if (idToken.nonce !== this.cacheStorage.getItem(Constants.nonceIdToken, this.inCookie)) {
                this.user = null;
                // TODO: optimize this - may be combine if it is a string in both cases
                this.cacheStorage.setItem(Constants.loginError, "Nonce Mismatch. Expected Nonce: " + this.cacheStorage.getItem(Constants.nonceIdToken, this.inCookie) + "," + "Actual Nonce: " + idToken.nonce);
                this.logger.error("Nonce Mismatch.Expected Nonce: " + this.cacheStorage.getItem(Constants.nonceIdToken, this.inCookie) + "," + "Actual Nonce: " + idToken.nonce);
              }
              // Save the token
              else {
                this.cacheStorage.setItem(Constants.idTokenKey, tokenResponse.parameters[Constants.idToken]);
                this.cacheStorage.setItem(Constants.msalClientInfo, clientInfo);

                // Save idToken as access token for app itself
                this.saveAccessToken(authority, tokenResponse, this.user, clientInfo, idToken);
              }
            } else {
              // TODO: avoid repeated strings - will this be optimized with error handling?
              authorityKey = tokenResponse.stateResponse;
              acquireTokenUserKey = tokenResponse.stateResponse;
              this.logger.error("Invalid id_token received in the response");
              tokenResponse.parameters["error"] = "invalid idToken";
              tokenResponse.parameters["error_description"] = "Invalid idToken. idToken: " + tokenResponse.parameters[Constants.idToken];
              this.cacheStorage.setItem(Constants.msalError, "invalid idToken");
              this.cacheStorage.setItem(Constants.msalErrorDescription, "Invalid idToken. idToken: " + tokenResponse.parameters[Constants.idToken]);
            }
        }
      }
      // State mismatch - unexpected/invalid state
      else {
        authorityKey = tokenResponse.stateResponse;
        acquireTokenUserKey = tokenResponse.stateResponse;
        this.logger.error("State Mismatch.Expected State: " + this.cacheStorage.getItem(Constants.stateLogin, this.inCookie) + "," + "Actual State: " + tokenResponse.stateResponse);
        // TODO: avoid repeated strings - will this be optimized with error handling?
        tokenResponse.parameters["error"] = "Invalid_state";
        tokenResponse.parameters["error_description"] = "Invalid_state. state: " + tokenResponse.stateResponse;
        this.cacheStorage.setItem(Constants.msalError, "Invalid_state");
        this.cacheStorage.setItem(Constants.msalErrorDescription, "Invalid_state. state: " + tokenResponse.stateResponse);
      }
    }
    this.cacheStorage.setItem(Constants.renewStatus + tokenResponse.stateResponse, Constants.tokenRenewStatusCompleted);
    this.cacheStorage.removeAcquireTokenEntries(authorityKey, acquireTokenUserKey);
    // this is required if navigateToLoginRequestUrl=false
    if (this.inCookie) {
      this.cacheStorage.setItemCookie(authorityKey, "", -1);
      this.cacheStorage.clearCookie();
    }
  }
  /* tslint:enable:no-string-literal */

  //#endregion

  //#region Account

  // TODO: Change User to Account

  /**
   * Returns the signed in user (received from a user object created at the time of login) or null.
   */
  // TODO: Should there be a public function modifier here?
  getUser(): User {
    // if a session already exists, get the user from the session
    if (this.user) {
      return this.user;
    }

    // frame is used to get idToken and populate the user for the given session
    const rawIdToken = this.cacheStorage.getItem(Constants.idTokenKey);
    const rawClientInfo = this.cacheStorage.getItem(Constants.msalClientInfo);

    if (!Utils.isEmpty(rawIdToken) && !Utils.isEmpty(rawClientInfo)) {
      const idToken = new IdToken(rawIdToken);
      const clientInfo = new ClientInfo(rawClientInfo);
      this.user = User.createUser(idToken, clientInfo);
      return this.user;
    }
    // if login not yet done, return null
    return null;
  }

  /**
   * Extracts state value from the userState sent with the authentication request.
   * @returns {string} scope.
   * @ignore
   * @hidden
   */
  getUserState (state: string) {
    if (state) {
      const splitIndex = state.indexOf("|");
      if (splitIndex > -1 && splitIndex + 1 < state.length) {
        return state.substring(splitIndex + 1);
      }
    }
    return "";
  }

  /**
   * Used to filter all cached items and return a list of unique users based on userIdentifier.
   * @param {Array<User>} Users - users saved in the cache.
   */
  getAllUsers(): Array<User> {
    const users: Array<User> = [];
    const accessTokenCacheItems = this.cacheStorage.getAllAccessTokens(Constants.clientId, Constants.userIdentifier);
    for (let i = 0; i < accessTokenCacheItems.length; i++) {
      const idToken = new IdToken(accessTokenCacheItems[i].value.idToken);
      const clientInfo = new ClientInfo(accessTokenCacheItems[i].value.clientInfo);
      const user = User.createUser(idToken, clientInfo);
      users.push(user);
    }

    return this.getUniqueUsers(users);
  }

  /**
   * Used to filter users based on userIdentifier
   * @param {Array<User>}  Users - users saved in the cache
   * @ignore
   * @hidden
   */
  private getUniqueUsers(users: Array<User>): Array<User> {
    if (!users || users.length <= 1) {
      return users;
    }

    const flags: Array<string> = [];
    const uniqueUsers: Array<User> = [];
    for (let index = 0; index < users.length; ++index) {
      if (users[index].userIdentifier && flags.indexOf(users[index].userIdentifier) === -1) {
        flags.push(users[index].userIdentifier);
        uniqueUsers.push(users[index]);
      }
    }

    return uniqueUsers;
  }

  //#endregion

  //#region Scopes (Extract to Scopes.ts)

  // TODO: "this" dependency in this section is minimal.
  // If pCacheStorage is separated from the class object, or passed as a fn param, scopesUtils.ts can be created

  /**
   * Used to validate the scopes input parameter requested  by the developer.
   * @param {Array<string>} scopes - Developer requested permissions. Not all scopes are guaranteed to be included in the access token returned.
   * @param {boolean} scopesRequired - Boolean indicating whether the scopes array is required or not
   * @ignore
   * @hidden
   */
  private validateInputScope(scopes: Array<string>, scopesRequired: boolean): void {
    if (!scopes) {
      if (scopesRequired) {
        throw ClientConfigurationError.createScopesRequiredError(scopes);
      } else {
        return;
      }
    }

    // Check that scopes is an array object (also throws error if scopes == null)
    if (!Array.isArray(scopes)) {
      throw ClientConfigurationError.createScopesNonArrayError(scopes);
    }

    // Check that scopes is not an empty array
    if (scopes.length < 1) {
      throw ClientConfigurationError.createEmptyScopesArrayError(scopes.toString());
    }

    // Check that clientId is passed as single scope
    if (scopes.indexOf(this.clientId) > -1) {
      if (scopes.length > 1) {
        throw ClientConfigurationError.createClientIdSingleScopeError(scopes.toString());
      }
    }
  }

  /**
  * Used to remove openid and profile from the list of scopes passed by the developer.These scopes are added by default
  * @hidden
  */
  private filterScopes(scopes: Array<string>): Array<string> {
    if (scopes) {
      scopes = scopes.filter(function (element) {
        return element !== Constants.openidScope;
      });

      scopes = scopes.filter(function (element) {
        return element !== Constants.profileScope;
      });
    }

    return scopes;
  }

  /**
  * Extracts scope value from the state sent with the authentication request.
  * @returns {string} scope.
  * @ignore
  * @hidden
  */
  // TODO: can this function be removed? not used.
  private getScopeFromState(state: string): string {
    if (state) {
      const splitIndex = state.indexOf("|");
      if (splitIndex > -1 && splitIndex + 1 < state.length) {
        return state.substring(splitIndex + 1);
      }
    }
    return "";
  }

  //#endregion

  //#region Angular

  /**
  * Broadcast messages - Used only for Angular?
  *
  * @param eventName
  * @param data
  */
  // TODO: Is there a better way to do this? At the least, sandbox this to the wrapper listening in to the core after the handshake
  private broadcast(eventName: string, data: string) {
    const evt = new CustomEvent(eventName, { detail: data });
    window.dispatchEvent(evt);
  }

  // TODO: All the below fns are used in msal-angular ONLY, refactor this, implement the bulk in angular if possible?
  /**
   * Helper function to retrieve the cached token
   *
   * @param scopes
   * @param user
   */
  protected getCachedTokenInternal(scopes : Array<string> , user: User): CacheResult {
    // Get the current session's user object
    const userObject = user ? user : this.getUser();
    if (!userObject) {
        return null;
    }

    // Construct AuthenticationRequest based on response type
<<<<<<< HEAD
    const newAuthority = this.authorityInstance ? this.authorityInstance : AuthorityFactory.CreateInstance(this.authority, this.validateAuthority);
=======
    const newAuthority = this.authorityInstance ? this.authorityInstance : AuthorityFactory.CreateInstance(this.authority, this.config.auth.validateAuthority);
>>>>>>> f7459be1
    const responseType = this.getTokenType(userObject, scopes, true);
    const authenticationRequest = new AuthenticationRequestParameters(
      newAuthority,
      this.clientId,
      scopes,
      responseType,
      this.getRedirectUri(),
<<<<<<< HEAD
      this._state
=======
      this.config.auth.state
>>>>>>> f7459be1
    );

    // get cached token
    return this.getCachedToken(authenticationRequest, user);
  }

  /**
   * Get scopes for the Endpoint - Used in Angular to track protected and unprotected resources without interaction from the developer app
   *
   * @param endpoint
   */
  protected getScopesForEndpoint(endpoint: string) : Array<string> {
    // if user specified list of unprotectedResources, no need to send token to these endpoints, return null.
<<<<<<< HEAD
    if (this._unprotectedResources.length > 0) {
        for (let i = 0; i < this._unprotectedResources.length; i++) {
            if (endpoint.indexOf(this._unprotectedResources[i]) > -1) {
=======
    if (this.config.framework.unprotectedResources.length > 0) {
        for (let i = 0; i < this.config.framework.unprotectedResources.length; i++) {
            if (endpoint.indexOf(this.config.framework.unprotectedResources[i]) > -1) {
>>>>>>> f7459be1
                return null;
            }
        }
    }

    // process all protected resources and send the matched one
    if (this.config.framework.protectedResourceMap.size > 0) {
        for (let key of Array.from(this.config.framework.protectedResourceMap.keys())) {
            // configEndpoint is like /api/Todo requested endpoint can be /api/Todo/1
            if (endpoint.indexOf(key) > -1) {
                return this.config.framework.protectedResourceMap.get(key);
            }
        }
    }

    // default resource will be clientid if nothing specified
    // App will use idtoken for calls to itself
    // check if it's staring from http or https, needs to match with app host
    if (endpoint.indexOf("http://") > -1 || endpoint.indexOf("https://") > -1) {
        if (this.getHostFromUri(endpoint) === this.getHostFromUri(this.getRedirectUri())) {
            return new Array<string>(this.clientId);
        }
    } else {
    // in angular level, the url for $http interceptor call could be relative url,
    // if it's relative call, we'll treat it as app backend call.
        return new Array<string>(this.clientId);
    }

    // if not the app's own backend or not a domain listed in the endpoints structure
    return null;
  }

  /**
   * tracks if login is in progress
   */
  loginInProgress(): boolean {
<<<<<<< HEAD
    const pendingCallback = this._cacheStorage.getItem(Constants.urlHash);
=======
    const pendingCallback = this.cacheStorage.getItem(Constants.urlHash);
>>>>>>> f7459be1
    if (pendingCallback) {
        return true;
    }
    return this.userLoginInProgress;
  }

  /**
   * @param userLoginInProgress
   */
  protected setuserLoginInProgress(userLoginInProgress : boolean) {
    this.userLoginInProgress = userLoginInProgress;
  }

  /**
   * returns the status of acquireTokenInProgress
   */
  protected getAcquireTokenInProgress(): boolean {
      return this.acquireTokenInProgress;
  }

  /**
   * @param acquireTokenInProgress
   */
  protected setAcquireTokenInProgress(acquireTokenInProgress : boolean) {
      this.acquireTokenInProgress = acquireTokenInProgress;
  }

  /**
   * returns the logger handle
   */
  protected getLogger() {
      return this.config.system.logger;
  }

  //#endregion

  //#region Getters and Setters

  /**
   * Used to get the redirect uri. Evaluates redirectUri if its a function, otherwise simply returns its value.
   * @ignore
   * @hidden
   */
  private getRedirectUri(): string {
    if (typeof this.config.auth.redirectUri === "function") {
      return this.config.auth.redirectUri();
    }
    return this.config.auth.redirectUri;
  }

  /**
   * Used to get the post logout redirect uri. Evaluates postLogoutredirectUri if its a function, otherwise simply returns its value.
   * @ignore
   * @hidden
   */
  private getPostLogoutRedirectUri(): string {
    if (typeof this.config.auth.postLogoutRedirectUri === "function") {
      return this.config.auth.postLogoutRedirectUri();
    }
    return this.config.auth.postLogoutRedirectUri;
  }

  //#endregion

  //#region String Util (Should be extracted to Utils.ts)

  /**
   * Checks if the authorization endpoint URL contains query string parameters
   * @ignore
   * @hidden
   */
  // TODO: Terrible name, rename it
  private urlContainsQueryStringParameter(name: string, url: string): boolean {
    // regex to detect pattern of a ? or & followed by the name parameter and an equals character
    const regex = new RegExp("[\\?&]" + name + "=");
    return regex.test(url);
  }

  /**
   * Returns the anchor part(#) of the URL
   * @ignore
   * @hidden
   */
  private getHash(hash: string): string {
    if (hash.indexOf("#/") > -1) {
      hash = hash.substring(hash.indexOf("#/") + 2);
    } else if (hash.indexOf("#") > -1) {
      hash = hash.substring(1);
    }

    return hash;
  }

  /**
   * extract URI from the host
   *
   * @param uri
   * @hidden
   */
  private getHostFromUri(uri: string): string {
    // remove http:// or https:// from uri
    // TODO: Test this:: return  extractedUri = String(uri).replace(/^(https?:)\/\//, "").split("/")[0];
    let extractedUri = String(uri).replace(/^(https?:)\/\//, "");
    extractedUri = extractedUri.split("/")[0];
    return extractedUri;
  }

  /**
   * Utils function to create the Authentication
   * @param userObject
   * @param scopes
   * @param silentCall
   */
  private getTokenType(userObject: User, scopes: string[], silentCall: boolean): string {

    // if user is passed and matches the user object/or set to getUser() from cache
    // if client-id is passed as scope, get id_token else token/id_token_token (in case no session exists)
    let tokenType: string;

    // acquireTokenSilent
    if (silentCall) {
      if (Utils.compareObjects(userObject, this.getUser())) {
<<<<<<< HEAD
        tokenType = (scopes.indexOf(this.clientId) > -1) ? ResponseTypes.id_token : ResponseTypes.token;
      }
      else {
        tokenType  = (scopes.indexOf(this.clientId) > -1) ? ResponseTypes.id_token : ResponseTypes.id_token_token;
=======
        tokenType = (scopes.indexOf(this.config.auth.clientId) > -1) ? ResponseTypes.id_token : ResponseTypes.token;
      }
      else {
        tokenType  = (scopes.indexOf(this.config.auth.clientId) > -1) ? ResponseTypes.id_token : ResponseTypes.id_token_token;
>>>>>>> f7459be1
      }

      return tokenType;
    }
    // all other cases
    else {
<<<<<<< HEAD
      if (!Utils.compareObjects(userObject, this.getUser())) {
           tokenType = ResponseTypes.id_token_token;
      }
      else {
        tokenType = (scopes.indexOf(this.clientId) > -1) ? ResponseTypes.id_token : ResponseTypes.token;
=======
      tokenType = Utils.compareObjects(userObject, this.getUser()) ? ResponseTypes.id_token : ResponseTypes.id_token_token;

      if (tokenType === ResponseTypes.id_token) {
        tokenType = (scopes.indexOf(this.config.auth.clientId) > -1) ? ResponseTypes.id_token : ResponseTypes.token;
>>>>>>> f7459be1
      }

      return tokenType;
    }

  }

<<<<<<< HEAD
=======
  /**
   * Construct 'tokenRequest' from the available data in adalIdToken
   * @param extraQueryParameters
   */
  private buildIDTokenRequest(extraQueryParameters: string): AuthenticationParameters {
    // TODO: This is not to be called here because acquireTokenSilent makes this call again
    // extraQueryParameters = Utils.constructUnifiedCacheExtraQueryParameter(idTokenObject, extraQueryParameters);

    let reqExtraQueryParameters = Utils.destructExtraQueryParameterString(extraQueryParameters);

    let tokenRequest: AuthenticationParameters = {
      scopes: [this.clientId],
      authority: this.authority,
      account: this.getUser(),
      extraQueryParameters: reqExtraQueryParameters
    };

    return tokenRequest;
  }

>>>>>>> f7459be1
 //#endregion
}<|MERGE_RESOLUTION|>--- conflicted
+++ resolved
@@ -136,6 +136,7 @@
 
   // TODO: This will be extracted with Response Changes
   private tokenReceivedCallback: tokenReceivedCallback = null;
+  private errorReceivedCallback: errorReceivedCallback = null;
 
   // Added for readability as these params are very frequently used
   private logger: Logger;
@@ -151,39 +152,9 @@
   private acquireTokenInProgress: boolean;
   private silentAuthenticationState: string;
   private silentLogin: boolean;
-
-<<<<<<< HEAD
-  /**
-   * @hidden
-   */
-  protected _cacheStorage: Storage;
-
-  /**
-   * @hidden
-   */
-  private _tokenReceivedCallback: tokenReceivedCallback = null;
-
-  /**
-   * @hidden
-   */
-  private _errorReceivedCallback: errorReceivedCallback = null;
-
-  /**
-   * @hidden
-   */
-  private _user: User;
-
-  /**
-   * Client ID assigned to your app by Azure Active Directory.
-   */
-  clientId: string;
-
-  /**
-   * @hidden
-   */
-=======
+  private redirectCallbacksSet: boolean;
+
   // Authority Functionality
->>>>>>> f7459be1
   protected authorityInstance: Authority;
 
   // If the developer passes an authority, create an instance
@@ -197,49 +168,6 @@
   }
 
   /**
-<<<<<<< HEAD
-   * Used to turn authority validation on/off.
-   * When set to true (default), MSAL will compare the application"s authority against well-known URLs templates representing well-formed authorities. It is useful when the authority is obtained at run time to prevent MSAL from displaying authentication prompts from malicious pages.
-   */
-  validateAuthority: boolean;
-
-  /**
-   * The redirect URI of the application, this should be same as the value in the application registration portal.
-   * Defaults to `window.location.href`.
-   */
-  private _redirectUri: string | (() => string);
-
-    /**
-     * Use to send the state parameter with authentication request
-     */
-    private _state: string;
-  /**
-   * Used to redirect the user to this location after logout.
-   * Defaults to `window.location.href`.
-   */
-  private _postLogoutredirectUri: string | (() => string);
-
-  loadFrameTimeout: number;
-
-  protected _navigateToLoginRequestUrl: boolean;
-
-  private _isAngular: boolean = false;
-
-  private _protectedResourceMap: Map<string, Array<string>>;
-
-  private _unprotectedResources: Array<string>;
-
-  private storeAuthStateInCookie: boolean;
-
-  private _silentAuthenticationState: string;
-
-  private _silentLogin: boolean;
-
-  private _redirectCallbacksSet: boolean;
-
-  /**
-=======
->>>>>>> f7459be1
    * Initialize a UserAgentApplication with a given clientId and authority.
    * @constructor
    * @param {string} clientId - The clientID of your application, you should get this from the application registration portal.
@@ -250,79 +178,13 @@
    * @param _tokenReceivedCallback -  The function that will get the call back once this API is completed (either successfully or with a failure).
    * @param {boolean} validateAuthority -  boolean to turn authority validation on/off.
    */
-<<<<<<< HEAD
-  // TODO: Update constructor to accept configuration object, success callback and error callback
-  constructor(
-    clientId: string,
-    authority: string | null,
-    options:
-      {
-        validateAuthority?: boolean,
-        cacheLocation?: string,
-        redirectUri?: string | (() => string),
-        postLogoutRedirectUri?: string | (() => string),
-        logger?: Logger,
-        loadFrameTimeout?: number,
-        navigateToLoginRequestUrl?: boolean,
-        state?: string,
-        isAngular?: boolean,
-        unprotectedResources?: Array<string>
-        protectedResourceMap?: Map<string, Array<string>>,
-        storeAuthStateInCookie?: boolean
-      } = {}) {
-      const {
-          validateAuthority = true,
-          cacheLocation = "sessionStorage",
-          redirectUri = () => window.location.href.split("?")[0].split("#")[0],
-          postLogoutRedirectUri = () => window.location.href.split("?")[0].split("#")[0],
-          logger = new Logger(null),
-          loadFrameTimeout = 6000,
-          navigateToLoginRequestUrl = true,
-          state = "",
-          isAngular = false,
-          unprotectedResources = new Array<string>(),
-          protectedResourceMap = new Map<string, Array<string>>(),
-          storeAuthStateInCookie = false
-      } = options;
-
-    // TODO: The configuration object will take care of many of these assignments
-    this.loadFrameTimeout = loadFrameTimeout;
-    this.clientId = clientId;
-    this.validateAuthority = validateAuthority;
-
-    // TODO: Replace string with constant
-    this.authority = authority || "https://login.microsoftonline.com/common";
-    this._navigateToLoginRequestUrl = navigateToLoginRequestUrl;
-    this._state = state;
-    this._isAngular = isAngular;
-    this._unprotectedResources = unprotectedResources;
-    this._protectedResourceMap = protectedResourceMap;
-    this._redirectUri = redirectUri;
-    this._postLogoutredirectUri = postLogoutRedirectUri;
-    this._logger = logger;
-    this.storeAuthStateInCookie = storeAuthStateInCookie;
-
-    // Track redirect callbacks
-    this._redirectCallbacksSet = false;
-
-    // Track login and acquireToken in progress
-    this._loginInProgress = false;
-    this._acquireTokenInProgress = false;
-
-    // TODO: This should be replaced with cache object, typescript checking for "localStorage" and "sessionStorage" values
-    this._cacheLocation = cacheLocation;
-    if (!this._cacheLocations[cacheLocation]) {
-      throw ClientConfigurationError.createInvalidCacheLocationConfigError(this._cacheLocation);
-    }
-    this._cacheStorage = new Storage(this._cacheLocation); //cache keys msal
-=======
-  constructor(configuration: Configuration, callback: tokenReceivedCallback) {
+  constructor(configuration: Configuration) {
 
     // Set the Configuration
     this.config = configuration;
 
-    // Set the callback
-    this.tokenReceivedCallback = callback;
+    // Set the callback boolean
+    this.redirectCallbacksSet = false;
 
     this.logger = this.config.system.logger;
     this.clientId = this.config.auth.clientId;
@@ -341,7 +203,6 @@
     } catch (e) {
         this.config.system.logger.error("CacheLocation can be set only to 'localStorage' or 'sessionStorage' ");
     }
->>>>>>> f7459be1
 
     // Initialize window handling code
     window.openedWindows = [];
@@ -350,10 +211,7 @@
     window.callBackMappedToRenewStates = { };
     window.callBacksMappedToRenewStates = { };
     window.msal = this;
-<<<<<<< HEAD
-=======
-
->>>>>>> f7459be1
+
     const urlHash = window.location.hash;
     const isCallback = this.isCallback(urlHash);
 
@@ -363,11 +221,7 @@
             this.handleAuthenticationResponse.call(this, urlHash);
         }
         else {
-<<<<<<< HEAD
-            const pendingCallback = this._cacheStorage.getItem(Constants.urlHash);
-=======
             const pendingCallback = this.cacheStorage.getItem(Constants.urlHash);
->>>>>>> f7459be1
             if (pendingCallback) {
                 this.processCallBack(pendingCallback);
             }
@@ -407,25 +261,12 @@
    * @param {Array.<string>} scopes - Permissions you want included in the access token. Not all scopes are guaranteed to be included in the access token returned.
    * @param {string} extraQueryParameters - Key-value pairs to pass to the authentication server during the interactive authentication flow.
    */
-<<<<<<< HEAD
-  // TODO: params to accept AuthRequest object instead
-  loginRedirect(scopes?: Array<string>, extraQueryParameters?: string): void {
-    /*
-    1. Create navigate url
-    2. saves value in cache
-    3. redirect user to AAD
-     */
-
+  loginRedirect(request: AuthenticationParameters): void {
     // Throw error if callbacks are not set before redirect
-    if (!this._redirectCallbacksSet) {
+    if (!this.redirectCallbacksSet) {
       throw ClientConfigurationError.createRedirectCallbacksNotSetError();
     }
 
-    if (this._loginInProgress) {
-      this._errorReceivedCallback(ClientAuthError.createLoginInProgressError(), this.getUserState(this._silentAuthenticationState));
-      return;
-=======
-  loginRedirect(request: AuthenticationParameters): void {
     // Creates navigate url; saves value in cache; redirect user to AAD
     if (this.userLoginInProgress) {
         throw ClientAuthError.createLoginInProgressError();
@@ -438,36 +279,12 @@
     }
     else {
         scopes = request.scopes;
->>>>>>> f7459be1
     }
 
     // Validate and filter scopes (the validate function will throw if validation fails)
     this.validateInputScope(scopes, false);
     scopes = this.filterScopes(scopes);
 
-<<<<<<< HEAD
-    // extract ADAL id_token if exists
-    let idTokenObject = this.extractADALIdToken();
-
-    // silent login if ADAL id_token is retrieved successfully - SSO
-    if (idTokenObject && !scopes) {
-      this._logger.info("ADAL's idToken exists. Extracting login information from ADAL's idToken ");
-      extraQueryParameters = Utils.constructUnifiedCacheExtraQueryParameter(idTokenObject, extraQueryParameters);
-      this._silentLogin = true;
-      this.acquireTokenSilent([this.clientId], this.authority, this.getUser(), extraQueryParameters)
-      .then((idToken) => {
-        this._silentLogin = false;
-        this._logger.info("Unified cache call is successful");
-        // TODO: Change callback to return AuthResponse
-        if (this._tokenReceivedCallback) {
-          this._tokenReceivedCallback.call(this, idToken, Constants.idToken, this.getUserState(this._silentAuthenticationState));
-        }
-      }, (error) => {
-        this._silentLogin = false;
-        this._logger.error("Error occurred during unified cache ATS");
-        this.loginRedirectHelper(scopes, extraQueryParameters);
-      });
-=======
     // construct extraQueryParams string from the request
     let extraQueryParameters = Utils.constructExtraQueryParametersString(request.extraQueryParameters);
     extraQueryParameters = Utils.addPromptParameter(extraQueryParameters, request.prompt);
@@ -479,7 +296,6 @@
 
       // if user is not provided, we pass null
       this.loginRedirectHelper(user, scopes, extraQueryParameters);
->>>>>>> f7459be1
     }
     // else handle the library data
     else {
@@ -533,11 +349,7 @@
       }
 
       // if the user sets the login start page - angular only??
-<<<<<<< HEAD
-      let loginStartPage = this._cacheStorage.getItem(Constants.angularLoginRequest);
-=======
       let loginStartPage = this.cacheStorage.getItem(Constants.angularLoginRequest);
->>>>>>> f7459be1
       if (!loginStartPage || loginStartPage === "") {
         loginStartPage = window.location.href;
       } else {
@@ -545,16 +357,6 @@
       }
 
       // Cache the state, nonce, and login request data
-<<<<<<< HEAD
-      this._cacheStorage.setItem(Constants.loginRequest, loginStartPage, this.storeAuthStateInCookie);
-      this._cacheStorage.setItem(Constants.loginError, "");
-
-      this._cacheStorage.setItem(Constants.stateLogin, authenticationRequest.state, this.storeAuthStateInCookie);
-      this._cacheStorage.setItem(Constants.nonceIdToken, authenticationRequest.nonce, this.storeAuthStateInCookie);
-
-      this._cacheStorage.setItem(Constants.msalError, "");
-      this._cacheStorage.setItem(Constants.msalErrorDescription, "");
-=======
       this.cacheStorage.setItem(Constants.loginRequest, loginStartPage, this.inCookie);
       this.cacheStorage.setItem(Constants.loginError, "");
 
@@ -563,7 +365,6 @@
 
       this.cacheStorage.setItem(Constants.msalError, "");
       this.cacheStorage.setItem(Constants.msalErrorDescription, "");
->>>>>>> f7459be1
 
       // Cache authorityKey
       const authorityKey = Storage.generateAuthorityKey(authenticationRequest.state);
@@ -591,26 +392,12 @@
    * @param {string} extraQueryParameters - Key-value pairs to pass to the STS during the  authentication flow.
    */
   // TODO: params to accept AuthRequest object instead
-<<<<<<< HEAD
-  acquireTokenRedirect(scopes: Array<string>): void;
-  acquireTokenRedirect(scopes: Array<string>, authority: string): void;
-  acquireTokenRedirect(scopes: Array<string>, authority: string, user: User): void;
-  acquireTokenRedirect(scopes: Array<string>, authority: string, user: User, extraQueryParameters: string): void;
-  acquireTokenRedirect(scopes: Array<string>, authority?: string, user?: User, extraQueryParameters?: string): void {
+  acquireTokenRedirect(request: AuthenticationParameters): void {
     // Throw error if callbacks are not set before redirect
-    if (!this._redirectCallbacksSet) {
+    if (!this.redirectCallbacksSet) {
       throw ClientConfigurationError.createRedirectCallbacksNotSetError();
     }
 
-    // If already in progress, do not proceed
-    if (this._acquireTokenInProgress) {
-      this._errorReceivedCallback(ClientAuthError.createAcquireTokenInProgressError(), this.getUserState(this._silentAuthenticationState));
-      return;
-    }
-
-=======
-  acquireTokenRedirect(request: AuthenticationParameters): void {
->>>>>>> f7459be1
     // Validate and filter scopes (the validate function will throw if validation fails)
     this.validateInputScope(request.scopes, true);
     request.scopes = this.filterScopes(request.scopes);
@@ -618,13 +405,6 @@
     // Get the user object if a session exists
     const userObject = request.account ? request.account : this.getUser();
 
-<<<<<<< HEAD
-    // If no session exists, prompt the user to login.
-    if (!userObject && !(extraQueryParameters && (extraQueryParameters.indexOf(Constants.login_hint) !== -1 ))) {
-      this._logger.info("User login is required");
-      this._errorReceivedCallback(ClientAuthError.createUserLoginRequiredError(), this.getUserState(this._silentAuthenticationState));
-      return;
-=======
     // If already in progress, do not proceed
     if (this.acquireTokenInProgress) {
       throw ClientAuthError.createAcquireTokenInProgressError();
@@ -635,7 +415,6 @@
     if (!userObject && !(request.sid  || request.loginHint)) {
       this.logger.info("User login is required");
       throw ClientAuthError.createUserLoginRequiredError();
->>>>>>> f7459be1
     }
 
     // construct extraQueryParams string from the request
@@ -651,25 +430,11 @@
     this.acquireTokenInProgress = true;
 
     let authenticationRequest: AuthenticationRequestParameters;
-<<<<<<< HEAD
-    const acquireTokenAuthority = authority ? AuthorityFactory.CreateInstance(authority, this.validateAuthority) : this.authorityInstance;
-=======
     const acquireTokenAuthority = request.authority ? AuthorityFactory.CreateInstance(request.authority, this.config.auth.validateAuthority) : this.authorityInstance;
->>>>>>> f7459be1
 
     // TODO: Set response type here
     acquireTokenAuthority.ResolveEndpointsAsync().then(() => {
       // On Fulfillment
-<<<<<<< HEAD
-      const responseType = this.getTokenType(userObject, scopes, false);
-      authenticationRequest = new AuthenticationRequestParameters(
-        acquireTokenAuthority,
-        this.clientId,
-        scopes,
-        responseType,
-        this.getRedirectUri(),
-        this._state
-=======
       const responseType = this.getTokenType(userObject, request.scopes, false);
       authenticationRequest = new AuthenticationRequestParameters(
         acquireTokenAuthority,
@@ -678,7 +443,6 @@
         responseType,
         this.getRedirectUri(),
         this.config.auth.state
->>>>>>> f7459be1
       );
 
       // Cache nonce
@@ -760,16 +524,10 @@
       this.validateInputScope(scopes, false);
       scopes = this.filterScopes(scopes);
 
-<<<<<<< HEAD
-      // Extract ADAL id_token if it exists
-      let idTokenObject;
-      idTokenObject = this.extractADALIdToken();
-=======
       // construct extraQueryParams string from the request
       let extraQueryParameters = Utils.constructExtraQueryParametersString(request.extraQueryParameters);
       extraQueryParameters = Utils.addPromptParameter(extraQueryParameters, request.prompt);
       let user = this.getUser();
->>>>>>> f7459be1
 
       // if the developer provides one of these, give preference to developer choice
       if (request.account || request.sid || request.loginHint) {
@@ -828,10 +586,6 @@
     const scope = scopes.join(" ").toLowerCase();
 
     // Generate a popup window
-<<<<<<< HEAD
-    // TODO: Refactor this so that openWindow throws an error, loginPopupHelper rejects or resolves based on that action
-=======
->>>>>>> f7459be1
     const popUpWindow = this.openWindow("about:blank", "_blank", 1, this, resolve, reject);
     if (!popUpWindow) {
       // We pass reject in openWindow, we reject there during an error
@@ -851,15 +605,6 @@
       }
 
       // Cache the state, nonce, and login request data
-<<<<<<< HEAD
-      this._cacheStorage.setItem(Constants.loginRequest, window.location.href, this.storeAuthStateInCookie);
-      this._cacheStorage.setItem(Constants.loginError, "");
-
-      this._cacheStorage.setItem(Constants.nonceIdToken, authenticationRequest.nonce, this.storeAuthStateInCookie);
-
-      this._cacheStorage.setItem(Constants.msalError, "");
-      this._cacheStorage.setItem(Constants.msalErrorDescription, "");
-=======
       this.cacheStorage.setItem(Constants.loginRequest, window.location.href, this.inCookie);
       this.cacheStorage.setItem(Constants.loginError, "");
 
@@ -867,7 +612,6 @@
 
       this.cacheStorage.setItem(Constants.msalError, "");
       this.cacheStorage.setItem(Constants.msalErrorDescription, "");
->>>>>>> f7459be1
 
       // cache authorityKey
       const authorityKey = Storage.generateAuthorityKey(authenticationRequest.state);
@@ -961,11 +705,7 @@
       this.acquireTokenInProgress = true;
 
       let authenticationRequest: AuthenticationRequestParameters;
-<<<<<<< HEAD
-      const acquireTokenAuthority = authority ? AuthorityFactory.CreateInstance(authority, this.validateAuthority) : this.authorityInstance;
-=======
       const acquireTokenAuthority = request.authority ? AuthorityFactory.CreateInstance(request.authority, this.config.auth.validateAuthority) : this.authorityInstance;
->>>>>>> f7459be1
 
       // Open the popup window
       const popUpWindow = this.openWindow("about:blank", "_blank", 1, this, resolve, reject);
@@ -976,17 +716,6 @@
 
       acquireTokenAuthority.ResolveEndpointsAsync().then(() => {
         // On fullfillment
-<<<<<<< HEAD
-        const responseType = this.getTokenType(userObject, scopes, false);
-        authenticationRequest = new AuthenticationRequestParameters(
-          acquireTokenAuthority,
-          this.clientId,
-          scopes,
-          responseType,
-          this.getRedirectUri(),
-          this._state
-      );
-=======
         const responseType = this.getTokenType(userObject, request.scopes, false);
         authenticationRequest = new AuthenticationRequestParameters(
           acquireTokenAuthority,
@@ -996,7 +725,6 @@
           this.getRedirectUri(),
           this.config.auth.state
         );
->>>>>>> f7459be1
 
         // Cache nonce
         // TODO: why is inCookie not passed here?
@@ -1227,16 +955,6 @@
         extraQueryParameters = Utils.constructUnifiedCacheExtraQueryParameter(extraQueryParameters, null, idTokenObject);
       }
 
-<<<<<<< HEAD
-      const responseType = this.getTokenType(userObject, scopes, true);
-      const authenticationRequest = new AuthenticationRequestParameters(
-        AuthorityFactory.CreateInstance(authority, this.validateAuthority),
-        this.clientId,
-        scopes,
-        responseType,
-        this.getRedirectUri(),
-        this._state
-=======
       const responseType = this.getTokenType(userObject, request.scopes, true);
       const authenticationRequest = new AuthenticationRequestParameters(
         AuthorityFactory.CreateInstance(request.authority, this.config.auth.validateAuthority),
@@ -1245,7 +963,6 @@
         responseType,
         this.getRedirectUri(),
         this.config.auth.state
->>>>>>> f7459be1
       );
 
       const cacheResult = this.getCachedToken(authenticationRequest, userObject);
@@ -1347,11 +1064,7 @@
   private loadFrame(urlNavigate: string, frameName: string): void {
     // This trick overcomes iframe navigation in IE
     // IE does not load the page consistently in iframe
-<<<<<<< HEAD
-    this._logger.info("LoadFrame: " + frameName);
-=======
     this.logger.info("LoadFrame: " + frameName);
->>>>>>> f7459be1
     const frameCheck = frameName;
 
     // TODO: VSTS AI, work on either removing the 500ms timeout or making it optional for IE??
@@ -1570,11 +1283,7 @@
    */
   // TODO: Consider moving this to Storage.ts
   protected clearCacheForScope(accessToken: string) {
-<<<<<<< HEAD
-    const accessTokenItems = this._cacheStorage.getAllAccessTokens(Constants.clientId, Constants.userIdentifier);
-=======
     const accessTokenItems = this.cacheStorage.getAllAccessTokens(Constants.clientId, Constants.userIdentifier);
->>>>>>> f7459be1
     for (let i = 0; i < accessTokenItems.length; i++) {
         let token = accessTokenItems[i];
         if (token.value.accessToken === accessToken) {
@@ -1618,29 +1327,19 @@
     this.cacheStorage.removeItem(Constants.urlHash);
 
     try {
-<<<<<<< HEAD
       // Clear the cookie in the hash
-      this._cacheStorage.clearCookie();
-      const userState = this.getUserState(this._cacheStorage.getItem(Constants.stateLogin, this.storeAuthStateInCookie));
+      this.cacheStorage.clearCookie();
+      const userState = this.getUserState(this.cacheStorage.getItem(Constants.stateLogin, this.inCookie));
       if (error || errorDesc) {
-        if (this._errorReceivedCallback) {
-          this._errorReceivedCallback(new ServerError(error, errorDesc), userState);
+        if (this.errorReceivedCallback) {
+          this.errorReceivedCallback(new ServerError(error, errorDesc), userState);
         }
       }
       if (token) {
-        if (this._tokenReceivedCallback) {
+        if (this.tokenReceivedCallback) {
           // Trigger callback
           // TODO: Refactor to new callback pattern
-          this._tokenReceivedCallback.call(this, token, tokenType, userState);
-=======
-        if (this.tokenReceivedCallback) {
-          // Clear the cookie in the hash
-          this.cacheStorage.clearCookie();
-
-          // Trigger callback
-          // TODO: Refactor to new callback pattern
-          this.tokenReceivedCallback.call(this, errorDesc, token, error, tokenType,  this.getUserState(this.cacheStorage.getItem(Constants.stateLogin, this.inCookie)));
->>>>>>> f7459be1
+          this.tokenReceivedCallback.call(this, token, tokenType, userState);
         }
       }
     } catch (err) {
@@ -1687,17 +1386,10 @@
     const requestInfo = self.getRequestInfo(hash);
 
     let token: string = null;
-<<<<<<< HEAD
     let tokenResponseCallback: (errorDesc: string, token: string, error: string, tokenType: string) => void = null;
     let tokenType: string;
 
-    self._logger.info("Returned from redirect url");
-=======
-    let tokenReceivedCallback: (errorDesc: string, token: string, error: string, tokenType: string) => void = null;
-    let tokenType: string;
-
     self.logger.info("Returned from redirect url");
->>>>>>> f7459be1
     // If parent window is the msal instance which opened the current window
     if (window.parent !== window && window.parent.msal) {
         tokenResponseCallback = window.parent.callBackMappedToRenewStates[requestInfo.stateResponse];
@@ -2035,15 +1727,9 @@
    * @ignore
    * @hidden
    */
-<<<<<<< HEAD
-  private renewIdToken(scopes: Array<string>, resolve: Function, reject: Function, user: User, authenticationRequest: AuthenticationRequestParameters, extraQueryParameters?: string): void {
-
-    this._logger.info("renewidToken is called");
-=======
   private renewIdToken(scopes: Array<string>, resolve: Function, reject: Function, user: User, authenticationRequest: AuthenticationRequestParameters,          extraQueryParameters?: string): void {
 
     this.logger.info("renewidToken is called");
->>>>>>> f7459be1
     const frameHandle = this.addAdalFrame("msalIdTokenFrame");
 
     // Populate extraQueryParameters in the request sent to the server
@@ -2142,15 +1828,9 @@
   // TODO: Break this function up - either into utils or token specific --- too long to be readable
   protected saveTokenFromHash(tokenResponse: TokenResponse): void {
 
-<<<<<<< HEAD
-    this._logger.info("State status:" + tokenResponse.stateMatch + "; Request type:" + tokenResponse.requestType);
-    this._cacheStorage.setItem(Constants.msalError, "");
-    this._cacheStorage.setItem(Constants.msalErrorDescription, "");
-=======
     this.logger.info("State status:" + tokenResponse.stateMatch + "; Request type:" + tokenResponse.requestType);
     this.cacheStorage.setItem(Constants.msalError, "");
     this.cacheStorage.setItem(Constants.msalErrorDescription, "");
->>>>>>> f7459be1
 
     let authorityKey: string = "";
     let acquireTokenUserKey: string = "";
@@ -2502,11 +2182,7 @@
     }
 
     // Construct AuthenticationRequest based on response type
-<<<<<<< HEAD
-    const newAuthority = this.authorityInstance ? this.authorityInstance : AuthorityFactory.CreateInstance(this.authority, this.validateAuthority);
-=======
     const newAuthority = this.authorityInstance ? this.authorityInstance : AuthorityFactory.CreateInstance(this.authority, this.config.auth.validateAuthority);
->>>>>>> f7459be1
     const responseType = this.getTokenType(userObject, scopes, true);
     const authenticationRequest = new AuthenticationRequestParameters(
       newAuthority,
@@ -2514,11 +2190,7 @@
       scopes,
       responseType,
       this.getRedirectUri(),
-<<<<<<< HEAD
-      this._state
-=======
       this.config.auth.state
->>>>>>> f7459be1
     );
 
     // get cached token
@@ -2532,15 +2204,9 @@
    */
   protected getScopesForEndpoint(endpoint: string) : Array<string> {
     // if user specified list of unprotectedResources, no need to send token to these endpoints, return null.
-<<<<<<< HEAD
-    if (this._unprotectedResources.length > 0) {
-        for (let i = 0; i < this._unprotectedResources.length; i++) {
-            if (endpoint.indexOf(this._unprotectedResources[i]) > -1) {
-=======
     if (this.config.framework.unprotectedResources.length > 0) {
         for (let i = 0; i < this.config.framework.unprotectedResources.length; i++) {
             if (endpoint.indexOf(this.config.framework.unprotectedResources[i]) > -1) {
->>>>>>> f7459be1
                 return null;
             }
         }
@@ -2577,11 +2243,7 @@
    * tracks if login is in progress
    */
   loginInProgress(): boolean {
-<<<<<<< HEAD
-    const pendingCallback = this._cacheStorage.getItem(Constants.urlHash);
-=======
     const pendingCallback = this.cacheStorage.getItem(Constants.urlHash);
->>>>>>> f7459be1
     if (pendingCallback) {
         return true;
     }
@@ -2704,35 +2366,20 @@
     // acquireTokenSilent
     if (silentCall) {
       if (Utils.compareObjects(userObject, this.getUser())) {
-<<<<<<< HEAD
-        tokenType = (scopes.indexOf(this.clientId) > -1) ? ResponseTypes.id_token : ResponseTypes.token;
-      }
-      else {
-        tokenType  = (scopes.indexOf(this.clientId) > -1) ? ResponseTypes.id_token : ResponseTypes.id_token_token;
-=======
         tokenType = (scopes.indexOf(this.config.auth.clientId) > -1) ? ResponseTypes.id_token : ResponseTypes.token;
       }
       else {
         tokenType  = (scopes.indexOf(this.config.auth.clientId) > -1) ? ResponseTypes.id_token : ResponseTypes.id_token_token;
->>>>>>> f7459be1
       }
 
       return tokenType;
     }
     // all other cases
     else {
-<<<<<<< HEAD
-      if (!Utils.compareObjects(userObject, this.getUser())) {
-           tokenType = ResponseTypes.id_token_token;
-      }
-      else {
-        tokenType = (scopes.indexOf(this.clientId) > -1) ? ResponseTypes.id_token : ResponseTypes.token;
-=======
       tokenType = Utils.compareObjects(userObject, this.getUser()) ? ResponseTypes.id_token : ResponseTypes.id_token_token;
 
       if (tokenType === ResponseTypes.id_token) {
         tokenType = (scopes.indexOf(this.config.auth.clientId) > -1) ? ResponseTypes.id_token : ResponseTypes.token;
->>>>>>> f7459be1
       }
 
       return tokenType;
@@ -2740,8 +2387,6 @@
 
   }
 
-<<<<<<< HEAD
-=======
   /**
    * Construct 'tokenRequest' from the available data in adalIdToken
    * @param extraQueryParameters
@@ -2762,6 +2407,5 @@
     return tokenRequest;
   }
 
->>>>>>> f7459be1
  //#endregion
 }