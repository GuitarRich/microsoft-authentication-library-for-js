/*
 * Copyright (c) Microsoft Corporation. All rights reserved.
 * Licensed under the MIT License.
 */

import { AccessTokenCacheItem } from "./cache/AccessTokenCacheItem";
import { AccessTokenKey } from "./cache/AccessTokenKey";
import { AccessTokenValue } from "./cache/AccessTokenValue";
import { ServerRequestParameters } from "./ServerRequestParameters";
import { Authority } from "./authority/Authority";
import { ClientInfo } from "./ClientInfo";
import { IdToken } from "./IdToken";
import { Logger } from "./Logger";
import { AuthCache } from "./cache/AuthCache";
import { Account } from "./Account";
import { ScopeSet } from "./ScopeSet";
import { StringUtils } from "./utils/StringUtils";
import { WindowUtils } from "./utils/WindowUtils";
import { TokenUtils } from "./utils/TokenUtils";
import { TimeUtils } from "./utils/TimeUtils";
import { UrlUtils } from "./utils/UrlUtils";
import { RequestUtils } from "./utils/RequestUtils";
import { ResponseUtils } from "./utils/ResponseUtils";
import { AuthorityFactory } from "./authority/AuthorityFactory";
import { Configuration, buildConfiguration, TelemetryOptions } from "./Configuration";
import { AuthenticationParameters } from "./AuthenticationParameters";
import { ClientConfigurationError } from "./error/ClientConfigurationError";
import { AuthError } from "./error/AuthError";
import { ClientAuthError, ClientAuthErrorMessage } from "./error/ClientAuthError";
import { ServerError } from "./error/ServerError";
import { InteractionRequiredAuthError } from "./error/InteractionRequiredAuthError";
import { AuthResponse, buildResponseStateOnly } from "./AuthResponse";
import TelemetryManager from "./telemetry/TelemetryManager";
import { TelemetryPlatform, TelemetryConfig } from "./telemetry/TelemetryTypes";
import ApiEvent, { API_CODE, API_EVENT_IDENTIFIER } from "./telemetry/ApiEvent";
import HttpEvent from "./telemetry/HttpEvent";
import { Constants,
    ServerHashParamKeys,
    InteractionType,
    libraryVersion,
    TemporaryCacheKeys,
    PersistentCacheKeys,
<<<<<<< HEAD
    ErrorCacheKeys,
    FramePrefix
=======
    ErrorCacheKeys
>>>>>>> 42f04bf5
} from "./utils/Constants";
import { CryptoUtils } from "./utils/CryptoUtils";

// default authority
const DEFAULT_AUTHORITY = "https://login.microsoftonline.com/common";

/**
 * Interface to handle iFrame generation, Popup Window creation and redirect handling
 */
declare global {
    interface Window {
        msal: Object;
        CustomEvent: CustomEvent;
        Event: Event;
        activeRenewals: {};
        renewStates: Array<string>;
        callbackMappedToRenewStates : {};
        promiseMappedToRenewStates: {};
        openedWindows: Array<Window>;
        requestType: string;
    }
}

/**
 * @hidden
 * @ignore
 * response_type from OpenIDConnect
 * References: https://openid.net/specs/oauth-v2-multiple-response-types-1_0.html & https://tools.ietf.org/html/rfc6749#section-4.2.1
 * Since we support only implicit flow in this library, we restrict the response_type support to only 'token' and 'id_token'
 *
 */
const ResponseTypes = {
    id_token: "id_token",
    token: "token",
    id_token_token: "id_token token"
};

/**
 * @hidden
 * @ignore
 */
export interface CacheResult {
    errorDesc: string;
    token: string;
    error: string;
}

/**
 * @hidden
 * @ignore
 * Data type to hold information about state returned from the server
 */
export type ResponseStateInfo = {
    state: string;
    timestamp: number,
    method: string;
    stateMatch: boolean;
    requestType: string;
};

/**
 * A type alias for an authResponseCallback function.
 * {@link (authResponseCallback:type)}
 * @param authErr error created for failure cases
 * @param response response containing token strings in success cases, or just state value in error cases
 */
export type authResponseCallback = (authErr: AuthError, response?: AuthResponse) => void;

/**
 * A type alias for a tokenReceivedCallback function.
 * {@link (tokenReceivedCallback:type)}
 * @returns response of type {@link (AuthResponse:type)}
 * The function that will get the call back once this API is completed (either successfully or with a failure).
 */
export type tokenReceivedCallback = (response: AuthResponse) => void;

/**
 * A type alias for a errorReceivedCallback function.
 * {@link (errorReceivedCallback:type)}
 * @returns response of type {@link (AuthError:class)}
 * @returns {string} account state
 */
export type errorReceivedCallback = (authErr: AuthError, accountState: string) => void;

/**
 * UserAgentApplication class
 *
 * Object Instance that the developer can use to make loginXX OR acquireTokenXX functions
 */
export class UserAgentApplication {

    // input Configuration by the developer/user
    private config: Configuration;

    // callbacks for token/error
    private authResponseCallback: authResponseCallback = null;
    private tokenReceivedCallback: tokenReceivedCallback = null;
    private errorReceivedCallback: errorReceivedCallback = null;

    // Added for readability as these params are very frequently used
    private logger: Logger;
    private clientId: string;
    private inCookie: boolean;
    private telemetryManager: TelemetryManager;

    // Cache and Account info referred across token grant flow
    protected cacheStorage: AuthCache;
    private account: Account;

    // state variables
    private silentAuthenticationState: string;
    private silentLogin: boolean;
    private redirectResponse: AuthResponse;
    private redirectError: AuthError;

    // Authority Functionality
    protected authorityInstance: Authority;

    /**
     * setter for the authority URL
     * @param {string} authority
     */
    // If the developer passes an authority, create an instance
    public set authority(val) {
        this.authorityInstance = AuthorityFactory.CreateInstance(val, this.config.auth.validateAuthority);
    }

    /**
     * Method to manage the authority URL.
     *
     * @returns {string} authority
     */
    public get authority(): string {
        return this.authorityInstance.CanonicalAuthority;
    }

    /**
     * Get the current authority instance from the MSAL configuration object
     *
     * @returns {@link Authority} authority instance
     */
    public getAuthorityInstance(): Authority {
        return this.authorityInstance;
    }

    /**
     * @constructor
     * Constructor for the UserAgentApplication used to instantiate the UserAgentApplication object
     *
     * Important attributes in the Configuration object for auth are:
     * - clientID: the application ID of your application.
     * You can obtain one by registering your application with our Application registration portal : https://portal.azure.com/#blade/Microsoft_AAD_IAM/ActiveDirectoryMenuBlade/RegisteredAppsPreview
     * - authority: the authority URL for your application.
     *
     * In Azure AD, authority is a URL indicating the Azure active directory that MSAL uses to obtain tokens.
     * It is of the form https://login.microsoftonline.com/&lt;Enter_the_Tenant_Info_Here&gt;.
     * If your application supports Accounts in one organizational directory, replace "Enter_the_Tenant_Info_Here" value with the Tenant Id or Tenant name (for example, contoso.microsoft.com).
     * If your application supports Accounts in any organizational directory, replace "Enter_the_Tenant_Info_Here" value with organizations.
     * If your application supports Accounts in any organizational directory and personal Microsoft accounts, replace "Enter_the_Tenant_Info_Here" value with common.
     * To restrict support to Personal Microsoft accounts only, replace "Enter_the_Tenant_Info_Here" value with consumers.
     *
     *
     * In Azure B2C, authority is of the form https://&lt;instance&gt;/tfp/&lt;tenant&gt;/&lt;policyName&gt;/
     *
     * @param {@link (Configuration:type)} configuration object for the MSAL UserAgentApplication instance
     */
    constructor(configuration: Configuration) {

        // Set the Configuration
        this.config = buildConfiguration(configuration);

        this.logger = this.config.system.logger;
        this.clientId = this.config.auth.clientId;
        this.inCookie = this.config.cache.storeAuthStateInCookie;

        this.telemetryManager = this.getTelemetryManagerFromConfig(this.config.system.telemetry, this.clientId);

        AuthorityFactory.setKnownAuthorities(this.config.auth.validateAuthority, this.config.auth.knownAuthorities);

        // if no authority is passed, set the default: "https://login.microsoftonline.com/common"
        this.authority = this.config.auth.authority || DEFAULT_AUTHORITY;

        // cache keys msal - typescript throws an error if any value other than "localStorage" or "sessionStorage" is passed
        this.cacheStorage = new AuthCache(this.clientId, this.config.cache.cacheLocation, this.inCookie);

        // Initialize window handling code
        window.activeRenewals = {};
        window.renewStates = [];
        window.callbackMappedToRenewStates = { };
        window.promiseMappedToRenewStates = { };
        window.msal = this;

        const urlHash = window.location.hash;
        const urlContainsHash = UrlUtils.urlContainsHash(urlHash);

        // check if back button is pressed
        WindowUtils.checkIfBackButtonIsPressed(this.cacheStorage);

        // On the server 302 - Redirect, handle this
        if (urlContainsHash) {
            const stateInfo = this.getResponseState(urlHash);
            if (stateInfo.method === Constants.interactionTypeRedirect) {
                this.handleRedirectAuthenticationResponse(urlHash);
            }
        }
    }

    // #region Redirect Callbacks
    /**
     * @hidden
     * @ignore
     * Set the callback functions for the redirect flow to send back the success or error object.
     * @param {@link (tokenReceivedCallback:type)} successCallback - Callback which contains the AuthResponse object, containing data from the server.
     * @param {@link (errorReceivedCallback:type)} errorCallback - Callback which contains a AuthError object, containing error data from either the server
     * or the library, depending on the origin of the error.
     */
    handleRedirectCallback(tokenReceivedCallback: tokenReceivedCallback, errorReceivedCallback: errorReceivedCallback): void;
    handleRedirectCallback(authCallback: authResponseCallback): void;
    handleRedirectCallback(authOrTokenCallback: authResponseCallback | tokenReceivedCallback, errorReceivedCallback?: errorReceivedCallback): void {
        if (!authOrTokenCallback) {
            throw ClientConfigurationError.createInvalidCallbackObjectError(authOrTokenCallback);
        }

        // Set callbacks
        if (errorReceivedCallback) {
            this.tokenReceivedCallback = authOrTokenCallback as tokenReceivedCallback;
            this.errorReceivedCallback = errorReceivedCallback;
            this.logger.warning("This overload for callback is deprecated - please change the format of the callbacks to a single callback as shown: (err: AuthError, response: AuthResponse).");
        } else {
            this.authResponseCallback = authOrTokenCallback as authResponseCallback;
        }

        if (this.redirectError) {
            this.authErrorHandler(Constants.interactionTypeRedirect, this.redirectError, this.redirectResponse);
        } else if (this.redirectResponse) {
            this.authResponseHandler(Constants.interactionTypeRedirect, this.redirectResponse);
        }
    }

    /**
     * Public API to verify if the URL contains the hash with known properties
     * @param hash
     */
    public urlContainsHash(hash: string) {
        return UrlUtils.urlContainsHash(hash);
    }

    private authResponseHandler(interactionType: InteractionType, response: AuthResponse, resolve?: any) : void {
        if (interactionType === Constants.interactionTypeRedirect) {
            if (this.errorReceivedCallback) {
                this.tokenReceivedCallback(response);
            } else if (this.authResponseCallback) {
                this.authResponseCallback(null, response);
            }
        } else if (interactionType === Constants.interactionTypePopup) {
            resolve(response);
        } else {
            throw ClientAuthError.createInvalidInteractionTypeError();
        }
    }

    private authErrorHandler(interactionType: InteractionType, authErr: AuthError, response: AuthResponse, reject?: any) : void {
        // set interaction_status to complete
        this.cacheStorage.removeItem(TemporaryCacheKeys.INTERACTION_STATUS);
        if (interactionType === Constants.interactionTypeRedirect) {
            if (this.errorReceivedCallback) {
                this.errorReceivedCallback(authErr, response.accountState);
            } else {
                this.authResponseCallback(authErr, response);
            }
        } else if (interactionType === Constants.interactionTypePopup) {
            reject(authErr);
        } else {
            throw ClientAuthError.createInvalidInteractionTypeError();
        }
    }

    // #endregion
    /**
     * Use when initiating the login process by redirecting the user's browser to the authorization endpoint.
     * @param {@link (AuthenticationParameters:type)}
     */
    loginRedirect(userRequest?: AuthenticationParameters): void {
        // validate request
        const request: AuthenticationParameters = RequestUtils.validateRequest(userRequest, true, this.clientId, Constants.interactionTypeRedirect);
        this.acquireTokenInteractive(Constants.interactionTypeRedirect, true, request,  null, null);
    }

    /**
     * Use when you want to obtain an access_token for your API by redirecting the user's browser window to the authorization endpoint.
     * @param {@link (AuthenticationParameters:type)}
     *
     * To renew idToken, please pass clientId as the only scope in the Authentication Parameters
     */
    acquireTokenRedirect(userRequest: AuthenticationParameters): void {
        // validate request
        const request: AuthenticationParameters = RequestUtils.validateRequest(userRequest, false, this.clientId, Constants.interactionTypeRedirect);
        this.acquireTokenInteractive(Constants.interactionTypeRedirect, false, request, null, null);
    }

    /**
     * Use when initiating the login process via opening a popup window in the user's browser
     *
     * @param {@link (AuthenticationParameters:type)}
     *
     * @returns {Promise.<AuthResponse>} - a promise that is fulfilled when this function has completed, or rejected if an error was raised. Returns the {@link AuthResponse} object
     */
    loginPopup(userRequest?: AuthenticationParameters): Promise<AuthResponse> {
        // validate request
        const request: AuthenticationParameters = RequestUtils.validateRequest(userRequest, true, this.clientId, Constants.interactionTypePopup);
        const apiEvent: ApiEvent = this.telemetryManager.createAndStartApiEvent(request.correlationId, API_EVENT_IDENTIFIER.LoginPopup, this.logger);

        return new Promise<AuthResponse>((resolve, reject) => {
            this.acquireTokenInteractive(Constants.interactionTypePopup, true, request, resolve, reject);
        })
            .then((resp) => {
                this.telemetryManager.stopAndFlushApiEvent(request.correlationId, apiEvent, true);
                return resp;
            })
            .catch((error: AuthError) => {
                this.cacheStorage.resetTempCacheItems(request.state);
                this.telemetryManager.stopAndFlushApiEvent(request.correlationId, apiEvent, false, error.errorCode);
                throw error;
            });
    }

    /**
     * Use when you want to obtain an access_token for your API via opening a popup window in the user's browser
     * @param {@link AuthenticationParameters}
     *
     * To renew idToken, please pass clientId as the only scope in the Authentication Parameters
     * @returns {Promise.<AuthResponse>} - a promise that is fulfilled when this function has completed, or rejected if an error was raised. Returns the {@link AuthResponse} object
     */
    acquireTokenPopup(userRequest: AuthenticationParameters): Promise<AuthResponse> {
        // validate request
        const request: AuthenticationParameters = RequestUtils.validateRequest(userRequest, false, this.clientId, Constants.interactionTypePopup);
        const apiEvent: ApiEvent = this.telemetryManager.createAndStartApiEvent(request.correlationId, API_EVENT_IDENTIFIER.AcquireTokenPopup, this.logger);

        return new Promise<AuthResponse>((resolve, reject) => {
            this.acquireTokenInteractive(Constants.interactionTypePopup, false, request, resolve, reject);
        })
            .then((resp) => {
                this.telemetryManager.stopAndFlushApiEvent(request.correlationId, apiEvent, true);
                return resp;
            })
            .catch((error: AuthError) => {
                this.cacheStorage.resetTempCacheItems(request.state);
                this.telemetryManager.stopAndFlushApiEvent(request.correlationId, apiEvent, false, error.errorCode);
                throw error;
            });
    }

    // #region Acquire Token

    /**
     * Use when initiating the login process or when you want to obtain an access_token for your API,
     * either by redirecting the user's browser window to the authorization endpoint or via opening a popup window in the user's browser.
     * @param {@link (AuthenticationParameters:type)}
     *
     * To renew idToken, please pass clientId as the only scope in the Authentication Parameters
     */
    private acquireTokenInteractive(interactionType: InteractionType, isLoginCall: boolean, request: AuthenticationParameters, resolve?: any, reject?: any): void {

        // block the request if made from the hidden iframe
        WindowUtils.blockReloadInHiddenIframes();

        const interactionProgress = this.cacheStorage.getItem(TemporaryCacheKeys.INTERACTION_STATUS);
        if(interactionType === Constants.interactionTypeRedirect) {
            this.cacheStorage.setItem(TemporaryCacheKeys.REDIRECT_REQUEST, `${Constants.inProgress}${Constants.resourceDelimiter}${request.state}`);
        }

        // If already in progress, do not proceed
        if (interactionProgress === Constants.inProgress) {
            const thrownError = isLoginCall ? ClientAuthError.createLoginInProgressError() : ClientAuthError.createAcquireTokenInProgressError();
            const stateOnlyResponse = buildResponseStateOnly(this.getAccountState(request.state));
            this.cacheStorage.resetTempCacheItems(request.state);
            this.authErrorHandler(interactionType,
                thrownError,
                stateOnlyResponse,
                reject);
            return;
        }

        // Get the account object if a session exists
        const account: Account = (request && request.account && !isLoginCall) ? request.account : this.getAccount();

        // If no session exists, prompt the user to login.
        if (!account && !ServerRequestParameters.isSSOParam(request)) {
            if (isLoginCall) {
                // extract ADAL id_token if exists
                const adalIdToken = this.extractADALIdToken();

                // silent login if ADAL id_token is retrieved successfully - SSO
                if (adalIdToken && !request.scopes) {
                    this.logger.info("ADAL's idToken exists. Extracting login information from ADAL's idToken ");
                    const tokenRequest: AuthenticationParameters = this.buildIDTokenRequest(request);

                    this.silentLogin = true;
                    this.acquireTokenSilent(tokenRequest).then(response => {
                        this.silentLogin = false;
                        this.logger.info("Unified cache call is successful");

                        this.authResponseHandler(interactionType, response, resolve);
                        return;
                    }, (error) => {
                        this.silentLogin = false;
                        this.logger.error("Error occurred during unified cache ATS: " + error);

                        // proceed to login since ATS failed
                        this.acquireTokenHelper(null, interactionType, isLoginCall, request, resolve, reject);
                    });
                }
                // No ADAL token found, proceed to login
                else {
                    this.acquireTokenHelper(null, interactionType, isLoginCall, request, resolve, reject);
                }
            }
            // AcquireToken call, but no account or context given, so throw error
            else {
                this.logger.info("User login is required");
                const stateOnlyResponse = buildResponseStateOnly(this.getAccountState(request.state));
                this.cacheStorage.resetTempCacheItems(request.state);
                this.authErrorHandler(interactionType,
                    ClientAuthError.createUserLoginRequiredError(),
                    stateOnlyResponse,
                    reject);
                return;
            }
        }
        // User session exists
        else {
            this.acquireTokenHelper(account, interactionType, isLoginCall, request, resolve, reject);
        }
    }

    /**
     * @hidden
     * @ignore
     * Helper function to acquireToken
     *
     */
    private acquireTokenHelper(account: Account, interactionType: InteractionType, isLoginCall: boolean, request: AuthenticationParameters, resolve?: any, reject?: any): void {
        // Track the acquireToken progress
        this.cacheStorage.setItem(TemporaryCacheKeys.INTERACTION_STATUS, Constants.inProgress);
        const scope = request.scopes ? request.scopes.join(" ").toLowerCase() : this.clientId.toLowerCase();

        let serverAuthenticationRequest: ServerRequestParameters;
        const acquireTokenAuthority = (request && request.authority) ? AuthorityFactory.CreateInstance(request.authority, this.config.auth.validateAuthority) : this.authorityInstance;

        let popUpWindow: Window;

        if (interactionType === Constants.interactionTypePopup) {
            // Generate a popup window
            try {
                popUpWindow = this.openPopup("about:blank", "msal", Constants.popUpWidth, Constants.popUpHeight);

                // Push popup window handle onto stack for tracking
                WindowUtils.trackPopup(popUpWindow);
            } catch (e) {
                this.logger.info(ClientAuthErrorMessage.popUpWindowError.code + ":" + ClientAuthErrorMessage.popUpWindowError.desc);
                this.cacheStorage.setItem(ErrorCacheKeys.ERROR, ClientAuthErrorMessage.popUpWindowError.code);
                this.cacheStorage.setItem(ErrorCacheKeys.ERROR_DESC, ClientAuthErrorMessage.popUpWindowError.desc);
                if (reject) {
                    reject(ClientAuthError.createPopupWindowError());
                }
            }

            if (!popUpWindow) {
                return;
            }
        }

        acquireTokenAuthority.resolveEndpointsAsync(this.telemetryManager, request.correlationId).then(async () => {
            // On Fulfillment
            const responseType: string = isLoginCall ? ResponseTypes.id_token : this.getTokenType(account, request.scopes, false);

            const loginStartPage = request.redirectStartPage || window.location.href;

            serverAuthenticationRequest = new ServerRequestParameters(
                acquireTokenAuthority,
                this.clientId,
                responseType,
                this.getRedirectUri(request && request.redirectUri),
                request.scopes,
                request.state,
                request.correlationId
            );

            this.updateCacheEntries(serverAuthenticationRequest, account, loginStartPage);

            // populate QueryParameters (sid/login_hint) and any other extraQueryParameters set by the developer
            serverAuthenticationRequest.populateQueryParams(account, request);

            // Construct urlNavigate
            const urlNavigate = UrlUtils.createNavigateUrl(serverAuthenticationRequest) + Constants.response_mode_fragment;

            // set state in cache
            if (interactionType === Constants.interactionTypeRedirect) {
                if (!isLoginCall) {
                    this.cacheStorage.setItem(`${TemporaryCacheKeys.STATE_ACQ_TOKEN}${Constants.resourceDelimiter}${request.state}`, serverAuthenticationRequest.state, this.inCookie);
                }
            } else if (interactionType === Constants.interactionTypePopup) {
                window.renewStates.push(serverAuthenticationRequest.state);
                window.requestType = isLoginCall ? Constants.login : Constants.renewToken;

                // Register callback to capture results from server
                this.registerCallback(serverAuthenticationRequest.state, scope, resolve, reject);
            } else {
                throw ClientAuthError.createInvalidInteractionTypeError();
            }

            // prompt user for interaction
            this.navigateWindow(urlNavigate, popUpWindow);

            // popUpWindow will be null for redirects, so we dont need to attempt to monitor the window
            if (popUpWindow) {
                try {
                    const hash = await WindowUtils.monitorWindowForHash(popUpWindow, this.config.system.loadFrameTimeout, urlNavigate);

                    this.handleAuthenticationResponse(hash);

                    // Request completed successfully, set to completed
                    this.cacheStorage.removeItem(TemporaryCacheKeys.INTERACTION_STATUS);
                    this.logger.info("Closing popup window");

                    // TODO: Check how this can be extracted for any framework specific code?
                    if (this.config.framework.isAngular) {
                        this.broadcast("msal:popUpHashChanged", hash);
                        WindowUtils.closePopups();
                    }
                } catch (error) {
                    if (reject) {
                        reject(error);
                    }

                    if (this.config.framework.isAngular) {
                        this.broadcast("msal:popUpClosed", error.errorCode + Constants.resourceDelimiter + error.errorMessage);
                    } else {
                        // Request failed, set to canceled
                        this.cacheStorage.removeItem(TemporaryCacheKeys.INTERACTION_STATUS);
                        popUpWindow.close();
                    }
                }
            }
        }).catch((err) => {
            this.logger.warning("could not resolve endpoints");
            this.cacheStorage.resetTempCacheItems(request.state);
            this.authErrorHandler(interactionType, ClientAuthError.createEndpointResolutionError(err.toString), buildResponseStateOnly(request.state), reject);
            if (popUpWindow) {
                popUpWindow.close();
            }
        });
    }

    /**
     * API interfacing idToken request when applications already have a session/hint acquired by authorization client applications
     * @param request
     */
    ssoSilent(request: AuthenticationParameters): Promise<AuthResponse> {
        // throw an error on an empty request
        if (!request) {
            throw ClientConfigurationError.createEmptyRequestError();
        }

        // throw an error on no hints passed
        if (!request.sid && !request.loginHint) {
            throw ClientConfigurationError.createSsoSilentError();
        }

        return this.acquireTokenSilent({
            ...request,
            scopes: [this.clientId]
        });
    }

    /**
     * Use this function to obtain a token before every call to the API / resource provider
     *
     * MSAL return's a cached token when available
     * Or it send's a request to the STS to obtain a new token using a hidden iframe.
     *
     * @param {@link AuthenticationParameters}
     *
     * To renew idToken, please pass clientId as the only scope in the Authentication Parameters
     * @returns {Promise.<AuthResponse>} - a promise that is fulfilled when this function has completed, or rejected if an error was raised. Returns the {@link AuthResponse} object
     *
     */
    acquireTokenSilent(userRequest: AuthenticationParameters): Promise<AuthResponse> {
        // validate the request
        const request = RequestUtils.validateRequest(userRequest, false, this.clientId, Constants.interactionTypeSilent);
        const apiEvent: ApiEvent = this.telemetryManager.createAndStartApiEvent(request.correlationId, API_EVENT_IDENTIFIER.AcquireTokenSilent, this.logger);

        return new Promise<AuthResponse>((resolve, reject) => {

            // block the request if made from the hidden iframe
            WindowUtils.blockReloadInHiddenIframes();

            const scope = request.scopes.join(" ").toLowerCase();

            // if the developer passes an account, give that account the priority
            const account: Account = request.account || this.getAccount();

            // extract if there is an adalIdToken stashed in the cache
            const adalIdToken = this.cacheStorage.getItem(Constants.adalIdToken);

            // if there is no account logged in and no login_hint/sid is passed in the request
            if (!account && !(request.sid  || request.loginHint) && StringUtils.isEmpty(adalIdToken) ) {
                this.logger.info("User login is required");
                return reject(ClientAuthError.createUserLoginRequiredError());
            }

            // set the response type based on the current cache status / scopes set
            const responseType = this.getTokenType(account, request.scopes, true);

            // create a serverAuthenticationRequest populating the `queryParameters` to be sent to the Server
            const serverAuthenticationRequest = new ServerRequestParameters(
                AuthorityFactory.CreateInstance(request.authority, this.config.auth.validateAuthority),
                this.clientId,
                responseType,
                this.getRedirectUri(request.redirectUri),
                request.scopes,
                request.state,
                request.correlationId,
            );

            // populate QueryParameters (sid/login_hint) and any other extraQueryParameters set by the developer
            if (ServerRequestParameters.isSSOParam(request) || account) {
                serverAuthenticationRequest.populateQueryParams(account, request, null, true);
            }
            // if user didn't pass login_hint/sid and adal's idtoken is present, extract the login_hint from the adalIdToken
            else if (!account && !StringUtils.isEmpty(adalIdToken)) {
                // if adalIdToken exists, extract the SSO info from the same
                const adalIdTokenObject = TokenUtils.extractIdToken(adalIdToken);
                this.logger.verbose("ADAL's idToken exists. Extracting login information from ADAL's idToken ");
                serverAuthenticationRequest.populateQueryParams(account, null, adalIdTokenObject, true);
            }

            const userContainedClaims = request.claimsRequest || serverAuthenticationRequest.claimsValue;

            let authErr: AuthError;
            let cacheResultResponse;

            if (!userContainedClaims && !request.forceRefresh) {
                try {
                    cacheResultResponse = this.getCachedToken(serverAuthenticationRequest, account);
                } catch (e) {
                    authErr = e;
                }
            }

            // resolve/reject based on cacheResult
            if (cacheResultResponse) {
                this.logger.info("Token is already in cache for scope:" + scope);
                resolve(cacheResultResponse);
                return null;
            }
            else if (authErr) {
                this.logger.infoPii(authErr.errorCode + ":" + authErr.errorMessage);
                reject(authErr);
                return null;
            }
            // else proceed with login
            else {
                let logMessage;
                if (userContainedClaims) {
                    logMessage = "Skipped cache lookup since claims were given.";
                } else if (request.forceRefresh) {
                    logMessage = "Skipped cache lookup since request.forceRefresh option was set to true";
                } else {
                    logMessage = "Token is not in cache for scope:" + scope;
                }
                this.logger.verbose(logMessage);

                // Cache result can return null if cache is empty. In that case, set authority to default value if no authority is passed to the api.
                if (!serverAuthenticationRequest.authorityInstance) {
                    serverAuthenticationRequest.authorityInstance = request.authority ? AuthorityFactory.CreateInstance(request.authority, this.config.auth.validateAuthority) : this.authorityInstance;
                }
                // cache miss

                // start http event
                return serverAuthenticationRequest.authorityInstance.resolveEndpointsAsync(this.telemetryManager, request.correlationId)
                    .then(() => {
                        /*
                         * refresh attempt with iframe
                         * Already renewing for this scope, callback when we get the token.
                         */
                        if (window.activeRenewals[scope]) {
                            this.logger.verbose("Renew token for scope: " + scope + " is in progress. Registering callback");
                            // Active renewals contains the state for each renewal.
                            this.registerCallback(window.activeRenewals[scope], scope, resolve, reject);
                        }
                        else {
                            if (request.scopes && request.scopes.indexOf(this.clientId) > -1 && request.scopes.length === 1) {
                                /*
                                 * App uses idToken to send to api endpoints
                                 * Default scope is tracked as clientId to store this token
                                 */
                                this.logger.verbose("renewing idToken");
                                this.silentLogin = true;
                                this.renewIdToken(request.scopes, resolve, reject, account, serverAuthenticationRequest);
                            } else {
                                // renew access token
                                this.logger.verbose("renewing accesstoken");
                                this.renewToken(request.scopes, resolve, reject, account, serverAuthenticationRequest);
                            }
                        }
                    }).catch((err) => {
                        this.logger.warning("could not resolve endpoints");
                        reject(ClientAuthError.createEndpointResolutionError(err.toString()));
                        return null;
                    });
            }
        })
            .then(res => {
                this.telemetryManager.stopAndFlushApiEvent(request.correlationId, apiEvent, true);
                return res;
            })
            .catch((error: AuthError) => {
                this.cacheStorage.resetTempCacheItems(request.state);
                this.telemetryManager.stopAndFlushApiEvent(request.correlationId, apiEvent, false, error.errorCode);
                throw error;
            });
    }

    // #endregion

    // #region Popup Window Creation

    /**
     * @hidden
     *
     * Configures popup window for login.
     *
     * @param urlNavigate
     * @param title
     * @param popUpWidth
     * @param popUpHeight
     * @ignore
     * @hidden
     */
    private openPopup(urlNavigate: string, title: string, popUpWidth: number, popUpHeight: number) {
        try {
            /**
             * adding winLeft and winTop to account for dual monitor
             * using screenLeft and screenTop for IE8 and earlier
             */
            const winLeft = window.screenLeft ? window.screenLeft : window.screenX;
            const winTop = window.screenTop ? window.screenTop : window.screenY;
            /**
             * window.innerWidth displays browser window"s height and width excluding toolbars
             * using document.documentElement.clientWidth for IE8 and earlier
             */
            const width = window.innerWidth || document.documentElement.clientWidth || document.body.clientWidth;
            const height = window.innerHeight || document.documentElement.clientHeight || document.body.clientHeight;
            const left = ((width / 2) - (popUpWidth / 2)) + winLeft;
            const top = ((height / 2) - (popUpHeight / 2)) + winTop;

            // open the window
            const popupWindow = window.open(urlNavigate, title, "width=" + popUpWidth + ", height=" + popUpHeight + ", top=" + top + ", left=" + left + ", scrollbars=yes");
            if (!popupWindow) {
                throw ClientAuthError.createPopupWindowError();
            }
            if (popupWindow.focus) {
                popupWindow.focus();
            }

            return popupWindow;
        } catch (e) {
            this.logger.error("error opening popup " + e.message);
            this.cacheStorage.removeItem(TemporaryCacheKeys.INTERACTION_STATUS);
            throw ClientAuthError.createPopupWindowError(e.toString());
        }
    }

    // #endregion

    // #region Iframe Management

    /**
     * @hidden
     * Calling _loadFrame but with a timeout to signal failure in loadframeStatus. Callbacks are left.
     * registered when network errors occur and subsequent token requests for same resource are registered to the pending request.
     * @ignore
     */
    private async loadIframeTimeout(urlNavigate: string, frameName: string, scope: string): Promise<void> {
        // set iframe session to pending
        const expectedState = window.activeRenewals[scope];
        this.logger.verbose("Set loading state to pending for: " + scope + ":" + expectedState);
        this.cacheStorage.setItem(`${TemporaryCacheKeys.RENEW_STATUS}${Constants.resourceDelimiter}${expectedState}`, Constants.inProgress);

        // render the iframe synchronously if app chooses no timeout, else wait for the set timer to expire
        const iframe: HTMLIFrameElement = this.config.system.navigateFrameWait ?
            await WindowUtils.loadFrame(urlNavigate, frameName, this.config.system.navigateFrameWait, this.logger):
            WindowUtils.loadFrameSync(urlNavigate, frameName, this.logger);

        try {
            const hash = await WindowUtils.monitorWindowForHash(iframe.contentWindow, this.config.system.loadFrameTimeout, urlNavigate, true);

            if (hash) {
                this.handleAuthenticationResponse(hash);
            }
        } catch (error) {
            if (this.cacheStorage.getItem(`${TemporaryCacheKeys.RENEW_STATUS}${Constants.resourceDelimiter}${expectedState}`) === Constants.inProgress) {
                // fail the iframe session if it's in pending state
                this.logger.verbose("Loading frame has timed out after: " + (this.config.system.loadFrameTimeout / 1000) + " seconds for scope " + scope + ":" + expectedState);
                // Error after timeout
                if (expectedState && window.callbackMappedToRenewStates[expectedState]) {
                    window.callbackMappedToRenewStates[expectedState](null, error);
                }

                this.cacheStorage.removeItem(`${TemporaryCacheKeys.RENEW_STATUS}${Constants.resourceDelimiter}${expectedState}`);
            }
            WindowUtils.removeHiddenIframe(iframe);
            throw error;
        }
        WindowUtils.removeHiddenIframe(iframe);
    }

    // #endregion

    // #region General Helpers

    /**
     * @hidden
     * Used to redirect the browser to the STS authorization endpoint
     * @param {string} urlNavigate - URL of the authorization endpoint
     */
    private navigateWindow(urlNavigate: string, popupWindow?: Window) {
        // Navigate if valid URL
        if (urlNavigate && !StringUtils.isEmpty(urlNavigate)) {
            const navigateWindow: Window = popupWindow ? popupWindow : window;
            const logMessage: string = popupWindow ? "Navigated Popup window to:" + urlNavigate : "Navigate to:" + urlNavigate;
            this.logger.infoPii(logMessage);
            navigateWindow.location.assign(urlNavigate);
        }
        else {
            this.logger.info("Navigate url is empty");
            throw AuthError.createUnexpectedError("Navigate url is empty");
        }
    }

    /**
     * @hidden
     * Used to add the developer requested callback to the array of callbacks for the specified scopes. The updated array is stored on the window object
     * @param {string} expectedState - Unique state identifier (guid).
     * @param {string} scope - Developer requested permissions. Not all scopes are guaranteed to be included in the access token returned.
     * @param {Function} resolve - The resolve function of the promise object.
     * @param {Function} reject - The reject function of the promise object.
     * @ignore
     */
    private registerCallback(expectedState: string, scope: string, resolve: Function, reject: Function): void {
        // track active renewals
        window.activeRenewals[scope] = expectedState;

        // initialize callbacks mapped array
        if (!window.promiseMappedToRenewStates[expectedState]) {
            window.promiseMappedToRenewStates[expectedState] = [];
        }
        // indexing on the current state, push the callback params to callbacks mapped
        window.promiseMappedToRenewStates[expectedState].push({ resolve: resolve, reject: reject });

        // Store the server response in the current window??
        if (!window.callbackMappedToRenewStates[expectedState]) {
            window.callbackMappedToRenewStates[expectedState] = (response: AuthResponse, error: AuthError) => {
                // reset active renewals
                window.activeRenewals[scope] = null;

                // for all promiseMappedtoRenewStates for a given 'state' - call the reject/resolve with error/token respectively
                for (let i = 0; i < window.promiseMappedToRenewStates[expectedState].length; ++i) {
                    try {
                        if (error) {
                            window.promiseMappedToRenewStates[expectedState][i].reject(error);
                        } else if (response) {
                            window.promiseMappedToRenewStates[expectedState][i].resolve(response);
                        } else {
                            this.cacheStorage.resetTempCacheItems(expectedState);
                            throw AuthError.createUnexpectedError("Error and response are both null");
                        }
                    } catch (e) {
                        this.logger.warning(e);
                    }
                }

                // reset
                window.promiseMappedToRenewStates[expectedState] = null;
                window.callbackMappedToRenewStates[expectedState] = null;
            };
        }
    }

    // #endregion

    // #region Logout

    /**
     * Use to log out the current user, and redirect the user to the postLogoutRedirectUri.
     * Default behaviour is to redirect the user to `window.location.href`.
     */
    logout(correlationId?: string): void {
        // TODO this new correlation id passed in, is not appended to logout request, should add
        const requestCorrelationId = correlationId || CryptoUtils.createNewGuid();
        const apiEvent = this.telemetryManager.createAndStartApiEvent(requestCorrelationId, API_EVENT_IDENTIFIER.Logout, this.logger);

        this.clearCache();
        this.account = null;
        let logout = "";
        if (this.getPostLogoutRedirectUri()) {
            logout = "post_logout_redirect_uri=" + encodeURIComponent(this.getPostLogoutRedirectUri());
        }
        this.authorityInstance.resolveEndpointsAsync(this.telemetryManager, requestCorrelationId)
            .then(authority => {
                const urlNavigate = authority.EndSessionEndpoint
                    ? `${authority.EndSessionEndpoint}?${logout}`
                    : `${this.authority}oauth2/v2.0/logout?${logout}`;
                this.telemetryManager.stopAndFlushApiEvent(requestCorrelationId, apiEvent, true);
                this.navigateWindow(urlNavigate);
            })
            .catch((error: AuthError) => {
                this.telemetryManager.stopAndFlushApiEvent(requestCorrelationId, apiEvent, false, error.errorCode);
            });
    }

    /**
     * @hidden
     * Clear all access tokens in the cache.
     * @ignore
     */
    protected clearCache(): void {
        window.renewStates = [];
        const accessTokenItems = this.cacheStorage.getAllAccessTokens(Constants.clientId, Constants.homeAccountIdentifier);
        for (let i = 0; i < accessTokenItems.length; i++) {
            this.cacheStorage.removeItem(JSON.stringify(accessTokenItems[i].key));
        }
        this.cacheStorage.resetCacheItems();
        // state not being sent would mean this call may not be needed; check later
        this.cacheStorage.clearMsalCookie();
    }

    /**
     * @hidden
     * Clear a given access token from the cache.
     *
     * @param accessToken
     */
    protected clearCacheForScope(accessToken: string) {
        const accessTokenItems = this.cacheStorage.getAllAccessTokens(Constants.clientId, Constants.homeAccountIdentifier);
        for (let i = 0; i < accessTokenItems.length; i++) {
            const token = accessTokenItems[i];
            if (token.value.accessToken === accessToken) {
                this.cacheStorage.removeItem(JSON.stringify(token.key));
            }
        }
    }

    // #endregion

    // #region Response

    /**
     * @hidden
     * @ignore
     * Checks if the redirect response is received from the STS. In case of redirect, the url fragment has either id_token, access_token or error.
     * @param {string} hash - Hash passed from redirect page.
     * @returns {Boolean} - true if response contains id_token, access_token or error, false otherwise.
     */
    isCallback(hash: string): boolean {
        this.logger.info("isCallback will be deprecated in favor of urlContainsHash in MSAL.js v2.0.");
        return UrlUtils.urlContainsHash(hash);
    }

    /**
     * @hidden
     * Used to call the constructor callback with the token/error
     * @param {string} [hash=window.location.hash] - Hash fragment of Url.
     */
    private processCallBack(hash: string, stateInfo: ResponseStateInfo, parentCallback?: Function): void {
        this.logger.info("Processing the callback from redirect response");
        // get the state info from the hash
        if (!stateInfo) {
            stateInfo = this.getResponseState(hash);
        }

        let response : AuthResponse;
        let authErr : AuthError;
        // Save the token info from the hash
        try {
            response = this.saveTokenFromHash(hash, stateInfo);
        } catch (err) {
            authErr = err;
        }

        try {
            // Clear the cookie in the hash
            this.cacheStorage.clearMsalCookie(stateInfo.state);
            const accountState: string = this.getAccountState(stateInfo.state);
            if (response) {
                if ((stateInfo.requestType === Constants.renewToken) || response.accessToken) {
                    if (window.parent !== window) {
                        this.logger.verbose("Window is in iframe, acquiring token silently");
                    } else {
                        this.logger.verbose("acquiring token interactive in progress");
                    }
                    response.tokenType = ServerHashParamKeys.ACCESS_TOKEN;
                }
                else if (stateInfo.requestType === Constants.login) {
                    response.tokenType = ServerHashParamKeys.ID_TOKEN;
                }
                if (!parentCallback) {
                    this.redirectResponse = response;
                    return;
                }
            } else if (!parentCallback) {
                this.redirectResponse = buildResponseStateOnly(accountState);
                this.redirectError = authErr;
                this.cacheStorage.resetTempCacheItems(stateInfo.state);
                return;
            }

            parentCallback(response, authErr);
        } catch (err) {
            this.logger.error("Error occurred in token received callback function: " + err);
            throw ClientAuthError.createErrorInCallbackFunction(err.toString());
        }
    }

    /**
     * @hidden
     * This method must be called for processing the response received from the STS if using popups or iframes. It extracts the hash, processes the token or error
     * information and saves it in the cache. It then resolves the promises with the result.
     * @param {string} [hash=window.location.hash] - Hash fragment of Url.
     */
    private handleAuthenticationResponse(hash: string): void {
        // retrieve the hash
        const locationHash = hash || window.location.hash;

        // if (window.parent !== window), by using self, window.parent becomes equal to window in getResponseState method specifically
        const stateInfo = this.getResponseState(locationHash);

        const tokenResponseCallback = window.callbackMappedToRenewStates[stateInfo.state];
        this.processCallBack(locationHash, stateInfo, tokenResponseCallback);

        // If current window is opener, close all windows
        WindowUtils.closePopups();
    }

    /**
     * @hidden
     * This method must be called for processing the response received from the STS when using redirect flows. It extracts the hash, processes the token or error
     * information and saves it in the cache. The result can then be accessed by user registered callbacks.
     * @param {string} [hash=window.location.hash] - Hash fragment of Url.
     */
    private handleRedirectAuthenticationResponse(hash: string): void {
        this.logger.info("Returned from redirect url");

        // clear hash from window
        window.location.hash = "";

        // if (window.parent !== window), by using self, window.parent becomes equal to window in getResponseState method specifically
        const stateInfo = this.getResponseState(hash);

        // if set to navigate to loginRequest page post login
        if (this.config.auth.navigateToLoginRequestUrl && window.parent === window) {
            const loginRequestUrl = this.cacheStorage.getItem(`${TemporaryCacheKeys.LOGIN_REQUEST}${Constants.resourceDelimiter}${stateInfo.state}`, this.inCookie);
            const currentUrl = UrlUtils.getCurrentUrl();

            // Redirect to home page if login request url is null (real null or the string null)
            if (!loginRequestUrl || loginRequestUrl === "null") {
                this.logger.error("Unable to get valid login request url from cache, redirecting to home page");
                window.location.href = "/";
                return;
            } else if (currentUrl !== loginRequestUrl) {
                // If loginRequestUrl contains a hash (e.g. Angular routing), process the hash now then redirect to prevent both hashes in url
                if (loginRequestUrl.indexOf("#") > -1) {
                    this.logger.info("loginRequestUrl contains hash, processing response hash immediately then redirecting");
                    this.processCallBack(hash, stateInfo, null);
                    window.location.href = loginRequestUrl;
                } else {
                    window.location.href = `${loginRequestUrl}${hash}`;
                }
                return;
            }
        }

        this.processCallBack(hash, stateInfo, null);
    }

    /**
     * @hidden
     * Creates a stateInfo object from the URL fragment and returns it.
     * @param {string} hash  -  Hash passed from redirect page
     * @returns {TokenResponse} an object created from the redirect response from AAD comprising of the keys - parameters, requestType, stateMatch, stateResponse and valid.
     * @ignore
     */
    protected getResponseState(hash: string): ResponseStateInfo {
        const parameters = UrlUtils.deserializeHash(hash);
        let stateResponse: ResponseStateInfo;
        if (!parameters) {
            throw AuthError.createUnexpectedError("Hash was not parsed correctly.");
        }
        if (parameters.hasOwnProperty(ServerHashParamKeys.STATE)) {
            const parsedState = RequestUtils.parseLibraryState(parameters.state);

            stateResponse = {
                requestType: Constants.unknown,
                state: parameters.state,
                timestamp: parsedState.ts,
                method: parsedState.method,
                stateMatch: false
            };
        } else {
            throw AuthError.createUnexpectedError("Hash does not contain state.");
        }
        /*
         * async calls can fire iframe and login request at the same time if developer does not use the API as expected
         * incoming callback needs to be looked up to find the request type
         */

        // loginRedirect
        if (stateResponse.state === this.cacheStorage.getItem(`${TemporaryCacheKeys.STATE_LOGIN}${Constants.resourceDelimiter}${stateResponse.state}`, this.inCookie) || stateResponse.state === this.silentAuthenticationState) {
            stateResponse.requestType = Constants.login;
            stateResponse.stateMatch = true;
            return stateResponse;
        }
        // acquireTokenRedirect
        else if (stateResponse.state === this.cacheStorage.getItem(`${TemporaryCacheKeys.STATE_ACQ_TOKEN}${Constants.resourceDelimiter}${stateResponse.state}`, this.inCookie)) {
            stateResponse.requestType = Constants.renewToken;
            stateResponse.stateMatch = true;
            return stateResponse;
        }

        // external api requests may have many renewtoken requests for different resource
        if (!stateResponse.stateMatch) {
            stateResponse.requestType = window.requestType;
            const statesInParentContext = window.renewStates;
            for (let i = 0; i < statesInParentContext.length; i++) {
                if (statesInParentContext[i] === stateResponse.state) {
                    stateResponse.stateMatch = true;
                    break;
                }
            }
        }

        return stateResponse;
    }

    // #endregion

    // #region Token Processing (Extract to TokenProcessing.ts)

    /**
     * @hidden
     * Used to get token for the specified set of scopes from the cache
     * @param {@link ServerRequestParameters} - Request sent to the STS to obtain an id_token/access_token
     * @param {Account} account - Account for which the scopes were requested
     */
    private getCachedToken(serverAuthenticationRequest: ServerRequestParameters, account: Account): AuthResponse {
        let accessTokenCacheItem: AccessTokenCacheItem = null;
        const scopes = serverAuthenticationRequest.scopes;

        // filter by clientId and account
        const tokenCacheItems = this.cacheStorage.getAllAccessTokens(this.clientId, account ? account.homeAccountIdentifier : null);

        // No match found after initial filtering
        if (tokenCacheItems.length === 0) {
            return null;
        }

        const filteredItems: Array<AccessTokenCacheItem> = [];

        // if no authority passed
        if (!serverAuthenticationRequest.authority) {
            // filter by scope
            for (let i = 0; i < tokenCacheItems.length; i++) {
                const cacheItem = tokenCacheItems[i];
                const cachedScopes = cacheItem.key.scopes.split(" ");
                if (ScopeSet.containsScope(cachedScopes, scopes)) {
                    filteredItems.push(cacheItem);
                }
            }

            // if only one cached token found
            if (filteredItems.length === 1) {
                accessTokenCacheItem = filteredItems[0];
                serverAuthenticationRequest.authorityInstance = AuthorityFactory.CreateInstance(accessTokenCacheItem.key.authority, this.config.auth.validateAuthority);
            }
            // if more than one cached token is found
            else if (filteredItems.length > 1) {
                throw ClientAuthError.createMultipleMatchingTokensInCacheError(scopes.toString());
            }
            // if no match found, check if there was a single authority used
            else {
                const authorityList = this.getUniqueAuthority(tokenCacheItems, "authority");
                if (authorityList.length > 1) {
                    throw ClientAuthError.createMultipleAuthoritiesInCacheError(scopes.toString());
                }

                serverAuthenticationRequest.authorityInstance = AuthorityFactory.CreateInstance(authorityList[0], this.config.auth.validateAuthority);
            }
        }
        // if an authority is passed in the API
        else {
            // filter by authority and scope
            for (let i = 0; i < tokenCacheItems.length; i++) {
                const cacheItem = tokenCacheItems[i];
                const cachedScopes = cacheItem.key.scopes.split(" ");
                if (ScopeSet.containsScope(cachedScopes, scopes) && UrlUtils.CanonicalizeUri(cacheItem.key.authority) === serverAuthenticationRequest.authority) {
                    filteredItems.push(cacheItem);
                }
            }
            // no match
            if (filteredItems.length === 0) {
                return null;
            }
            // if only one cachedToken Found
            else if (filteredItems.length === 1) {
                accessTokenCacheItem = filteredItems[0];
            }
            else {
                // if more than one cached token is found
                throw ClientAuthError.createMultipleMatchingTokensInCacheError(scopes.toString());
            }
        }

        if (accessTokenCacheItem != null) {
            const expired = Number(accessTokenCacheItem.value.expiresIn);
            // If expiration is within offset, it will force renew
            const offset = this.config.system.tokenRenewalOffsetSeconds || 300;
            if (expired && (expired > TimeUtils.now() + offset)) {
                const idTokenObj = new IdToken(accessTokenCacheItem.value.idToken);
                if (!account) {
                    account = this.getAccount();
                    if (!account) {
                        throw AuthError.createUnexpectedError("Account should not be null here.");
                    }
                }
                const aState = this.getAccountState(serverAuthenticationRequest.state);
                const response : AuthResponse = {
                    uniqueId: "",
                    tenantId: "",
                    tokenType: (accessTokenCacheItem.value.idToken === accessTokenCacheItem.value.accessToken) ? ServerHashParamKeys.ID_TOKEN : ServerHashParamKeys.ACCESS_TOKEN,
                    idToken: idTokenObj,
                    idTokenClaims: idTokenObj.claims,
                    accessToken: accessTokenCacheItem.value.accessToken,
                    scopes: accessTokenCacheItem.key.scopes.split(" "),
                    expiresOn: new Date(expired * 1000),
                    account: account,
                    accountState: aState,
                    fromCache: true
                };
                ResponseUtils.setResponseIdToken(response, idTokenObj);
                return response;
            } else {
                this.cacheStorage.removeItem(JSON.stringify(filteredItems[0].key));
                return null;
            }
        } else {
            return null;
        }
    }

    /**
     * @hidden
     * Used to get a unique list of authorities from the cache
     * @param {Array<AccessTokenCacheItem>}  accessTokenCacheItems - accessTokenCacheItems saved in the cache
     * @ignore
     */
    private getUniqueAuthority(accessTokenCacheItems: Array<AccessTokenCacheItem>, property: string): Array<string> {
        const authorityList: Array<string> = [];
        const flags: Array<string> = [];
        accessTokenCacheItems.forEach(element => {
            if (element.key.hasOwnProperty(property) && (flags.indexOf(element.key[property]) === -1)) {
                flags.push(element.key[property]);
                authorityList.push(element.key[property]);
            }
        });
        return authorityList;
    }

    /**
     * @hidden
     * Check if ADAL id_token exists and return if exists.
     *
     */
    private extractADALIdToken(): any {
        const adalIdToken = this.cacheStorage.getItem(Constants.adalIdToken);
        if (!StringUtils.isEmpty(adalIdToken)) {
            return TokenUtils.extractIdToken(adalIdToken);
        }
        return null;
    }

    /**
     * @hidden
     * Acquires access token using a hidden iframe.
     * @ignore
     */
    private renewToken(scopes: Array<string>, resolve: Function, reject: Function, account: Account, serverAuthenticationRequest: ServerRequestParameters): void {
        const scope = scopes.join(" ").toLowerCase();
        this.logger.verbose("renewToken is called for scope: " + scope + " authority: " + serverAuthenticationRequest.authority);

        const frameName = WindowUtils.generateFrameName(FramePrefix.TOKEN_FRAME, scopes, serverAuthenticationRequest.authority);
        const frameHandle = WindowUtils.addHiddenIFrame(frameName, this.logger);

        this.updateCacheEntries(serverAuthenticationRequest, account);
        this.logger.verbose("Renew token Expected state: " + serverAuthenticationRequest.state);

        // Build urlNavigate with "prompt=none" and navigate to URL in hidden iFrame
        const urlNavigate = UrlUtils.urlRemoveQueryStringParameter(UrlUtils.createNavigateUrl(serverAuthenticationRequest), Constants.prompt) + Constants.prompt_none + Constants.response_mode_fragment;

        window.renewStates.push(serverAuthenticationRequest.state);
        window.requestType = Constants.renewToken;
        this.registerCallback(serverAuthenticationRequest.state, scope, resolve, reject);
        this.logger.infoPii("Navigate to:" + urlNavigate);
        frameHandle.src = "about:blank";
        this.loadIframeTimeout(urlNavigate, frameName, scope).catch(error => reject(error));
    }

    /**
     * @hidden
     * Renews idtoken for app's own backend when clientId is passed as a single scope in the scopes array.
     * @ignore
     */
    private renewIdToken(scopes: Array<string>, resolve: Function, reject: Function, account: Account, serverAuthenticationRequest: ServerRequestParameters): void {
        this.logger.info("renewidToken is called");

        const frameName = WindowUtils.generateFrameName(FramePrefix.ID_TOKEN_FRAME, scopes, serverAuthenticationRequest.authority);
        const frameHandle = WindowUtils.addHiddenIFrame(frameName, this.logger);

        this.updateCacheEntries(serverAuthenticationRequest, account);

        this.logger.verbose("Renew Idtoken Expected state: " + serverAuthenticationRequest.state);

        // Build urlNavigate with "prompt=none" and navigate to URL in hidden iFrame
        const urlNavigate = UrlUtils.urlRemoveQueryStringParameter(UrlUtils.createNavigateUrl(serverAuthenticationRequest), Constants.prompt) + Constants.prompt_none + Constants.response_mode_fragment;

        if (this.silentLogin) {
            window.requestType = Constants.login;
            this.silentAuthenticationState = serverAuthenticationRequest.state;
        } else {
            window.requestType = Constants.renewToken;
            window.renewStates.push(serverAuthenticationRequest.state);
        }

        // note: scope here is clientId
        this.registerCallback(serverAuthenticationRequest.state, this.clientId, resolve, reject);
        this.logger.infoPii("Navigate to:" + urlNavigate);
        frameHandle.src = "about:blank";
        this.loadIframeTimeout(urlNavigate, frameName, this.clientId).catch(error => reject(error));
    }

    /**
     * @hidden
     *
     * This method must be called for processing the response received from AAD. It extracts the hash, processes the token or error, saves it in the cache and calls the registered callbacks with the result.
     * @param {string} authority authority received in the redirect response from AAD.
     * @param {TokenResponse} requestInfo an object created from the redirect response from AAD comprising of the keys - parameters, requestType, stateMatch, stateResponse and valid.
     * @param {Account} account account object for which scopes are consented for. The default account is the logged in account.
     * @param {ClientInfo} clientInfo clientInfo received as part of the response comprising of fields uid and utid.
     * @param {IdToken} idToken idToken received as part of the response.
     * @ignore
     * @private
     */
    /* tslint:disable:no-string-literal */
    private saveAccessToken(response: AuthResponse, authority: string, parameters: any, clientInfo: string, idTokenObj: IdToken): AuthResponse {
        let scope: string;
        const accessTokenResponse = { ...response };
        const clientObj: ClientInfo = new ClientInfo(clientInfo);
        let expiration: number;

        // if the response contains "scope"
        if (parameters.hasOwnProperty(ServerHashParamKeys.SCOPE)) {
            // read the scopes
            scope = parameters[ServerHashParamKeys.SCOPE];
            const consentedScopes = scope.split(" ");

            // retrieve all access tokens from the cache, remove the dup scores
            const accessTokenCacheItems = this.cacheStorage.getAllAccessTokens(this.clientId, authority);

            for (let i = 0; i < accessTokenCacheItems.length; i++) {
                const accessTokenCacheItem = accessTokenCacheItems[i];

                if (accessTokenCacheItem.key.homeAccountIdentifier === response.account.homeAccountIdentifier) {
                    const cachedScopes = accessTokenCacheItem.key.scopes.split(" ");
                    if (ScopeSet.isIntersectingScopes(cachedScopes, consentedScopes)) {
                        this.cacheStorage.removeItem(JSON.stringify(accessTokenCacheItem.key));
                    }
                }
            }

            // Generate and cache accessTokenKey and accessTokenValue
            const expiresIn = TimeUtils.parseExpiresIn(parameters[ServerHashParamKeys.EXPIRES_IN]);
            const parsedState = RequestUtils.parseLibraryState(parameters[ServerHashParamKeys.STATE]);
            expiration = parsedState.ts + expiresIn;
            const accessTokenKey = new AccessTokenKey(authority, this.clientId, scope, clientObj.uid, clientObj.utid);
            const accessTokenValue = new AccessTokenValue(parameters[ServerHashParamKeys.ACCESS_TOKEN], idTokenObj.rawIdToken, expiration.toString(), clientInfo);

            this.cacheStorage.setItem(JSON.stringify(accessTokenKey), JSON.stringify(accessTokenValue));

            accessTokenResponse.accessToken  = parameters[ServerHashParamKeys.ACCESS_TOKEN];
            accessTokenResponse.scopes = consentedScopes;
        }
        // if the response does not contain "scope" - scope is usually client_id and the token will be id_token
        else {
            scope = this.clientId;

            // Generate and cache accessTokenKey and accessTokenValue
            const accessTokenKey = new AccessTokenKey(authority, this.clientId, scope, clientObj.uid, clientObj.utid);
            expiration = Number(idTokenObj.expiration);
            const accessTokenValue = new AccessTokenValue(parameters[ServerHashParamKeys.ID_TOKEN], parameters[ServerHashParamKeys.ID_TOKEN], expiration.toString(), clientInfo);
            this.cacheStorage.setItem(JSON.stringify(accessTokenKey), JSON.stringify(accessTokenValue));
            accessTokenResponse.scopes = [scope];
            accessTokenResponse.accessToken = parameters[ServerHashParamKeys.ID_TOKEN];
        }

        if (expiration) {
            accessTokenResponse.expiresOn = new Date(expiration * 1000);
        } else {
            this.logger.error("Could not parse expiresIn parameter");
        }

        return accessTokenResponse;
    }

    /**
     * @hidden
     * Saves token or error received in the response from AAD in the cache. In case of id_token, it also creates the account object.
     * @ignore
     */
    protected saveTokenFromHash(hash: string, stateInfo: ResponseStateInfo): AuthResponse {
        this.logger.info("State status:" + stateInfo.stateMatch + "; Request type:" + stateInfo.requestType);

        let response : AuthResponse = {
            uniqueId: "",
            tenantId: "",
            tokenType: "",
            idToken: null,
            idTokenClaims: null,
            accessToken: null,
            scopes: [],
            expiresOn: null,
            account: null,
            accountState: "",
            fromCache: false
        };

        let error: AuthError;
        const hashParams = UrlUtils.deserializeHash(hash);
        let authorityKey: string = "";
        let acquireTokenAccountKey: string = "";
        let idTokenObj: IdToken = null;

        // If server returns an error
        if (hashParams.hasOwnProperty(ServerHashParamKeys.ERROR_DESCRIPTION) || hashParams.hasOwnProperty(ServerHashParamKeys.ERROR)) {
            this.logger.infoPii("Error :" + hashParams[ServerHashParamKeys.ERROR] + "; Error description:" + hashParams[ServerHashParamKeys.ERROR_DESCRIPTION]);
            this.cacheStorage.setItem(ErrorCacheKeys.ERROR, hashParams[ServerHashParamKeys.ERROR]);
            this.cacheStorage.setItem(ErrorCacheKeys.ERROR_DESC, hashParams[ServerHashParamKeys.ERROR_DESCRIPTION]);

            // login
            if (stateInfo.requestType === Constants.login) {
                this.cacheStorage.setItem(ErrorCacheKeys.LOGIN_ERROR, hashParams[ServerHashParamKeys.ERROR_DESCRIPTION] + ":" + hashParams[ServerHashParamKeys.ERROR]);
                authorityKey = AuthCache.generateAuthorityKey(stateInfo.state);
            }

            // acquireToken
            if (stateInfo.requestType === Constants.renewToken) {
                authorityKey = AuthCache.generateAuthorityKey(stateInfo.state);

                const account: Account = this.getAccount();
                let accountId;

                if (account && !StringUtils.isEmpty(account.homeAccountIdentifier)) {
                    accountId = account.homeAccountIdentifier;
                }
                else {
                    accountId = Constants.no_account;
                }

                acquireTokenAccountKey = AuthCache.generateAcquireTokenAccountKey(accountId, stateInfo.state);
            }

            const {
                [ServerHashParamKeys.ERROR]: hashErr,
                [ServerHashParamKeys.ERROR_DESCRIPTION]: hashErrDesc
            } = hashParams;
            if (InteractionRequiredAuthError.isInteractionRequiredError(hashErr) ||
        InteractionRequiredAuthError.isInteractionRequiredError(hashErrDesc)) {
                error = new InteractionRequiredAuthError(hashParams[ServerHashParamKeys.ERROR], hashParams[ServerHashParamKeys.ERROR_DESCRIPTION]);
            } else {
                error = new ServerError(hashParams[ServerHashParamKeys.ERROR], hashParams[ServerHashParamKeys.ERROR_DESCRIPTION]);
            }
        }
        // If the server returns "Success"
        else {
            // Verify the state from redirect and record tokens to storage if exists
            if (stateInfo.stateMatch) {
                this.logger.info("State is right");
                if (hashParams.hasOwnProperty(ServerHashParamKeys.SESSION_STATE)) {
                    this.cacheStorage.setItem(`${TemporaryCacheKeys.SESSION_STATE}${Constants.resourceDelimiter}${stateInfo.state}`, hashParams[ServerHashParamKeys.SESSION_STATE]);
                }
                response.accountState = this.getAccountState(stateInfo.state);

                let clientInfo: string = "";

                // Process access_token
                if (hashParams.hasOwnProperty(ServerHashParamKeys.ACCESS_TOKEN)) {
                    this.logger.info("Fragment has access token");
                    response.accessToken = hashParams[ServerHashParamKeys.ACCESS_TOKEN];

                    if (hashParams.hasOwnProperty(ServerHashParamKeys.SCOPE)) {
                        response.scopes = hashParams[ServerHashParamKeys.SCOPE].split(" ");
                    }

                    // retrieve the id_token from response if present
                    if (hashParams.hasOwnProperty(ServerHashParamKeys.ID_TOKEN)) {
                        idTokenObj = new IdToken(hashParams[ServerHashParamKeys.ID_TOKEN]);
                        response.idToken = idTokenObj;
                        response.idTokenClaims = idTokenObj.claims;
                    } else {
                        idTokenObj = new IdToken(this.cacheStorage.getItem(PersistentCacheKeys.IDTOKEN));
                        response = ResponseUtils.setResponseIdToken(response, idTokenObj);
                    }

                    // set authority
                    const authority: string = this.populateAuthority(stateInfo.state, this.inCookie, this.cacheStorage, idTokenObj);

                    // retrieve client_info - if it is not found, generate the uid and utid from idToken
                    if (hashParams.hasOwnProperty(ServerHashParamKeys.CLIENT_INFO)) {
                        clientInfo = hashParams[ServerHashParamKeys.CLIENT_INFO];
                    } else {
                        this.logger.warning("ClientInfo not received in the response from AAD");
                        throw ClientAuthError.createClientInfoNotPopulatedError("ClientInfo not received in the response from the server");
                    }

                    response.account = Account.createAccount(idTokenObj, new ClientInfo(clientInfo));

                    let accountKey: string;
                    if (response.account && !StringUtils.isEmpty(response.account.homeAccountIdentifier)) {
                        accountKey = response.account.homeAccountIdentifier;
                    }
                    else {
                        accountKey = Constants.no_account;
                    }

                    acquireTokenAccountKey = AuthCache.generateAcquireTokenAccountKey(accountKey, stateInfo.state);
                    const acquireTokenAccountKey_noaccount = AuthCache.generateAcquireTokenAccountKey(Constants.no_account, stateInfo.state);

                    const cachedAccount: string = this.cacheStorage.getItem(acquireTokenAccountKey);
                    let acquireTokenAccount: Account;

                    // Check with the account in the Cache
                    if (!StringUtils.isEmpty(cachedAccount)) {
                        acquireTokenAccount = JSON.parse(cachedAccount);
                        if (response.account && acquireTokenAccount && Account.compareAccounts(response.account, acquireTokenAccount)) {
                            response = this.saveAccessToken(response, authority, hashParams, clientInfo, idTokenObj);
                            this.logger.info("The user object received in the response is the same as the one passed in the acquireToken request");
                        }
                        else {
                            this.logger.warning(
                                "The account object created from the response is not the same as the one passed in the acquireToken request");
                        }
                    }
                    else if (!StringUtils.isEmpty(this.cacheStorage.getItem(acquireTokenAccountKey_noaccount))) {
                        response = this.saveAccessToken(response, authority, hashParams, clientInfo, idTokenObj);
                    }
                }

                // Process id_token
                if (hashParams.hasOwnProperty(ServerHashParamKeys.ID_TOKEN)) {
                    this.logger.info("Fragment has id token");

                    // set the idToken
                    idTokenObj = new IdToken(hashParams[ServerHashParamKeys.ID_TOKEN]);

                    response = ResponseUtils.setResponseIdToken(response, idTokenObj);
                    if (hashParams.hasOwnProperty(ServerHashParamKeys.CLIENT_INFO)) {
                        clientInfo = hashParams[ServerHashParamKeys.CLIENT_INFO];
                    } else {
                        this.logger.warning("ClientInfo not received in the response from AAD");
                    }

                    // set authority
                    const authority: string = this.populateAuthority(stateInfo.state, this.inCookie, this.cacheStorage, idTokenObj);

                    this.account = Account.createAccount(idTokenObj, new ClientInfo(clientInfo));
                    response.account = this.account;

                    if (idTokenObj && idTokenObj.nonce) {
                        // check nonce integrity if idToken has nonce - throw an error if not matched
                        if (idTokenObj.nonce !== this.cacheStorage.getItem(`${TemporaryCacheKeys.NONCE_IDTOKEN}${Constants.resourceDelimiter}${stateInfo.state}`, this.inCookie)) {
                            this.account = null;
                            this.cacheStorage.setItem(ErrorCacheKeys.LOGIN_ERROR, "Nonce Mismatch. Expected Nonce: " + this.cacheStorage.getItem(`${TemporaryCacheKeys.NONCE_IDTOKEN}${Constants.resourceDelimiter}${stateInfo.state}`, this.inCookie) + "," + "Actual Nonce: " + idTokenObj.nonce);
                            this.logger.error("Nonce Mismatch.Expected Nonce: " + this.cacheStorage.getItem(`${TemporaryCacheKeys.NONCE_IDTOKEN}${Constants.resourceDelimiter}${stateInfo.state}`, this.inCookie) + "," + "Actual Nonce: " + idTokenObj.nonce);
                            error = ClientAuthError.createNonceMismatchError(this.cacheStorage.getItem(`${TemporaryCacheKeys.NONCE_IDTOKEN}${Constants.resourceDelimiter}${stateInfo.state}`, this.inCookie), idTokenObj.nonce);
                        }
                        // Save the token
                        else {
                            this.cacheStorage.setItem(PersistentCacheKeys.IDTOKEN, hashParams[ServerHashParamKeys.ID_TOKEN]);
                            this.cacheStorage.setItem(PersistentCacheKeys.CLIENT_INFO, clientInfo);

                            // Save idToken as access token for app itself
                            this.saveAccessToken(response, authority, hashParams, clientInfo, idTokenObj);
                        }
                    } else {
                        authorityKey = stateInfo.state;
                        acquireTokenAccountKey = stateInfo.state;

                        this.logger.error("Invalid id_token received in the response");
                        error = ClientAuthError.createInvalidIdTokenError(idTokenObj);
                        this.cacheStorage.setItem(ErrorCacheKeys.ERROR, error.errorCode);
                        this.cacheStorage.setItem(ErrorCacheKeys.ERROR_DESC, error.errorMessage);
                    }
                }
            }
            // State mismatch - unexpected/invalid state
            else {
                authorityKey = stateInfo.state;
                acquireTokenAccountKey = stateInfo.state;

                const expectedState = this.cacheStorage.getItem(`${TemporaryCacheKeys.STATE_LOGIN}${Constants.resourceDelimiter}${stateInfo.state}`, this.inCookie);
                this.logger.error("State Mismatch.Expected State: " + expectedState + "," + "Actual State: " + stateInfo.state);
                error = ClientAuthError.createInvalidStateError(stateInfo.state, expectedState);
                this.cacheStorage.setItem(ErrorCacheKeys.ERROR, error.errorCode);
                this.cacheStorage.setItem(ErrorCacheKeys.ERROR_DESC, error.errorMessage);
            }
        }

        // Set status to completed
        this.cacheStorage.removeItem(`${TemporaryCacheKeys.RENEW_STATUS}${Constants.resourceDelimiter}${stateInfo.state}`);
        this.cacheStorage.resetTempCacheItems(stateInfo.state);

        // this is required if navigateToLoginRequestUrl=false
        if (this.inCookie) {
            this.cacheStorage.setItemCookie(authorityKey, "", -1);
            this.cacheStorage.clearMsalCookie(stateInfo.state);
        }
        if (error) {
            // Error case, set status to cancelled
            throw error;
        }

        if (!response) {
            throw AuthError.createUnexpectedError("Response is null");
        }

        return response;
    }

    /**
     * Set Authority when saving Token from the hash
     * @param state
     * @param inCookie
     * @param cacheStorage
     * @param idTokenObj
     * @param response
     */
    private populateAuthority(state: string, inCookie: boolean, cacheStorage: AuthCache, idTokenObj: IdToken): string {
        const authorityKey: string = AuthCache.generateAuthorityKey(state);
        const cachedAuthority: string = cacheStorage.getItem(authorityKey, inCookie);

        // retrieve the authority from cache and replace with tenantID
        return StringUtils.isEmpty(cachedAuthority) ? cachedAuthority : UrlUtils.replaceTenantPath(cachedAuthority, idTokenObj.tenantId);
    }

    /* tslint:enable:no-string-literal */

    // #endregion

    // #region Account

    /**
     * Returns the signed in account
     * (the account object is created at the time of successful login)
     * or null when no state is found
     * @returns {@link Account} - the account object stored in MSAL
     */
    getAccount(): Account {
        // if a session already exists, get the account from the session
        if (this.account) {
            return this.account;
        }

        // frame is used to get idToken and populate the account for the given session
        const rawIdToken = this.cacheStorage.getItem(PersistentCacheKeys.IDTOKEN);
        const rawClientInfo = this.cacheStorage.getItem(PersistentCacheKeys.CLIENT_INFO);

        if (!StringUtils.isEmpty(rawIdToken) && !StringUtils.isEmpty(rawClientInfo)) {
            const idToken = new IdToken(rawIdToken);
            const clientInfo = new ClientInfo(rawClientInfo);
            this.account = Account.createAccount(idToken, clientInfo);
            return this.account;
        }
        // if login not yet done, return null
        return null;
    }

    /**
     * @hidden
     *
     * Extracts state value from the accountState sent with the authentication request.
     * @returns {string} scope.
     * @ignore
     */
    getAccountState (state: string) {
        if (state) {
            const splitIndex = state.indexOf(Constants.resourceDelimiter);
            if (splitIndex > -1 && splitIndex + 1 < state.length) {
                return state.substring(splitIndex + 1);
            }
        }
        return state;
    }

    /**
     * Use to get a list of unique accounts in MSAL cache based on homeAccountIdentifier.
     *
     * @param {@link Array<Account>} Account - all unique accounts in MSAL cache.
     */
    getAllAccounts(): Array<Account> {
        const accounts: Array<Account> = [];
        const accessTokenCacheItems = this.cacheStorage.getAllAccessTokens(Constants.clientId, Constants.homeAccountIdentifier);

        for (let i = 0; i < accessTokenCacheItems.length; i++) {
            const idToken = new IdToken(accessTokenCacheItems[i].value.idToken);
            const clientInfo = new ClientInfo(accessTokenCacheItems[i].value.homeAccountIdentifier);
            const account: Account = Account.createAccount(idToken, clientInfo);
            accounts.push(account);
        }

        return this.getUniqueAccounts(accounts);
    }

    /**
     * @hidden
     *
     * Used to filter accounts based on homeAccountIdentifier
     * @param {Array<Account>}  Accounts - accounts saved in the cache
     * @ignore
     */
    private getUniqueAccounts(accounts: Array<Account>): Array<Account> {
        if (!accounts || accounts.length <= 1) {
            return accounts;
        }

        const flags: Array<string> = [];
        const uniqueAccounts: Array<Account> = [];
        for (let index = 0; index < accounts.length; ++index) {
            if (accounts[index].homeAccountIdentifier && flags.indexOf(accounts[index].homeAccountIdentifier) === -1) {
                flags.push(accounts[index].homeAccountIdentifier);
                uniqueAccounts.push(accounts[index]);
            }
        }

        return uniqueAccounts;
    }

    // #endregion

    // #region Angular

    /**
     * @hidden
     *
     * Broadcast messages - Used only for Angular?  *
     * @param eventName
     * @param data
     */
    private broadcast(eventName: string, data: string) {
        const evt = new CustomEvent(eventName, { detail: data });
        window.dispatchEvent(evt);
    }

    /**
     * @hidden
     *
     * Helper function to retrieve the cached token
     *
     * @param scopes
     * @param {@link Account} account
     * @param state
     * @return {@link AuthResponse} AuthResponse
     */
    protected getCachedTokenInternal(scopes : Array<string> , account: Account, state: string, correlationId?: string): AuthResponse {
        // Get the current session's account object
        const accountObject: Account = account || this.getAccount();
        if (!accountObject) {
            return null;
        }

        // Construct AuthenticationRequest based on response type; set "redirectUri" from the "request" which makes this call from Angular - for this.getRedirectUri()
        const newAuthority = this.authorityInstance ? this.authorityInstance : AuthorityFactory.CreateInstance(this.authority, this.config.auth.validateAuthority);
        const responseType = this.getTokenType(accountObject, scopes, true);

        const serverAuthenticationRequest = new ServerRequestParameters(
            newAuthority,
            this.clientId,
            responseType,
            this.getRedirectUri(),
            scopes,
            state,
            correlationId
        );

        // get cached token
        return this.getCachedToken(serverAuthenticationRequest, account);
    }

    /**
     * @hidden
     *
     * Get scopes for the Endpoint - Used in Angular to track protected and unprotected resources without interaction from the developer app
     * Note: Please check if we need to set the "redirectUri" from the "request" which makes this call from Angular - for this.getRedirectUri()
     *
     * @param endpoint
     */
    protected getScopesForEndpoint(endpoint: string) : Array<string> {
        // if user specified list of unprotectedResources, no need to send token to these endpoints, return null.
        if (this.config.framework.unprotectedResources.length > 0) {
            for (let i = 0; i < this.config.framework.unprotectedResources.length; i++) {
                if (endpoint.indexOf(this.config.framework.unprotectedResources[i]) > -1) {
                    return null;
                }
            }
        }

        // process all protected resources and send the matched one
        if (this.config.framework.protectedResourceMap.size > 0) {
            for (const key of Array.from(this.config.framework.protectedResourceMap.keys())) {
                // configEndpoint is like /api/Todo requested endpoint can be /api/Todo/1
                if (endpoint.indexOf(key) > -1) {
                    return this.config.framework.protectedResourceMap.get(key);
                }
            }
        }

        /*
         * default resource will be clientid if nothing specified
         * App will use idtoken for calls to itself
         * check if it's staring from http or https, needs to match with app host
         */
        if (endpoint.indexOf("http://") > -1 || endpoint.indexOf("https://") > -1) {
            if (UrlUtils.getHostFromUri(endpoint) === UrlUtils.getHostFromUri(this.getRedirectUri())) {
                return new Array<string>(this.clientId);
            }
        } else {
            /*
             * in angular level, the url for $http interceptor call could be relative url,
             * if it's relative call, we'll treat it as app backend call.
             */
            return new Array<string>(this.clientId);
        }

        // if not the app's own backend or not a domain listed in the endpoints structure
        return null;
    }

    /**
     * Return boolean flag to developer to help inform if login is in progress
     * @returns {boolean} true/false
     */
    public getLoginInProgress(): boolean {
        return this.cacheStorage.getItem(TemporaryCacheKeys.INTERACTION_STATUS) === Constants.inProgress;
    }

    /**
     * @hidden
     * @ignore
     *
     * @param loginInProgress
     */
    protected setInteractionInProgress(inProgress: boolean) {
        if (inProgress) {
            this.cacheStorage.setItem(TemporaryCacheKeys.INTERACTION_STATUS, Constants.inProgress);
        } else {
            this.cacheStorage.removeItem(TemporaryCacheKeys.INTERACTION_STATUS);
        }
    }

    /**
     * @hidden
     * @ignore
     *
     * @param loginInProgress
     */
    protected setloginInProgress(loginInProgress : boolean) {
        this.setInteractionInProgress(loginInProgress);
    }

    /**
     * @hidden
     * @ignore
     *
     * returns the status of acquireTokenInProgress
     */
    protected getAcquireTokenInProgress(): boolean {
        return this.cacheStorage.getItem(TemporaryCacheKeys.INTERACTION_STATUS) === Constants.inProgress;
    }

    /**
     * @hidden
     * @ignore
     *
     * @param acquireTokenInProgress
     */
    protected setAcquireTokenInProgress(acquireTokenInProgress : boolean) {
        this.setInteractionInProgress(acquireTokenInProgress);
    }

    /**
     * @hidden
     * @ignore
     *
     * returns the logger handle
     */
    getLogger() {
        return this.logger;
    }

    /**
     * Sets the logger callback.
     * @param logger Logger callback
     */
    setLogger(logger: Logger) {
        this.logger = logger;
    }

    // #endregion

    // #region Getters and Setters

    /**
     * Use to get the redirect uri configured in MSAL or null.
     * Evaluates redirectUri if its a function, otherwise simply returns its value.
     *
     * @returns {string} redirect URL
     */
    public getRedirectUri(reqRedirectUri?:  string): string {
        if(reqRedirectUri) {
            return reqRedirectUri;
        }
        else if (typeof this.config.auth.redirectUri === "function") {
            return this.config.auth.redirectUri();
        }
        return this.config.auth.redirectUri;
    }

    /**
     * Use to get the post logout redirect uri configured in MSAL or null.
     * Evaluates postLogoutredirectUri if its a function, otherwise simply returns its value.
     *
     * @returns {string} post logout redirect URL
     */
    public getPostLogoutRedirectUri(): string {
        if (typeof this.config.auth.postLogoutRedirectUri === "function") {
            return this.config.auth.postLogoutRedirectUri();
        }
        return this.config.auth.postLogoutRedirectUri;
    }

    /**
     * Use to get the current {@link Configuration} object in MSAL
     *
     * @returns {@link Configuration}
     */
    public getCurrentConfiguration(): Configuration {
        if (!this.config) {
            throw ClientConfigurationError.createNoSetConfigurationError();
        }
        return this.config;
    }

    /**
     * @ignore
     *
     * Utils function to create the Authentication
     * @param {@link account} account object
     * @param scopes
     * @param silentCall
     *
     * @returns {string} token type: id_token or access_token
     *
     */
    private getTokenType(accountObject: Account, scopes: string[], silentCall: boolean): string {
        /*
         * if account is passed and matches the account object/or set to getAccount() from cache
         * if client-id is passed as scope, get id_token else token/id_token_token (in case no session exists)
         */
        let tokenType: string;

        // acquireTokenSilent
        if (silentCall) {
            if (Account.compareAccounts(accountObject, this.getAccount())) {
                tokenType = (scopes.indexOf(this.config.auth.clientId) > -1) ? ResponseTypes.id_token : ResponseTypes.token;
            }
            else {
                tokenType  = (scopes.indexOf(this.config.auth.clientId) > -1) ? ResponseTypes.id_token : ResponseTypes.id_token_token;
            }

            return tokenType;
        }
        // all other cases
        else {
            if (!Account.compareAccounts(accountObject, this.getAccount())) {
                tokenType = ResponseTypes.id_token_token;
            }
            else {
                tokenType = (scopes.indexOf(this.clientId) > -1) ? ResponseTypes.id_token : ResponseTypes.token;
            }

            return tokenType;
        }

    }

    /**
     * @hidden
     * @ignore
     *
     * Sets the cachekeys for and stores the account information in cache
     * @param account
     * @param state
     * @hidden
     */
    private setAccountCache(account: Account, state: string) {

        // Cache acquireTokenAccountKey
        const accountId = account ? this.getAccountId(account) : Constants.no_account;

        const acquireTokenAccountKey = AuthCache.generateAcquireTokenAccountKey(accountId, state);
        this.cacheStorage.setItem(acquireTokenAccountKey, JSON.stringify(account));
    }

    /**
     * @hidden
     * @ignore
     *
     * Sets the cacheKey for and stores the authority information in cache
     * @param state
     * @param authority
     * @hidden
     */
    private setAuthorityCache(state: string, authority: string) {
        // Cache authorityKey
        const authorityKey = AuthCache.generateAuthorityKey(state);
        this.cacheStorage.setItem(authorityKey, UrlUtils.CanonicalizeUri(authority), this.inCookie);
    }

    /**
     * Updates account, authority, and nonce in cache
     * @param serverAuthenticationRequest
     * @param account
     * @hidden
     * @ignore
     */
    private updateCacheEntries(serverAuthenticationRequest: ServerRequestParameters, account: Account, loginStartPage?: any) {
        // Cache account and authority
        if (loginStartPage) {
            // Cache the state, nonce, and login request data
            this.cacheStorage.setItem(`${TemporaryCacheKeys.LOGIN_REQUEST}${Constants.resourceDelimiter}${serverAuthenticationRequest.state}`, loginStartPage, this.inCookie);
            this.cacheStorage.setItem(`${TemporaryCacheKeys.STATE_LOGIN}${Constants.resourceDelimiter}${serverAuthenticationRequest.state}`, serverAuthenticationRequest.state, this.inCookie);
        } else {
            this.setAccountCache(account, serverAuthenticationRequest.state);
        }
        // Cache authorityKey
        this.setAuthorityCache(serverAuthenticationRequest.state, serverAuthenticationRequest.authority);

        // Cache nonce
        this.cacheStorage.setItem(`${TemporaryCacheKeys.NONCE_IDTOKEN}${Constants.resourceDelimiter}${serverAuthenticationRequest.state}`, serverAuthenticationRequest.nonce, this.inCookie);
    }

    /**
     * Returns the unique identifier for the logged in account
     * @param account
     * @hidden
     * @ignore
     */
    private getAccountId(account: Account): any {
        // return `${account.accountIdentifier}` + Constants.resourceDelimiter + `${account.homeAccountIdentifier}`;
        let accountId: string;
        if (!StringUtils.isEmpty(account.homeAccountIdentifier)) {
            accountId = account.homeAccountIdentifier;
        }
        else {
            accountId = Constants.no_account;
        }

        return accountId;
    }

    /**
     * @ignore
     * @param extraQueryParameters
     *
     * Construct 'tokenRequest' from the available data in adalIdToken
     */
    private buildIDTokenRequest(request: AuthenticationParameters): AuthenticationParameters {

        const tokenRequest: AuthenticationParameters = {
            scopes: [this.clientId],
            authority: this.authority,
            account: this.getAccount(),
            extraQueryParameters: request.extraQueryParameters,
            correlationId: request.correlationId
        };

        return tokenRequest;
    }

    /**
     * @ignore
     * @param config
     * @param clientId
     *
     * Construct TelemetryManager from Configuration
     */
    private getTelemetryManagerFromConfig(config: TelemetryOptions, clientId: string): TelemetryManager {
        if (!config) { // if unset
            return TelemetryManager.getTelemetrymanagerStub(clientId);
        }
        // if set then validate
        const { applicationName, applicationVersion, telemetryEmitter } = config;
        if (!applicationName || !applicationVersion || !telemetryEmitter) {
            throw ClientConfigurationError.createTelemetryConfigError(config);
        }
        // if valid then construct
        const telemetryPlatform: TelemetryPlatform = {
            applicationName,
            applicationVersion
        };
        const telemetryManagerConfig: TelemetryConfig = {
            platform: telemetryPlatform,
            clientId: clientId
        };
        return new TelemetryManager(telemetryManagerConfig, telemetryEmitter);
    }

    // #endregion
}<|MERGE_RESOLUTION|>--- conflicted
+++ resolved
@@ -40,12 +40,8 @@
     libraryVersion,
     TemporaryCacheKeys,
     PersistentCacheKeys,
-<<<<<<< HEAD
     ErrorCacheKeys,
     FramePrefix
-=======
-    ErrorCacheKeys
->>>>>>> 42f04bf5
 } from "./utils/Constants";
 import { CryptoUtils } from "./utils/CryptoUtils";
 
