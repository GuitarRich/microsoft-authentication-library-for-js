/*
 * Copyright (c) Microsoft Corporation. All rights reserved.
 * Licensed under the MIT License.
 */

import { AccessTokenCacheItem } from "./cache/AccessTokenCacheItem";
import { AccessTokenKey } from "./cache/AccessTokenKey";
import { AccessTokenValue } from "./cache/AccessTokenValue";
import { ServerRequestParameters } from "./ServerRequestParameters";
import { Authority } from "./authority/Authority";
import { ClientInfo } from "./ClientInfo";
import { IdToken } from "./IdToken";
import { Logger } from "./Logger";
import { AuthCache } from "./cache/AuthCache";
import { Account } from "./Account";
import { ScopeSet } from "./ScopeSet";
import { StringUtils } from "./utils/StringUtils";
import { WindowUtils } from "./utils/WindowUtils";
import { TokenUtils } from "./utils/TokenUtils";
import { TimeUtils } from "./utils/TimeUtils";
import { UrlUtils } from "./utils/UrlUtils";
import { RequestUtils } from "./utils/RequestUtils";
import { ResponseUtils } from "./utils/ResponseUtils";
import { AuthorityFactory } from "./authority/AuthorityFactory";
import { Configuration, buildConfiguration, TelemetryOptions } from "./Configuration";
import { AuthenticationParameters } from "./AuthenticationParameters";
import { ClientConfigurationError } from "./error/ClientConfigurationError";
import { AuthError } from "./error/AuthError";
import { ClientAuthError, ClientAuthErrorMessage } from "./error/ClientAuthError";
import { ServerError } from "./error/ServerError";
import { InteractionRequiredAuthError } from "./error/InteractionRequiredAuthError";
import { AuthResponse, buildResponseStateOnly } from "./AuthResponse";
import TelemetryManager from "./telemetry/TelemetryManager";
import { TelemetryPlatform, TelemetryConfig } from "./telemetry/TelemetryTypes";
import ApiEvent, { API_CODE, API_EVENT_IDENTIFIER } from "./telemetry/ApiEvent";

import { Constants,
    ServerHashParamKeys,
    InteractionType,
    libraryVersion,
    TemporaryCacheKeys,
    PersistentCacheKeys,
    ErrorCacheKeys,
    FramePrefix
} from "./utils/Constants";
import { CryptoUtils } from "./utils/CryptoUtils";

// default authority
const DEFAULT_AUTHORITY = "https://login.microsoftonline.com/common";

/**
 * Interface to handle iFrame generation, Popup Window creation and redirect handling
 */
declare global {
    interface Window {
        msal: Object;
        CustomEvent: CustomEvent;
        Event: Event;
        activeRenewals: {};
        renewStates: Array<string>;
        callbackMappedToRenewStates : {};
        promiseMappedToRenewStates: {};
        openedWindows: Array<Window>;
        requestType: string;
    }
}

/**
 * @hidden
 * @ignore
 * response_type from OpenIDConnect
 * References: https://openid.net/specs/oauth-v2-multiple-response-types-1_0.html & https://tools.ietf.org/html/rfc6749#section-4.2.1
 * Since we support only implicit flow in this library, we restrict the response_type support to only 'token' and 'id_token'
 *
 */
const ResponseTypes = {
    id_token: "id_token",
    token: "token",
    id_token_token: "id_token token"
};

/**
 * @hidden
 * @ignore
 */
export interface CacheResult {
    errorDesc: string;
    token: string;
    error: string;
}

/**
 * @hidden
 * @ignore
 * Data type to hold information about state returned from the server
 */
export type ResponseStateInfo = {
    state: string;
    timestamp: number,
    method: string;
    stateMatch: boolean;
    requestType: string;
};

/**
 * A type alias for an authResponseCallback function.
 * {@link (authResponseCallback:type)}
 * @param authErr error created for failure cases
 * @param response response containing token strings in success cases, or just state value in error cases
 */
export type authResponseCallback = (authErr: AuthError, response?: AuthResponse) => void;

/**
 * A type alias for a tokenReceivedCallback function.
 * {@link (tokenReceivedCallback:type)}
 * @returns response of type {@link (AuthResponse:type)}
 * The function that will get the call back once this API is completed (either successfully or with a failure).
 */
export type tokenReceivedCallback = (response: AuthResponse) => void;

/**
 * A type alias for a errorReceivedCallback function.
 * {@link (errorReceivedCallback:type)}
 * @returns response of type {@link (AuthError:class)}
 * @returns {string} account state
 */
export type errorReceivedCallback = (authErr: AuthError, accountState: string) => void;

/**
 * UserAgentApplication class
 *
 * Object Instance that the developer can use to make loginXX OR acquireTokenXX functions
 */
export class UserAgentApplication {

    // input Configuration by the developer/user
    private config: Configuration;

    // callbacks for token/error
    private authResponseCallback: authResponseCallback = null;
    private tokenReceivedCallback: tokenReceivedCallback = null;
    private errorReceivedCallback: errorReceivedCallback = null;

    // Added for readability as these params are very frequently used
    private logger: Logger;
    private clientId: string;
    private inCookie: boolean;
    private telemetryManager: TelemetryManager;

    // Cache and Account info referred across token grant flow
    protected cacheStorage: AuthCache;
    private account: Account;

    // state variables
    private silentAuthenticationState: string;
    private silentLogin: boolean;
    private redirectResponse: AuthResponse;
    private redirectError: AuthError;

    // Authority Functionality
    protected authorityInstance: Authority;

    /**
     * setter for the authority URL
     * @param {string} authority
     */
    // If the developer passes an authority, create an instance
    public set authority(val) {
        this.authorityInstance = AuthorityFactory.CreateInstance(val, this.config.auth.validateAuthority);
    }

    /**
     * Method to manage the authority URL.
     *
     * @returns {string} authority
     */
    public get authority(): string {
        return this.authorityInstance.CanonicalAuthority;
    }

    /**
     * Get the current authority instance from the MSAL configuration object
     *
     * @returns {@link Authority} authority instance
     */
    public getAuthorityInstance(): Authority {
        return this.authorityInstance;
    }

    /**
     * @constructor
     * Constructor for the UserAgentApplication used to instantiate the UserAgentApplication object
     *
     * Important attributes in the Configuration object for auth are:
     * - clientID: the application ID of your application.
     * You can obtain one by registering your application with our Application registration portal : https://portal.azure.com/#blade/Microsoft_AAD_IAM/ActiveDirectoryMenuBlade/RegisteredAppsPreview
     * - authority: the authority URL for your application.
     *
     * In Azure AD, authority is a URL indicating the Azure active directory that MSAL uses to obtain tokens.
     * It is of the form https://login.microsoftonline.com/&lt;Enter_the_Tenant_Info_Here&gt;.
     * If your application supports Accounts in one organizational directory, replace "Enter_the_Tenant_Info_Here" value with the Tenant Id or Tenant name (for example, contoso.microsoft.com).
     * If your application supports Accounts in any organizational directory, replace "Enter_the_Tenant_Info_Here" value with organizations.
     * If your application supports Accounts in any organizational directory and personal Microsoft accounts, replace "Enter_the_Tenant_Info_Here" value with common.
     * To restrict support to Personal Microsoft accounts only, replace "Enter_the_Tenant_Info_Here" value with consumers.
     *
     *
     * In Azure B2C, authority is of the form https://&lt;instance&gt;/tfp/&lt;tenant&gt;/&lt;policyName&gt;/
     *
     * @param {@link (Configuration:type)} configuration object for the MSAL UserAgentApplication instance
     */
    constructor(configuration: Configuration) {

        // Set the Configuration
        this.config = buildConfiguration(configuration);

        this.logger = this.config.system.logger;
        this.clientId = this.config.auth.clientId;
        this.inCookie = this.config.cache.storeAuthStateInCookie;

        this.telemetryManager = this.getTelemetryManagerFromConfig(this.config.system.telemetry, this.clientId);

        AuthorityFactory.setKnownAuthorities(this.config.auth.validateAuthority, this.config.auth.knownAuthorities);
        AuthorityFactory.saveMetadataFromConfig(this.config.auth.authority, this.config.auth.authorityMetadata);

        // if no authority is passed, set the default: "https://login.microsoftonline.com/common"
        this.authority = this.config.auth.authority || DEFAULT_AUTHORITY;

        // cache keys msal - typescript throws an error if any value other than "localStorage" or "sessionStorage" is passed
        this.cacheStorage = new AuthCache(this.clientId, this.config.cache.cacheLocation, this.inCookie);

        // Initialize window handling code
        window.activeRenewals = {};
        window.renewStates = [];
        window.callbackMappedToRenewStates = { };
        window.promiseMappedToRenewStates = { };
        window.msal = this;

        const urlHash = window.location.hash;
        const urlContainsHash = UrlUtils.urlContainsHash(urlHash);

        // check if back button is pressed
        WindowUtils.checkIfBackButtonIsPressed(this.cacheStorage);

        // On the server 302 - Redirect, handle this
        if (urlContainsHash) {
            const stateInfo = this.getResponseState(urlHash);
            if (stateInfo.method === Constants.interactionTypeRedirect) {
                this.handleRedirectAuthenticationResponse(urlHash);
            }
        }
    }

    // #region Redirect Callbacks
    /**
     * @hidden
     * @ignore
     * Set the callback functions for the redirect flow to send back the success or error object.
     * @param {@link (tokenReceivedCallback:type)} successCallback - Callback which contains the AuthResponse object, containing data from the server.
     * @param {@link (errorReceivedCallback:type)} errorCallback - Callback which contains a AuthError object, containing error data from either the server
     * or the library, depending on the origin of the error.
     */
    handleRedirectCallback(tokenReceivedCallback: tokenReceivedCallback, errorReceivedCallback: errorReceivedCallback): void;
    handleRedirectCallback(authCallback: authResponseCallback): void;
    handleRedirectCallback(authOrTokenCallback: authResponseCallback | tokenReceivedCallback, errorReceivedCallback?: errorReceivedCallback): void {
        if (!authOrTokenCallback) {
            throw ClientConfigurationError.createInvalidCallbackObjectError(authOrTokenCallback);
        }

        // Set callbacks
        if (errorReceivedCallback) {
            this.tokenReceivedCallback = authOrTokenCallback as tokenReceivedCallback;
            this.errorReceivedCallback = errorReceivedCallback;
            this.logger.warning("This overload for callback is deprecated - please change the format of the callbacks to a single callback as shown: (err: AuthError, response: AuthResponse).");
        } else {
            this.authResponseCallback = authOrTokenCallback as authResponseCallback;
        }

        if (this.redirectError) {
            this.authErrorHandler(Constants.interactionTypeRedirect, this.redirectError, this.redirectResponse);
        } else if (this.redirectResponse) {
            this.authResponseHandler(Constants.interactionTypeRedirect, this.redirectResponse);
        }
    }

    /**
     * Public API to verify if the URL contains the hash with known properties
     * @param hash
     */
    public urlContainsHash(hash: string) {
        return UrlUtils.urlContainsHash(hash);
    }

    private authResponseHandler(interactionType: InteractionType, response: AuthResponse, resolve?: any) : void {
        if (interactionType === Constants.interactionTypeRedirect) {
            if (this.errorReceivedCallback) {
                this.tokenReceivedCallback(response);
            } else if (this.authResponseCallback) {
                this.authResponseCallback(null, response);
            }
        } else if (interactionType === Constants.interactionTypePopup) {
            resolve(response);
        } else {
            throw ClientAuthError.createInvalidInteractionTypeError();
        }
    }

    private authErrorHandler(interactionType: InteractionType, authErr: AuthError, response: AuthResponse, reject?: any) : void {
        // set interaction_status to complete
        this.cacheStorage.removeItem(TemporaryCacheKeys.INTERACTION_STATUS);
        if (interactionType === Constants.interactionTypeRedirect) {
            if (this.errorReceivedCallback) {
                this.errorReceivedCallback(authErr, response.accountState);
            } else {
                this.authResponseCallback(authErr, response);
            }
        } else if (interactionType === Constants.interactionTypePopup) {
            reject(authErr);
        } else {
            throw ClientAuthError.createInvalidInteractionTypeError();
        }
    }

    // #endregion

    /**
     * Use when initiating the login process by redirecting the user's browser to the authorization endpoint.
     * @param {@link (AuthenticationParameters:type)}
     */
    loginRedirect(userRequest?: AuthenticationParameters): void {
        // Validate request before calling acquireTokenInteractive
        const request: AuthenticationParameters = RequestUtils.validateLoginRequest(userRequest, this.clientId, Constants.interactionTypeRedirect);
        this.acquireTokenInteractive(Constants.interactionTypeRedirect, true, request,  null, null);
    }

    /**
     * Use when you want to obtain an access_token for your API by redirecting the user's browser window to the authorization endpoint.
     * @param {@link (AuthenticationParameters:type)}
     *
     * To renew idToken, please pass clientId as the only scope in the Authentication Parameters
     */
    acquireTokenRedirect(userRequest: AuthenticationParameters): void {
        // validate request
        const request: AuthenticationParameters = RequestUtils.validateRequest(userRequest, this.clientId, Constants.interactionTypeRedirect);
        this.acquireTokenInteractive(Constants.interactionTypeRedirect, false, request, null, null);
    }

    /**
     * Use when initiating the login process via opening a popup window in the user's browser
     *
     * @param {@link (AuthenticationParameters:type)}
     *
     * @returns {Promise.<AuthResponse>} - a promise that is fulfilled when this function has completed, or rejected if an error was raised. Returns the {@link AuthResponse} object
     */
    loginPopup(userRequest?: AuthenticationParameters): Promise<AuthResponse> {
        // validate request
<<<<<<< HEAD
        const request: AuthenticationParameters = RequestUtils.validateLoginRequest(userRequest, this.clientId, Constants.interactionTypePopup);
        const apiEvent: ApiEvent = this.telemetryManager.createAndStartApiEvent(request.correlationId, API_EVENT_IDENTIFIER.LoginPopup, this.logger);
=======
        const request: AuthenticationParameters = RequestUtils.validateRequest(userRequest, true, this.clientId, Constants.interactionTypePopup);
        const apiEvent: ApiEvent = this.telemetryManager.createAndStartApiEvent(request.correlationId, API_EVENT_IDENTIFIER.LoginPopup);
>>>>>>> b793ac74

        return new Promise<AuthResponse>((resolve, reject) => {
            this.acquireTokenInteractive(Constants.interactionTypePopup, true, request, resolve, reject);
        })
            .then((resp) => {
                this.telemetryManager.stopAndFlushApiEvent(request.correlationId, apiEvent, true);
                return resp;
            })
            .catch((error: AuthError) => {
                this.cacheStorage.resetTempCacheItems(request.state);
                this.telemetryManager.stopAndFlushApiEvent(request.correlationId, apiEvent, false, error.errorCode);
                throw error;
            });
    }

    /**
     * Use when you want to obtain an access_token for your API via opening a popup window in the user's browser
     * @param {@link AuthenticationParameters}
     *
     * To renew idToken, please pass clientId as the only scope in the Authentication Parameters
     * @returns {Promise.<AuthResponse>} - a promise that is fulfilled when this function has completed, or rejected if an error was raised. Returns the {@link AuthResponse} object
     */
    acquireTokenPopup(userRequest: AuthenticationParameters): Promise<AuthResponse> {
        // validate request
<<<<<<< HEAD
        const request: AuthenticationParameters = RequestUtils.validateRequest(userRequest, this.clientId, Constants.interactionTypePopup);
        const apiEvent: ApiEvent = this.telemetryManager.createAndStartApiEvent(request.correlationId, API_EVENT_IDENTIFIER.AcquireTokenPopup, this.logger);
=======
        const request: AuthenticationParameters = RequestUtils.validateRequest(userRequest, false, this.clientId, Constants.interactionTypePopup);
        const apiEvent: ApiEvent = this.telemetryManager.createAndStartApiEvent(request.correlationId, API_EVENT_IDENTIFIER.AcquireTokenPopup);
>>>>>>> b793ac74

        return new Promise<AuthResponse>((resolve, reject) => {
            this.acquireTokenInteractive(Constants.interactionTypePopup, false, request, resolve, reject);
        })
            .then((resp) => {
                this.telemetryManager.stopAndFlushApiEvent(request.correlationId, apiEvent, true);
                return resp;
            })
            .catch((error: AuthError) => {
                this.cacheStorage.resetTempCacheItems(request.state);
                this.telemetryManager.stopAndFlushApiEvent(request.correlationId, apiEvent, false, error.errorCode);
                throw error;
            });
    }

    // #region Acquire Token

    /**
     * Use when initiating the login process or when you want to obtain an access_token for your API,
     * either by redirecting the user's browser window to the authorization endpoint or via opening a popup window in the user's browser.
     * @param {@link (AuthenticationParameters:type)}
     *
     * To renew idToken, please pass clientId as the only scope in the Authentication Parameters
     */
    private acquireTokenInteractive(interactionType: InteractionType, isLoginCall: boolean, request: AuthenticationParameters, resolve?: any, reject?: any): void {

        // block the request if made from the hidden iframe
        WindowUtils.blockReloadInHiddenIframes();

        const interactionProgress = this.cacheStorage.getItem(TemporaryCacheKeys.INTERACTION_STATUS);
        if(interactionType === Constants.interactionTypeRedirect) {
            this.cacheStorage.setItem(TemporaryCacheKeys.REDIRECT_REQUEST, `${Constants.inProgress}${Constants.resourceDelimiter}${request.state}`);
        }

        // If already in progress, do not proceed
        if (interactionProgress === Constants.inProgress) {
            const thrownError = isLoginCall ? ClientAuthError.createLoginInProgressError() : ClientAuthError.createAcquireTokenInProgressError();
            const stateOnlyResponse = buildResponseStateOnly(this.getAccountState(request.state));
            this.cacheStorage.resetTempCacheItems(request.state);
            this.authErrorHandler(interactionType,
                thrownError,
                stateOnlyResponse,
                reject);
            return;
        }

        // Get the account object if a session exists
        const account: Account = (request && request.account && !isLoginCall) ? request.account : this.getAccount();

        // If no session exists, prompt the user to login.
        if (!account && !ServerRequestParameters.isSSOParam(request)) {
            if (isLoginCall) {
                // extract ADAL id_token if exists
                const adalIdToken = this.extractADALIdToken();

                // silent login if ADAL id_token is retrieved successfully - SSO
                if (adalIdToken && !request.scopes) {
                    this.logger.info("ADAL's idToken exists. Extracting login information from ADAL's idToken ");
                    const tokenRequest: AuthenticationParameters = this.buildIDTokenRequest(request);

                    this.silentLogin = true;
                    this.acquireTokenSilent(tokenRequest).then(response => {
                        this.silentLogin = false;
                        this.logger.info("Unified cache call is successful");

                        this.authResponseHandler(interactionType, response, resolve);
                        return;
                    }, (error) => {
                        this.silentLogin = false;
                        this.logger.error("Error occurred during unified cache ATS: " + error);

                        // proceed to login since ATS failed
                        this.acquireTokenHelper(null, interactionType, isLoginCall, request, resolve, reject);
                    });
                }
                // No ADAL token found, proceed to login
                else {
                    this.acquireTokenHelper(null, interactionType, isLoginCall, request, resolve, reject);
                }
            }
            // AcquireToken call, but no account or context given, so throw error
            else {
                this.logger.info("User login is required");
                const stateOnlyResponse = buildResponseStateOnly(this.getAccountState(request.state));
                this.cacheStorage.resetTempCacheItems(request.state);
                this.authErrorHandler(interactionType,
                    ClientAuthError.createUserLoginRequiredError(),
                    stateOnlyResponse,
                    reject);
                return;
            }
        }
        // User session exists
        else {
            this.acquireTokenHelper(account, interactionType, isLoginCall, request, resolve, reject);
        }
    }

    /**
     * @hidden
     * @ignore
     * Helper function to acquireToken
     *
     */
    private async acquireTokenHelper(account: Account, interactionType: InteractionType, isLoginCall: boolean, request: AuthenticationParameters, resolve?: any, reject?: any): Promise<void> {
        // Track the acquireToken progress
        this.cacheStorage.setItem(TemporaryCacheKeys.INTERACTION_STATUS, Constants.inProgress);
        const scope = request.scopes ? request.scopes.join(" ").toLowerCase() : this.clientId.toLowerCase();

        let serverAuthenticationRequest: ServerRequestParameters;
        const acquireTokenAuthority = (request && request.authority) ? AuthorityFactory.CreateInstance(request.authority, this.config.auth.validateAuthority, request.authorityMetadata) : this.authorityInstance;

        let popUpWindow: Window;

        try {
            if (!acquireTokenAuthority.hasCachedMetadata()) {
                this.logger.verbose("No cached metadata for authority");
                await AuthorityFactory.saveMetadataFromNetwork(acquireTokenAuthority, this.telemetryManager, request.correlationId);
            } else {
                this.logger.verbose("Cached metadata found for authority");
            }

            // On Fulfillment
            const responseType: string = isLoginCall ? ResponseTypes.id_token : this.getTokenType(account, request.scopes, false);
            const loginStartPage = request.redirectStartPage || window.location.href;

            serverAuthenticationRequest = new ServerRequestParameters(
                acquireTokenAuthority,
                this.clientId,
                responseType,
                this.getRedirectUri(request && request.redirectUri),
                request.scopes,
                request.state,
                request.correlationId
            );

            this.updateCacheEntries(serverAuthenticationRequest, account, isLoginCall, loginStartPage);

            // populate QueryParameters (sid/login_hint) and any other extraQueryParameters set by the developer
            serverAuthenticationRequest.populateQueryParams(account, request);

            // Construct urlNavigate
            const urlNavigate = UrlUtils.createNavigateUrl(serverAuthenticationRequest) + Constants.response_mode_fragment;

            // set state in cache
            if (interactionType === Constants.interactionTypeRedirect) {
                if (!isLoginCall) {
                    this.cacheStorage.setItem(`${TemporaryCacheKeys.STATE_ACQ_TOKEN}${Constants.resourceDelimiter}${request.state}`, serverAuthenticationRequest.state, this.inCookie);
                }
            } else if (interactionType === Constants.interactionTypePopup) {
                window.renewStates.push(serverAuthenticationRequest.state);
                window.requestType = isLoginCall ? Constants.login : Constants.renewToken;

                // Register callback to capture results from server
                this.registerCallback(serverAuthenticationRequest.state, scope, resolve, reject);
            } else {
                throw ClientAuthError.createInvalidInteractionTypeError();
            }

            if (interactionType === Constants.interactionTypePopup) {
                // Generate a popup window
                try {
                    popUpWindow = this.openPopup(urlNavigate, "msal", Constants.popUpWidth, Constants.popUpHeight);
    
                    // Push popup window handle onto stack for tracking
                    WindowUtils.trackPopup(popUpWindow);
                } catch (e) {
                    this.logger.info(ClientAuthErrorMessage.popUpWindowError.code + ":" + ClientAuthErrorMessage.popUpWindowError.desc);
                    this.cacheStorage.setItem(ErrorCacheKeys.ERROR, ClientAuthErrorMessage.popUpWindowError.code);
                    this.cacheStorage.setItem(ErrorCacheKeys.ERROR_DESC, ClientAuthErrorMessage.popUpWindowError.desc);
                    if (reject) {
                        reject(ClientAuthError.createPopupWindowError());
                        return;
                    }
                }
    
                // popUpWindow will be null for redirects, so we dont need to attempt to monitor the window
                if (popUpWindow) {
                    try {
                        const hash = await WindowUtils.monitorWindowForHash(popUpWindow, this.config.system.loadFrameTimeout, urlNavigate);

                        this.handleAuthenticationResponse(hash);

                        // Request completed successfully, set to completed
                        this.cacheStorage.removeItem(TemporaryCacheKeys.INTERACTION_STATUS);
                        this.logger.info("Closing popup window");

                        // TODO: Check how this can be extracted for any framework specific code?
                        if (this.config.framework.isAngular) {
                            this.broadcast("msal:popUpHashChanged", hash);
                            WindowUtils.closePopups();
                        }
                    } catch (error) {
                        if (reject) {
                            reject(error);
                        }

                        if (this.config.framework.isAngular) {
                            this.broadcast("msal:popUpClosed", error.errorCode + Constants.resourceDelimiter + error.errorMessage);
                        } else {
                            // Request failed, set to canceled
                            this.cacheStorage.removeItem(TemporaryCacheKeys.INTERACTION_STATUS);
                            popUpWindow.close();
                        }
                    }
                }
            } else {
                // prompt user for interaction
                this.navigateWindow(urlNavigate, popUpWindow);
            }
        } catch (err) {
            this.logger.error(err);
            this.cacheStorage.resetTempCacheItems(request.state);
            this.authErrorHandler(interactionType, ClientAuthError.createEndpointResolutionError(err.toString), buildResponseStateOnly(request.state), reject);
            if (popUpWindow) {
                popUpWindow.close();
            }
        }
    }

    /**
     * API interfacing idToken request when applications already have a session/hint acquired by authorization client applications
     * @param request
     */
    ssoSilent(request: AuthenticationParameters): Promise<AuthResponse> {
        // throw an error on an empty request
        if (!request) {
            throw ClientConfigurationError.createEmptyRequestError();
        }

        // throw an error on no hints passed
        if (!request.sid && !request.loginHint) {
            throw ClientConfigurationError.createSsoSilentError();
        }

        return this.acquireTokenSilent({
            ...request,
            scopes: [this.clientId]
        });
    }

    /**
     * Use this function to obtain a token before every call to the API / resource provider
     *
     * MSAL return's a cached token when available
     * Or it send's a request to the STS to obtain a new token using a hidden iframe.
     *
     * @param {@link AuthenticationParameters}
     *
     * To renew idToken, please pass clientId as the only scope in the Authentication Parameters
     * @returns {Promise.<AuthResponse>} - a promise that is fulfilled when this function has completed, or rejected if an error was raised. Returns the {@link AuthResponse} object
     *
     */
    acquireTokenSilent(userRequest: AuthenticationParameters): Promise<AuthResponse> {
        this.logger.verbose("AcquireTokenSilent has been called");

        // validate the request
<<<<<<< HEAD
        const request = RequestUtils.validateRequest(userRequest, this.clientId, Constants.interactionTypeSilent);
        const apiEvent: ApiEvent = this.telemetryManager.createAndStartApiEvent(request.correlationId, API_EVENT_IDENTIFIER.AcquireTokenSilent, this.logger);
=======
        const request = RequestUtils.validateRequest(userRequest, false, this.clientId, Constants.interactionTypeSilent);
        const apiEvent: ApiEvent = this.telemetryManager.createAndStartApiEvent(request.correlationId, API_EVENT_IDENTIFIER.AcquireTokenSilent);
>>>>>>> b793ac74
        const requestSignature = RequestUtils.createRequestSignature(request);

        return new Promise<AuthResponse>(async (resolve, reject) => {

            // block the request if made from the hidden iframe
            WindowUtils.blockReloadInHiddenIframes();

            const scope = request.scopes.join(" ").toLowerCase();
            this.logger.verbosePii(`Serialized scopes: ${scope}`);

            // if the developer passes an account, give that account the priority
            let account: Account;
            if (request.account) {
                account = request.account;
                this.logger.verbose("Account set from request");
            } else {
                account = this.getAccount();
                this.logger.verbose("Account set from MSAL Cache");
            }

            // Extract adalIdToken if stashed in the cache to allow for seamless ADAL to MSAL migration
            const adalIdToken = this.cacheStorage.getItem(Constants.adalIdToken);

            // In the event of no account being passed in the config, no session id, and no pre-existing adalIdToken, user will need to log in
            if (!account && !(request.sid  || request.loginHint) && StringUtils.isEmpty(adalIdToken) ) {
                this.logger.info("User login is required");
                // The promise rejects with a UserLoginRequiredError, which should be caught and user should be prompted to log in interactively
                return reject(ClientAuthError.createUserLoginRequiredError());
            }

            // set the response type based on the current cache status / scopes set
            const responseType = this.getTokenType(account, request.scopes, true);
            this.logger.verbose(`Response type: ${responseType}`);

            // create a serverAuthenticationRequest populating the `queryParameters` to be sent to the Server
            const serverAuthenticationRequest = new ServerRequestParameters(
                AuthorityFactory.CreateInstance(request.authority, this.config.auth.validateAuthority, request.authorityMetadata),
                this.clientId,
                responseType,
                this.getRedirectUri(request.redirectUri),
                request.scopes,
                request.state,
                request.correlationId,
            );

            this.logger.verbose("Finished building server authentication request");

            // populate QueryParameters (sid/login_hint) and any other extraQueryParameters set by the developer
            if (ServerRequestParameters.isSSOParam(request) || account) {
                serverAuthenticationRequest.populateQueryParams(account, request, null, true);
                this.logger.verbose("Query parameters populated from existing SSO or account");
            }
            // if user didn't pass login_hint/sid and adal's idtoken is present, extract the login_hint from the adalIdToken
            else if (!account && !StringUtils.isEmpty(adalIdToken)) {
                // if adalIdToken exists, extract the SSO info from the same
                const adalIdTokenObject = TokenUtils.extractIdToken(adalIdToken);
                this.logger.verbose("ADAL's idToken exists. Extracting login information from ADAL's idToken to populate query parameters");
                serverAuthenticationRequest.populateQueryParams(account, null, adalIdTokenObject, true);
            }
            else {
                this.logger.verbose("No additional query parameters added");
            }

            const userContainedClaims = request.claimsRequest || serverAuthenticationRequest.claimsValue;

            let authErr: AuthError;
            let cacheResultResponse;

            // If request.forceRefresh is set to true, force a request for a new token instead of getting it from the cache
            if (!userContainedClaims && !request.forceRefresh) {
                try {
                    cacheResultResponse = this.getCachedToken(serverAuthenticationRequest, account);
                } catch (e) {
                    authErr = e;
                }
            }

            // resolve/reject based on cacheResult
            if (cacheResultResponse) {
                this.logger.verbose("Token is already in cache for scope: " + scope);
                resolve(cacheResultResponse);
                return null;
            }
            else if (authErr) {
                this.logger.infoPii(authErr.errorCode + ":" + authErr.errorMessage);
                reject(authErr);
                return null;
            }
            // else proceed with login
            else {
                let logMessage;
                if (userContainedClaims) {
                    logMessage = "Skipped cache lookup since claims were given";
                } else if (request.forceRefresh) {
                    logMessage = "Skipped cache lookup since request.forceRefresh option was set to true";
                } else {
                    logMessage = "Token is not in cache for scope: " + scope;
                }
                this.logger.verbose(logMessage);

                // Cache result can return null if cache is empty. In that case, set authority to default value if no authority is passed to the API.
                if (!serverAuthenticationRequest.authorityInstance) {
                    serverAuthenticationRequest.authorityInstance = request.authority ? AuthorityFactory.CreateInstance(request.authority, this.config.auth.validateAuthority, request.authorityMetadata) : this.authorityInstance;
                }

                this.logger.verbosePii(`Authority instance: ${serverAuthenticationRequest.authority}`);
                
                try {
                    if (!serverAuthenticationRequest.authorityInstance.hasCachedMetadata()) {
                        this.logger.verbose("No cached metadata for authority");
                        await AuthorityFactory.saveMetadataFromNetwork(serverAuthenticationRequest.authorityInstance, this.telemetryManager, request.correlationId);
                        this.logger.verbose("Authority has been updated with endpoint discovery response");
                    } else {
                        this.logger.verbose("Cached metadata found for authority");
                    }

                    /*
                     * refresh attempt with iframe
                     * Already renewing for this scope, callback when we get the token.
                     */
                    if (window.activeRenewals[requestSignature]) {
                        this.logger.verbose("Renew token for scope and authority: " + requestSignature + " is in progress. Registering callback");
                        // Active renewals contains the state for each renewal.
                        this.registerCallback(window.activeRenewals[requestSignature], requestSignature, resolve, reject);
                    }
                    else {
                        if (request.scopes && request.scopes.indexOf(this.clientId) > -1 && request.scopes.length === 1) {
                            /*
                             * App uses idToken to send to api endpoints
                             * Default scope is tracked as clientId to store this token
                             */
                            this.logger.verbose("Renewing idToken");
                            this.silentLogin = true;
                            this.renewIdToken(requestSignature, resolve, reject, account, serverAuthenticationRequest);
                        } else {
                            // renew access token
                            this.logger.verbose("Renewing accesstoken");
                            this.renewToken(requestSignature, resolve, reject, account, serverAuthenticationRequest);
                        }
                    }
                } catch (err) {
                    this.logger.error(err);
                    reject(ClientAuthError.createEndpointResolutionError(err.toString()));
                    return null;
                }
            }
        })
            .then(res => {
                this.logger.verbose("Successfully acquired token");
                this.telemetryManager.stopAndFlushApiEvent(request.correlationId, apiEvent, true);
                return res;
            })
            .catch((error: AuthError) => {
                this.cacheStorage.resetTempCacheItems(request.state);
                this.telemetryManager.stopAndFlushApiEvent(request.correlationId, apiEvent, false, error.errorCode);
                throw error;
            });
    }

    // #endregion

    // #region Popup Window Creation

    /**
     * @hidden
     *
     * Configures popup window for login.
     *
     * @param urlNavigate
     * @param title
     * @param popUpWidth
     * @param popUpHeight
     * @ignore
     * @hidden
     */
    private openPopup(urlNavigate: string, title: string, popUpWidth: number, popUpHeight: number) {
        try {
            /**
             * adding winLeft and winTop to account for dual monitor
             * using screenLeft and screenTop for IE8 and earlier
             */
            const winLeft = window.screenLeft ? window.screenLeft : window.screenX;
            const winTop = window.screenTop ? window.screenTop : window.screenY;
            /**
             * window.innerWidth displays browser window"s height and width excluding toolbars
             * using document.documentElement.clientWidth for IE8 and earlier
             */
            const width = window.innerWidth || document.documentElement.clientWidth || document.body.clientWidth;
            const height = window.innerHeight || document.documentElement.clientHeight || document.body.clientHeight;
            const left = ((width / 2) - (popUpWidth / 2)) + winLeft;
            const top = ((height / 2) - (popUpHeight / 2)) + winTop;

            // open the window
            const popupWindow = window.open(urlNavigate, title, "width=" + popUpWidth + ", height=" + popUpHeight + ", top=" + top + ", left=" + left + ", scrollbars=yes");
            if (!popupWindow) {
                throw ClientAuthError.createPopupWindowError();
            }
            if (popupWindow.focus) {
                popupWindow.focus();
            }

            return popupWindow;
        } catch (e) {
            this.logger.error("error opening popup " + e.message);
            this.cacheStorage.removeItem(TemporaryCacheKeys.INTERACTION_STATUS);
            throw ClientAuthError.createPopupWindowError(e.toString());
        }
    }

    // #endregion

    // #region Iframe Management

    /**
     * @hidden
     * Calling _loadFrame but with a timeout to signal failure in loadframeStatus. Callbacks are left.
     * registered when network errors occur and subsequent token requests for same resource are registered to the pending request.
     * @ignore
     */
    private async loadIframeTimeout(urlNavigate: string, frameName: string, requestSignature: string): Promise<void> {
        // set iframe session to pending
        const expectedState = window.activeRenewals[requestSignature];
        this.logger.verbose("Set loading state to pending for: " + requestSignature + ":" + expectedState);
        this.cacheStorage.setItem(`${TemporaryCacheKeys.RENEW_STATUS}${Constants.resourceDelimiter}${expectedState}`, Constants.inProgress);

        // render the iframe synchronously if app chooses no timeout, else wait for the set timer to expire
        const iframe: HTMLIFrameElement = this.config.system.navigateFrameWait ?
            await WindowUtils.loadFrame(urlNavigate, frameName, this.config.system.navigateFrameWait, this.logger):
            WindowUtils.loadFrameSync(urlNavigate, frameName, this.logger);

        try {
            const hash = await WindowUtils.monitorWindowForHash(iframe.contentWindow, this.config.system.loadFrameTimeout, urlNavigate, true);

            if (hash) {
                this.handleAuthenticationResponse(hash);
            }
        } catch (error) {
            if (this.cacheStorage.getItem(`${TemporaryCacheKeys.RENEW_STATUS}${Constants.resourceDelimiter}${expectedState}`) === Constants.inProgress) {
                // fail the iframe session if it's in pending state
                this.logger.verbose("Loading frame has timed out after: " + (this.config.system.loadFrameTimeout / 1000) + " seconds for scope/authority " + requestSignature + ":" + expectedState);
                // Error after timeout
                if (expectedState && window.callbackMappedToRenewStates[expectedState]) {
                    window.callbackMappedToRenewStates[expectedState](null, error);
                }

                this.cacheStorage.removeItem(`${TemporaryCacheKeys.RENEW_STATUS}${Constants.resourceDelimiter}${expectedState}`);
            }
            WindowUtils.removeHiddenIframe(iframe);
            throw error;
        }
        WindowUtils.removeHiddenIframe(iframe);
    }

    // #endregion

    // #region General Helpers

    /**
     * @hidden
     * Used to redirect the browser to the STS authorization endpoint
     * @param {string} urlNavigate - URL of the authorization endpoint
     */
    private navigateWindow(urlNavigate: string, popupWindow?: Window) {
        // Navigate if valid URL
        if (urlNavigate && !StringUtils.isEmpty(urlNavigate)) {
            const navigateWindow: Window = popupWindow ? popupWindow : window;
            const logMessage: string = popupWindow ? "Navigated Popup window to:" + urlNavigate : "Navigate to:" + urlNavigate;
            this.logger.infoPii(logMessage);
            navigateWindow.location.assign(urlNavigate);
        }
        else {
            this.logger.info("Navigate url is empty");
            throw AuthError.createUnexpectedError("Navigate url is empty");
        }
    }

    /**
     * @hidden
     * Used to add the developer requested callback to the array of callbacks for the specified scopes. The updated array is stored on the window object
     * @param {string} expectedState - Unique state identifier (guid).
     * @param {string} scope - Developer requested permissions. Not all scopes are guaranteed to be included in the access token returned.
     * @param {Function} resolve - The resolve function of the promise object.
     * @param {Function} reject - The reject function of the promise object.
     * @ignore
     */
    private registerCallback(expectedState: string, requestSignature: string, resolve: Function, reject: Function): void {
        // track active renewals
        window.activeRenewals[requestSignature] = expectedState;

        // initialize callbacks mapped array
        if (!window.promiseMappedToRenewStates[expectedState]) {
            window.promiseMappedToRenewStates[expectedState] = [];
        }
        // indexing on the current state, push the callback params to callbacks mapped
        window.promiseMappedToRenewStates[expectedState].push({ resolve: resolve, reject: reject });

        // Store the server response in the current window??
        if (!window.callbackMappedToRenewStates[expectedState]) {
            window.callbackMappedToRenewStates[expectedState] = (response: AuthResponse, error: AuthError) => {
                // reset active renewals
                window.activeRenewals[requestSignature] = null;

                // for all promiseMappedtoRenewStates for a given 'state' - call the reject/resolve with error/token respectively
                for (let i = 0; i < window.promiseMappedToRenewStates[expectedState].length; ++i) {
                    try {
                        if (error) {
                            window.promiseMappedToRenewStates[expectedState][i].reject(error);
                        } else if (response) {
                            window.promiseMappedToRenewStates[expectedState][i].resolve(response);
                        } else {
                            this.cacheStorage.resetTempCacheItems(expectedState);
                            throw AuthError.createUnexpectedError("Error and response are both null");
                        }
                    } catch (e) {
                        this.logger.warning(e);
                    }
                }

                // reset
                window.promiseMappedToRenewStates[expectedState] = null;
                window.callbackMappedToRenewStates[expectedState] = null;
            };
        }
    }

    // #endregion

    // #region Logout

    /**
     * Use to log out the current user, and redirect the user to the postLogoutRedirectUri.
     * Default behaviour is to redirect the user to `window.location.href`.
     */
    logout(correlationId?: string): void {
        this.logoutAsync(correlationId);
    }

    /**
     * Async version of logout(). Use to log out the current user.
     * @param correlationId Request correlationId
     */
    private async logoutAsync(correlationId?: string): Promise<void> {
        const requestCorrelationId = correlationId || CryptoUtils.createNewGuid();
        const apiEvent = this.telemetryManager.createAndStartApiEvent(requestCorrelationId, API_EVENT_IDENTIFIER.Logout);

        this.clearCache();
        this.account = null;

        try {
            if (!this.authorityInstance.hasCachedMetadata()) {
                this.logger.verbose("No cached metadata for authority");
                await AuthorityFactory.saveMetadataFromNetwork(this.authorityInstance, this.telemetryManager, correlationId);
            } else {
                this.logger.verbose("Cached metadata found for authority");
            }

            const correlationIdParam = `client-request-id=${requestCorrelationId}`;

            const postLogoutQueryParam = this.getPostLogoutRedirectUri()
                ? `&post_logout_redirect_uri=${encodeURIComponent(this.getPostLogoutRedirectUri())}`
                : "";

            const urlNavigate = this.authorityInstance.EndSessionEndpoint
                ? `${this.authorityInstance.EndSessionEndpoint}?${correlationIdParam}${postLogoutQueryParam}`
                : `${this.authority}oauth2/v2.0/logout?${correlationIdParam}${postLogoutQueryParam}`;

            this.telemetryManager.stopAndFlushApiEvent(requestCorrelationId, apiEvent, true);
            this.navigateWindow(urlNavigate);
        } catch (error) {
            this.telemetryManager.stopAndFlushApiEvent(requestCorrelationId, apiEvent, false, error.errorCode);
        }
    }

    /**
     * @hidden
     * Clear all access tokens in the cache.
     * @ignore
     */
    protected clearCache(): void {
        window.renewStates = [];
        const accessTokenItems = this.cacheStorage.getAllAccessTokens(Constants.clientId, Constants.homeAccountIdentifier);
        for (let i = 0; i < accessTokenItems.length; i++) {
            this.cacheStorage.removeItem(JSON.stringify(accessTokenItems[i].key));
        }
        this.cacheStorage.resetCacheItems();
        // state not being sent would mean this call may not be needed; check later
        this.cacheStorage.clearMsalCookie();
    }

    /**
     * @hidden
     * Clear a given access token from the cache.
     *
     * @param accessToken
     */
    protected clearCacheForScope(accessToken: string) {
        const accessTokenItems = this.cacheStorage.getAllAccessTokens(Constants.clientId, Constants.homeAccountIdentifier);
        for (let i = 0; i < accessTokenItems.length; i++) {
            const token = accessTokenItems[i];
            if (token.value.accessToken === accessToken) {
                this.cacheStorage.removeItem(JSON.stringify(token.key));
            }
        }
    }

    // #endregion

    // #region Response

    /**
     * @hidden
     * @ignore
     * Checks if the redirect response is received from the STS. In case of redirect, the url fragment has either id_token, access_token or error.
     * @param {string} hash - Hash passed from redirect page.
     * @returns {Boolean} - true if response contains id_token, access_token or error, false otherwise.
     */
    isCallback(hash: string): boolean {
        this.logger.info("isCallback will be deprecated in favor of urlContainsHash in MSAL.js v2.0.");
        return UrlUtils.urlContainsHash(hash);
    }

    /**
     * @hidden
     * Used to call the constructor callback with the token/error
     * @param {string} [hash=window.location.hash] - Hash fragment of Url.
     */
    private processCallBack(hash: string, stateInfo: ResponseStateInfo, parentCallback?: Function): void {
        this.logger.info("Processing the callback from redirect response");
        // get the state info from the hash
        if (!stateInfo) {
            stateInfo = this.getResponseState(hash);
        }

        let response : AuthResponse;
        let authErr : AuthError;
        // Save the token info from the hash
        try {
            response = this.saveTokenFromHash(hash, stateInfo);
        } catch (err) {
            authErr = err;
        }

        try {
            // Clear the cookie in the hash
            this.cacheStorage.clearMsalCookie(stateInfo.state);
            const accountState: string = this.getAccountState(stateInfo.state);
            if (response) {
                if ((stateInfo.requestType === Constants.renewToken) || response.accessToken) {
                    if (window.parent !== window) {
                        this.logger.verbose("Window is in iframe, acquiring token silently");
                    } else {
                        this.logger.verbose("acquiring token interactive in progress");
                    }
                    response.tokenType = ServerHashParamKeys.ACCESS_TOKEN;
                }
                else if (stateInfo.requestType === Constants.login) {
                    response.tokenType = ServerHashParamKeys.ID_TOKEN;
                }
                if (!parentCallback) {
                    this.redirectResponse = response;
                    return;
                }
            } else if (!parentCallback) {
                this.redirectResponse = buildResponseStateOnly(accountState);
                this.redirectError = authErr;
                this.cacheStorage.resetTempCacheItems(stateInfo.state);
                return;
            }

            parentCallback(response, authErr);
        } catch (err) {
            this.logger.error("Error occurred in token received callback function: " + err);
            throw ClientAuthError.createErrorInCallbackFunction(err.toString());
        }
    }

    /**
     * @hidden
     * This method must be called for processing the response received from the STS if using popups or iframes. It extracts the hash, processes the token or error
     * information and saves it in the cache. It then resolves the promises with the result.
     * @param {string} [hash=window.location.hash] - Hash fragment of Url.
     */
    private handleAuthenticationResponse(hash: string): void {
        // retrieve the hash
        const locationHash = hash || window.location.hash;

        // if (window.parent !== window), by using self, window.parent becomes equal to window in getResponseState method specifically
        const stateInfo = this.getResponseState(locationHash);

        const tokenResponseCallback = window.callbackMappedToRenewStates[stateInfo.state];
        this.processCallBack(locationHash, stateInfo, tokenResponseCallback);

        // If current window is opener, close all windows
        WindowUtils.closePopups();
    }

    /**
     * @hidden
     * This method must be called for processing the response received from the STS when using redirect flows. It extracts the hash, processes the token or error
     * information and saves it in the cache. The result can then be accessed by user registered callbacks.
     * @param {string} [hash=window.location.hash] - Hash fragment of Url.
     */
    private handleRedirectAuthenticationResponse(hash: string): void {
        this.logger.info("Returned from redirect url");

        // clear hash from window
        window.location.hash = "";

        // if (window.parent !== window), by using self, window.parent becomes equal to window in getResponseState method specifically
        const stateInfo = this.getResponseState(hash);

        // if set to navigate to loginRequest page post login
        if (this.config.auth.navigateToLoginRequestUrl && window.parent === window) {
            const loginRequestUrl = this.cacheStorage.getItem(`${TemporaryCacheKeys.LOGIN_REQUEST}${Constants.resourceDelimiter}${stateInfo.state}`, this.inCookie);

            // Redirect to home page if login request url is null (real null or the string null)
            if (!loginRequestUrl || loginRequestUrl === "null") {
                this.logger.error("Unable to get valid login request url from cache, redirecting to home page");
                window.location.assign("/");
                return;
            } else {
                const currentUrl = UrlUtils.removeHashFromUrl(window.location.href);
                const finalRedirectUrl = UrlUtils.removeHashFromUrl(loginRequestUrl);
                if (currentUrl !== finalRedirectUrl) {
                    window.location.assign(`${finalRedirectUrl}${hash}`);
                    return;
                } else {
                    const loginRequestUrlComponents = UrlUtils.GetUrlComponents(loginRequestUrl);
                    if (loginRequestUrlComponents.Hash){
                        window.location.hash = loginRequestUrlComponents.Hash;
                    }
                }
            }
        }

        this.processCallBack(hash, stateInfo, null);
    }

    /**
     * @hidden
     * Creates a stateInfo object from the URL fragment and returns it.
     * @param {string} hash  -  Hash passed from redirect page
     * @returns {TokenResponse} an object created from the redirect response from AAD comprising of the keys - parameters, requestType, stateMatch, stateResponse and valid.
     * @ignore
     */
    protected getResponseState(hash: string): ResponseStateInfo {
        const parameters = UrlUtils.deserializeHash(hash);
        let stateResponse: ResponseStateInfo;
        if (!parameters) {
            throw AuthError.createUnexpectedError("Hash was not parsed correctly.");
        }
        if (parameters.hasOwnProperty(ServerHashParamKeys.STATE)) {
            const parsedState = RequestUtils.parseLibraryState(parameters.state);

            stateResponse = {
                requestType: Constants.unknown,
                state: parameters.state,
                timestamp: parsedState.ts,
                method: parsedState.method,
                stateMatch: false
            };
        } else {
            throw AuthError.createUnexpectedError("Hash does not contain state.");
        }
        /*
         * async calls can fire iframe and login request at the same time if developer does not use the API as expected
         * incoming callback needs to be looked up to find the request type
         */

        // loginRedirect
        if (stateResponse.state === this.cacheStorage.getItem(`${TemporaryCacheKeys.STATE_LOGIN}${Constants.resourceDelimiter}${stateResponse.state}`, this.inCookie) || stateResponse.state === this.silentAuthenticationState) {
            stateResponse.requestType = Constants.login;
            stateResponse.stateMatch = true;
            return stateResponse;
        }
        // acquireTokenRedirect
        else if (stateResponse.state === this.cacheStorage.getItem(`${TemporaryCacheKeys.STATE_ACQ_TOKEN}${Constants.resourceDelimiter}${stateResponse.state}`, this.inCookie)) {
            stateResponse.requestType = Constants.renewToken;
            stateResponse.stateMatch = true;
            return stateResponse;
        }

        // external api requests may have many renewtoken requests for different resource
        if (!stateResponse.stateMatch) {
            stateResponse.requestType = window.requestType;
            const statesInParentContext = window.renewStates;
            for (let i = 0; i < statesInParentContext.length; i++) {
                if (statesInParentContext[i] === stateResponse.state) {
                    stateResponse.stateMatch = true;
                    break;
                }
            }
        }

        return stateResponse;
    }

    // #endregion

    // #region Token Processing (Extract to TokenProcessing.ts)

    /**
     * @hidden
     * Used to get token for the specified set of scopes from the cache
     * @param {@link ServerRequestParameters} - Request sent to the STS to obtain an id_token/access_token
     * @param {Account} account - Account for which the scopes were requested
     */
    private getCachedToken(serverAuthenticationRequest: ServerRequestParameters, account: Account): AuthResponse {
        let accessTokenCacheItem: AccessTokenCacheItem = null;
        const scopes = serverAuthenticationRequest.scopes;

        // filter by clientId and account
        const tokenCacheItems = this.cacheStorage.getAllAccessTokens(this.clientId, account ? account.homeAccountIdentifier : null);

        // No match found after initial filtering
        if (tokenCacheItems.length === 0) {
            return null;
        }

        const filteredItems: Array<AccessTokenCacheItem> = [];

        // if no authority passed
        if (!serverAuthenticationRequest.authority) {
            // filter by scope
            for (let i = 0; i < tokenCacheItems.length; i++) {
                const cacheItem = tokenCacheItems[i];
                const cachedScopes = cacheItem.key.scopes.split(" ");
                if (ScopeSet.containsScope(cachedScopes, scopes)) {
                    filteredItems.push(cacheItem);
                }
            }

            // if only one cached token found
            if (filteredItems.length === 1) {
                accessTokenCacheItem = filteredItems[0];
                serverAuthenticationRequest.authorityInstance = AuthorityFactory.CreateInstance(accessTokenCacheItem.key.authority, this.config.auth.validateAuthority);
            }
            // if more than one cached token is found
            else if (filteredItems.length > 1) {
                throw ClientAuthError.createMultipleMatchingTokensInCacheError(scopes.toString());
            }
            // if no match found, check if there was a single authority used
            else {
                const authorityList = this.getUniqueAuthority(tokenCacheItems, "authority");
                if (authorityList.length > 1) {
                    throw ClientAuthError.createMultipleAuthoritiesInCacheError(scopes.toString());
                }

                serverAuthenticationRequest.authorityInstance = AuthorityFactory.CreateInstance(authorityList[0], this.config.auth.validateAuthority);
            }
        }
        // if an authority is passed in the API
        else {
            // filter by authority and scope
            for (let i = 0; i < tokenCacheItems.length; i++) {
                const cacheItem = tokenCacheItems[i];
                const cachedScopes = cacheItem.key.scopes.split(" ");
                if (ScopeSet.containsScope(cachedScopes, scopes) && UrlUtils.CanonicalizeUri(cacheItem.key.authority) === serverAuthenticationRequest.authority) {
                    filteredItems.push(cacheItem);
                }
            }
            // no match
            if (filteredItems.length === 0) {
                return null;
            }
            // if only one cachedToken Found
            else if (filteredItems.length === 1) {
                accessTokenCacheItem = filteredItems[0];
            }
            else {
                // if more than one cached token is found
                throw ClientAuthError.createMultipleMatchingTokensInCacheError(scopes.toString());
            }
        }

        if (accessTokenCacheItem != null) {
            const expired = Number(accessTokenCacheItem.value.expiresIn);
            // If expiration is within offset, it will force renew
            const offset = this.config.system.tokenRenewalOffsetSeconds || 300;
            if (expired && (expired > TimeUtils.now() + offset)) {
                const idTokenObj = new IdToken(accessTokenCacheItem.value.idToken);
                if (!account) {
                    account = this.getAccount();
                    if (!account) {
                        throw AuthError.createUnexpectedError("Account should not be null here.");
                    }
                }
                const aState = this.getAccountState(serverAuthenticationRequest.state);
                const response : AuthResponse = {
                    uniqueId: "",
                    tenantId: "",
                    tokenType: (accessTokenCacheItem.value.idToken === accessTokenCacheItem.value.accessToken) ? ServerHashParamKeys.ID_TOKEN : ServerHashParamKeys.ACCESS_TOKEN,
                    idToken: idTokenObj,
                    idTokenClaims: idTokenObj.claims,
                    accessToken: accessTokenCacheItem.value.accessToken,
                    scopes: accessTokenCacheItem.key.scopes.split(" "),
                    expiresOn: new Date(expired * 1000),
                    account: account,
                    accountState: aState,
                    fromCache: true
                };
                ResponseUtils.setResponseIdToken(response, idTokenObj);
                return response;
            } else {
                this.cacheStorage.removeItem(JSON.stringify(filteredItems[0].key));
                return null;
            }
        } else {
            return null;
        }
    }

    /**
     * @hidden
     * Used to get a unique list of authorities from the cache
     * @param {Array<AccessTokenCacheItem>}  accessTokenCacheItems - accessTokenCacheItems saved in the cache
     * @ignore
     */
    private getUniqueAuthority(accessTokenCacheItems: Array<AccessTokenCacheItem>, property: string): Array<string> {
        const authorityList: Array<string> = [];
        const flags: Array<string> = [];
        accessTokenCacheItems.forEach(element => {
            if (element.key.hasOwnProperty(property) && (flags.indexOf(element.key[property]) === -1)) {
                flags.push(element.key[property]);
                authorityList.push(element.key[property]);
            }
        });
        return authorityList;
    }

    /**
     * @hidden
     * Check if ADAL id_token exists and return if exists.
     *
     */
    private extractADALIdToken(): any {
        const adalIdToken = this.cacheStorage.getItem(Constants.adalIdToken);
        if (!StringUtils.isEmpty(adalIdToken)) {
            return TokenUtils.extractIdToken(adalIdToken);
        }
        return null;
    }

    /**
     * @hidden
     * Acquires access token using a hidden iframe.
     * @ignore
     */
    private renewToken(requestSignature: string, resolve: Function, reject: Function, account: Account, serverAuthenticationRequest: ServerRequestParameters): void {
        this.logger.verbose("renewToken is called for scope and authority: " + requestSignature);

        const frameName = WindowUtils.generateFrameName(FramePrefix.TOKEN_FRAME, requestSignature);
        WindowUtils.addHiddenIFrame(frameName, this.logger);

        this.updateCacheEntries(serverAuthenticationRequest, account, false);
        this.logger.verbose("Renew token Expected state: " + serverAuthenticationRequest.state);

        // Build urlNavigate with "prompt=none" and navigate to URL in hidden iFrame
        const urlNavigate = UrlUtils.urlRemoveQueryStringParameter(UrlUtils.createNavigateUrl(serverAuthenticationRequest), Constants.prompt) + Constants.prompt_none + Constants.response_mode_fragment;

        window.renewStates.push(serverAuthenticationRequest.state);
        window.requestType = Constants.renewToken;
        this.registerCallback(serverAuthenticationRequest.state, requestSignature, resolve, reject);
        this.logger.infoPii("Navigate to:" + urlNavigate);
        this.loadIframeTimeout(urlNavigate, frameName, requestSignature).catch(error => reject(error));
    }

    /**
     * @hidden
     * Renews idtoken for app's own backend when clientId is passed as a single scope in the scopes array.
     * @ignore
     */
    private renewIdToken(requestSignature: string, resolve: Function, reject: Function, account: Account, serverAuthenticationRequest: ServerRequestParameters): void {
        this.logger.info("renewidToken is called");

        const frameName = WindowUtils.generateFrameName(FramePrefix.ID_TOKEN_FRAME, requestSignature);
        WindowUtils.addHiddenIFrame(frameName, this.logger);

        this.updateCacheEntries(serverAuthenticationRequest, account, false);

        this.logger.verbose("Renew Idtoken Expected state: " + serverAuthenticationRequest.state);

        // Build urlNavigate with "prompt=none" and navigate to URL in hidden iFrame
        const urlNavigate = UrlUtils.urlRemoveQueryStringParameter(UrlUtils.createNavigateUrl(serverAuthenticationRequest), Constants.prompt) + Constants.prompt_none + Constants.response_mode_fragment;

        if (this.silentLogin) {
            window.requestType = Constants.login;
            this.silentAuthenticationState = serverAuthenticationRequest.state;
        } else {
            window.requestType = Constants.renewToken;
            window.renewStates.push(serverAuthenticationRequest.state);
        }

        // note: scope here is clientId
        this.registerCallback(serverAuthenticationRequest.state, requestSignature, resolve, reject);
        this.logger.infoPii("Navigate to:" + urlNavigate);
        this.loadIframeTimeout(urlNavigate, frameName, requestSignature).catch(error => reject(error));
    }

    /**
     * @hidden
     *
     * This method must be called for processing the response received from AAD. It extracts the hash, processes the token or error, saves it in the cache and calls the registered callbacks with the result.
     * @param {string} authority authority received in the redirect response from AAD.
     * @param {TokenResponse} requestInfo an object created from the redirect response from AAD comprising of the keys - parameters, requestType, stateMatch, stateResponse and valid.
     * @param {Account} account account object for which scopes are consented for. The default account is the logged in account.
     * @param {ClientInfo} clientInfo clientInfo received as part of the response comprising of fields uid and utid.
     * @param {IdToken} idToken idToken received as part of the response.
     * @ignore
     * @private
     */
    /* tslint:disable:no-string-literal */
    private saveAccessToken(response: AuthResponse, authority: string, parameters: any, clientInfo: string, idTokenObj: IdToken): AuthResponse {
        let scope: string;
        const accessTokenResponse = { ...response };
        const clientObj: ClientInfo = new ClientInfo(clientInfo);
        let expiration: number;

        // if the response contains "scope"
        if (parameters.hasOwnProperty(ServerHashParamKeys.SCOPE)) {
            // read the scopes
            scope = parameters[ServerHashParamKeys.SCOPE];
            const consentedScopes = scope.split(" ");

            // retrieve all access tokens from the cache, remove the dup scores
            const accessTokenCacheItems = this.cacheStorage.getAllAccessTokens(this.clientId, authority);

            for (let i = 0; i < accessTokenCacheItems.length; i++) {
                const accessTokenCacheItem = accessTokenCacheItems[i];

                if (accessTokenCacheItem.key.homeAccountIdentifier === response.account.homeAccountIdentifier) {
                    const cachedScopes = accessTokenCacheItem.key.scopes.split(" ");
                    if (ScopeSet.isIntersectingScopes(cachedScopes, consentedScopes)) {
                        this.cacheStorage.removeItem(JSON.stringify(accessTokenCacheItem.key));
                    }
                }
            }

            // Generate and cache accessTokenKey and accessTokenValue
            const expiresIn = TimeUtils.parseExpiresIn(parameters[ServerHashParamKeys.EXPIRES_IN]);
            const parsedState = RequestUtils.parseLibraryState(parameters[ServerHashParamKeys.STATE]);
            expiration = parsedState.ts + expiresIn;
            const accessTokenKey = new AccessTokenKey(authority, this.clientId, scope, clientObj.uid, clientObj.utid);
            const accessTokenValue = new AccessTokenValue(parameters[ServerHashParamKeys.ACCESS_TOKEN], idTokenObj.rawIdToken, expiration.toString(), clientInfo);

            this.cacheStorage.setItem(JSON.stringify(accessTokenKey), JSON.stringify(accessTokenValue));

            accessTokenResponse.accessToken  = parameters[ServerHashParamKeys.ACCESS_TOKEN];
            accessTokenResponse.scopes = consentedScopes;
        }
        // if the response does not contain "scope" - scope is usually client_id and the token will be id_token
        else {
            scope = this.clientId;

            // Generate and cache accessTokenKey and accessTokenValue
            const accessTokenKey = new AccessTokenKey(authority, this.clientId, scope, clientObj.uid, clientObj.utid);
            expiration = Number(idTokenObj.expiration);
            const accessTokenValue = new AccessTokenValue(parameters[ServerHashParamKeys.ID_TOKEN], parameters[ServerHashParamKeys.ID_TOKEN], expiration.toString(), clientInfo);
            this.cacheStorage.setItem(JSON.stringify(accessTokenKey), JSON.stringify(accessTokenValue));
            accessTokenResponse.scopes = [scope];
            accessTokenResponse.accessToken = parameters[ServerHashParamKeys.ID_TOKEN];
        }

        if (expiration) {
            accessTokenResponse.expiresOn = new Date(expiration * 1000);
        } else {
            this.logger.error("Could not parse expiresIn parameter");
        }

        return accessTokenResponse;
    }

    /**
     * @hidden
     * Saves token or error received in the response from AAD in the cache. In case of id_token, it also creates the account object.
     * @ignore
     */
    protected saveTokenFromHash(hash: string, stateInfo: ResponseStateInfo): AuthResponse {
        this.logger.info("State status:" + stateInfo.stateMatch + "; Request type:" + stateInfo.requestType);

        let response : AuthResponse = {
            uniqueId: "",
            tenantId: "",
            tokenType: "",
            idToken: null,
            idTokenClaims: null,
            accessToken: null,
            scopes: [],
            expiresOn: null,
            account: null,
            accountState: "",
            fromCache: false
        };

        let error: AuthError;
        const hashParams = UrlUtils.deserializeHash(hash);
        let authorityKey: string = "";
        let acquireTokenAccountKey: string = "";
        let idTokenObj: IdToken = null;

        // If server returns an error
        if (hashParams.hasOwnProperty(ServerHashParamKeys.ERROR_DESCRIPTION) || hashParams.hasOwnProperty(ServerHashParamKeys.ERROR)) {
            this.logger.infoPii("Error :" + hashParams[ServerHashParamKeys.ERROR] + "; Error description:" + hashParams[ServerHashParamKeys.ERROR_DESCRIPTION]);
            this.cacheStorage.setItem(ErrorCacheKeys.ERROR, hashParams[ServerHashParamKeys.ERROR]);
            this.cacheStorage.setItem(ErrorCacheKeys.ERROR_DESC, hashParams[ServerHashParamKeys.ERROR_DESCRIPTION]);

            // login
            if (stateInfo.requestType === Constants.login) {
                this.cacheStorage.setItem(ErrorCacheKeys.LOGIN_ERROR, hashParams[ServerHashParamKeys.ERROR_DESCRIPTION] + ":" + hashParams[ServerHashParamKeys.ERROR]);
                authorityKey = AuthCache.generateAuthorityKey(stateInfo.state);
            }

            // acquireToken
            if (stateInfo.requestType === Constants.renewToken) {
                authorityKey = AuthCache.generateAuthorityKey(stateInfo.state);

                const account: Account = this.getAccount();
                let accountId;

                if (account && !StringUtils.isEmpty(account.homeAccountIdentifier)) {
                    accountId = account.homeAccountIdentifier;
                }
                else {
                    accountId = Constants.no_account;
                }

                acquireTokenAccountKey = AuthCache.generateAcquireTokenAccountKey(accountId, stateInfo.state);
            }

            const {
                [ServerHashParamKeys.ERROR]: hashErr,
                [ServerHashParamKeys.ERROR_DESCRIPTION]: hashErrDesc
            } = hashParams;
            if (InteractionRequiredAuthError.isInteractionRequiredError(hashErr) ||
        InteractionRequiredAuthError.isInteractionRequiredError(hashErrDesc)) {
                error = new InteractionRequiredAuthError(hashParams[ServerHashParamKeys.ERROR], hashParams[ServerHashParamKeys.ERROR_DESCRIPTION]);
            } else {
                error = new ServerError(hashParams[ServerHashParamKeys.ERROR], hashParams[ServerHashParamKeys.ERROR_DESCRIPTION]);
            }
        }
        // If the server returns "Success"
        else {
            // Verify the state from redirect and record tokens to storage if exists
            if (stateInfo.stateMatch) {
                this.logger.info("State is right");
                if (hashParams.hasOwnProperty(ServerHashParamKeys.SESSION_STATE)) {
                    this.cacheStorage.setItem(`${TemporaryCacheKeys.SESSION_STATE}${Constants.resourceDelimiter}${stateInfo.state}`, hashParams[ServerHashParamKeys.SESSION_STATE]);
                }
                response.accountState = this.getAccountState(stateInfo.state);

                let clientInfo: string = "";

                // Process access_token
                if (hashParams.hasOwnProperty(ServerHashParamKeys.ACCESS_TOKEN)) {
                    this.logger.info("Fragment has access token");
                    response.accessToken = hashParams[ServerHashParamKeys.ACCESS_TOKEN];

                    if (hashParams.hasOwnProperty(ServerHashParamKeys.SCOPE)) {
                        response.scopes = hashParams[ServerHashParamKeys.SCOPE].split(" ");
                    }

                    // retrieve the id_token from response if present
                    if (hashParams.hasOwnProperty(ServerHashParamKeys.ID_TOKEN)) {
                        idTokenObj = new IdToken(hashParams[ServerHashParamKeys.ID_TOKEN]);
                        response.idToken = idTokenObj;
                        response.idTokenClaims = idTokenObj.claims;
                    } else {
                        idTokenObj = new IdToken(this.cacheStorage.getItem(PersistentCacheKeys.IDTOKEN));
                        response = ResponseUtils.setResponseIdToken(response, idTokenObj);
                    }

                    // set authority
                    const authority: string = this.populateAuthority(stateInfo.state, this.inCookie, this.cacheStorage, idTokenObj);

                    // retrieve client_info - if it is not found, generate the uid and utid from idToken
                    if (hashParams.hasOwnProperty(ServerHashParamKeys.CLIENT_INFO)) {
                        clientInfo = hashParams[ServerHashParamKeys.CLIENT_INFO];
                    } else {
                        this.logger.warning("ClientInfo not received in the response from AAD");
                        throw ClientAuthError.createClientInfoNotPopulatedError("ClientInfo not received in the response from the server");
                    }

                    response.account = Account.createAccount(idTokenObj, new ClientInfo(clientInfo));

                    let accountKey: string;
                    if (response.account && !StringUtils.isEmpty(response.account.homeAccountIdentifier)) {
                        accountKey = response.account.homeAccountIdentifier;
                    }
                    else {
                        accountKey = Constants.no_account;
                    }

                    acquireTokenAccountKey = AuthCache.generateAcquireTokenAccountKey(accountKey, stateInfo.state);
                    const acquireTokenAccountKey_noaccount = AuthCache.generateAcquireTokenAccountKey(Constants.no_account, stateInfo.state);

                    const cachedAccount: string = this.cacheStorage.getItem(acquireTokenAccountKey);
                    let acquireTokenAccount: Account;

                    // Check with the account in the Cache
                    if (!StringUtils.isEmpty(cachedAccount)) {
                        acquireTokenAccount = JSON.parse(cachedAccount);
                        if (response.account && acquireTokenAccount && Account.compareAccounts(response.account, acquireTokenAccount)) {
                            response = this.saveAccessToken(response, authority, hashParams, clientInfo, idTokenObj);
                            this.logger.info("The user object received in the response is the same as the one passed in the acquireToken request");
                        }
                        else {
                            this.logger.warning(
                                "The account object created from the response is not the same as the one passed in the acquireToken request");
                        }
                    }
                    else if (!StringUtils.isEmpty(this.cacheStorage.getItem(acquireTokenAccountKey_noaccount))) {
                        response = this.saveAccessToken(response, authority, hashParams, clientInfo, idTokenObj);
                    }
                }

                // Process id_token
                if (hashParams.hasOwnProperty(ServerHashParamKeys.ID_TOKEN)) {
                    this.logger.info("Fragment has id token");

                    // set the idToken
                    idTokenObj = new IdToken(hashParams[ServerHashParamKeys.ID_TOKEN]);

                    response = ResponseUtils.setResponseIdToken(response, idTokenObj);
                    if (hashParams.hasOwnProperty(ServerHashParamKeys.CLIENT_INFO)) {
                        clientInfo = hashParams[ServerHashParamKeys.CLIENT_INFO];
                    } else {
                        this.logger.warning("ClientInfo not received in the response from AAD");
                    }

                    // set authority
                    const authority: string = this.populateAuthority(stateInfo.state, this.inCookie, this.cacheStorage, idTokenObj);

                    this.account = Account.createAccount(idTokenObj, new ClientInfo(clientInfo));
                    response.account = this.account;

                    if (idTokenObj && idTokenObj.nonce) {
                        // check nonce integrity if idToken has nonce - throw an error if not matched
                        if (idTokenObj.nonce !== this.cacheStorage.getItem(`${TemporaryCacheKeys.NONCE_IDTOKEN}${Constants.resourceDelimiter}${stateInfo.state}`, this.inCookie)) {
                            this.account = null;
                            this.cacheStorage.setItem(ErrorCacheKeys.LOGIN_ERROR, "Nonce Mismatch. Expected Nonce: " + this.cacheStorage.getItem(`${TemporaryCacheKeys.NONCE_IDTOKEN}${Constants.resourceDelimiter}${stateInfo.state}`, this.inCookie) + "," + "Actual Nonce: " + idTokenObj.nonce);
                            this.logger.error("Nonce Mismatch.Expected Nonce: " + this.cacheStorage.getItem(`${TemporaryCacheKeys.NONCE_IDTOKEN}${Constants.resourceDelimiter}${stateInfo.state}`, this.inCookie) + "," + "Actual Nonce: " + idTokenObj.nonce);
                            error = ClientAuthError.createNonceMismatchError(this.cacheStorage.getItem(`${TemporaryCacheKeys.NONCE_IDTOKEN}${Constants.resourceDelimiter}${stateInfo.state}`, this.inCookie), idTokenObj.nonce);
                        }
                        // Save the token
                        else {
                            this.cacheStorage.setItem(PersistentCacheKeys.IDTOKEN, hashParams[ServerHashParamKeys.ID_TOKEN]);
                            this.cacheStorage.setItem(PersistentCacheKeys.CLIENT_INFO, clientInfo);

                            // Save idToken as access token for app itself
                            this.saveAccessToken(response, authority, hashParams, clientInfo, idTokenObj);
                        }
                    } else {
                        authorityKey = stateInfo.state;
                        acquireTokenAccountKey = stateInfo.state;

                        this.logger.error("Invalid id_token received in the response");
                        error = ClientAuthError.createInvalidIdTokenError(idTokenObj);
                        this.cacheStorage.setItem(ErrorCacheKeys.ERROR, error.errorCode);
                        this.cacheStorage.setItem(ErrorCacheKeys.ERROR_DESC, error.errorMessage);
                    }
                }
            }
            // State mismatch - unexpected/invalid state
            else {
                authorityKey = stateInfo.state;
                acquireTokenAccountKey = stateInfo.state;

                const expectedState = this.cacheStorage.getItem(`${TemporaryCacheKeys.STATE_LOGIN}${Constants.resourceDelimiter}${stateInfo.state}`, this.inCookie);
                this.logger.error("State Mismatch.Expected State: " + expectedState + "," + "Actual State: " + stateInfo.state);
                error = ClientAuthError.createInvalidStateError(stateInfo.state, expectedState);
                this.cacheStorage.setItem(ErrorCacheKeys.ERROR, error.errorCode);
                this.cacheStorage.setItem(ErrorCacheKeys.ERROR_DESC, error.errorMessage);
            }
        }

        // Set status to completed
        this.cacheStorage.removeItem(`${TemporaryCacheKeys.RENEW_STATUS}${Constants.resourceDelimiter}${stateInfo.state}`);
        this.cacheStorage.resetTempCacheItems(stateInfo.state);

        // this is required if navigateToLoginRequestUrl=false
        if (this.inCookie) {
            this.cacheStorage.setItemCookie(authorityKey, "", -1);
            this.cacheStorage.clearMsalCookie(stateInfo.state);
        }
        if (error) {
            // Error case, set status to cancelled
            throw error;
        }

        if (!response) {
            throw AuthError.createUnexpectedError("Response is null");
        }

        return response;
    }

    /**
     * Set Authority when saving Token from the hash
     * @param state
     * @param inCookie
     * @param cacheStorage
     * @param idTokenObj
     * @param response
     */
    private populateAuthority(state: string, inCookie: boolean, cacheStorage: AuthCache, idTokenObj: IdToken): string {
        const authorityKey: string = AuthCache.generateAuthorityKey(state);
        const cachedAuthority: string = cacheStorage.getItem(authorityKey, inCookie);

        // retrieve the authority from cache and replace with tenantID
        return StringUtils.isEmpty(cachedAuthority) ? cachedAuthority : UrlUtils.replaceTenantPath(cachedAuthority, idTokenObj.tenantId);
    }

    /* tslint:enable:no-string-literal */

    // #endregion

    // #region Account

    /**
     * Returns the signed in account
     * (the account object is created at the time of successful login)
     * or null when no state is found
     * @returns {@link Account} - the account object stored in MSAL
     */
    getAccount(): Account {
        // if a session already exists, get the account from the session
        if (this.account) {
            return this.account;
        }

        // frame is used to get idToken and populate the account for the given session
        const rawIdToken = this.cacheStorage.getItem(PersistentCacheKeys.IDTOKEN);
        const rawClientInfo = this.cacheStorage.getItem(PersistentCacheKeys.CLIENT_INFO);

        if (!StringUtils.isEmpty(rawIdToken) && !StringUtils.isEmpty(rawClientInfo)) {
            const idToken = new IdToken(rawIdToken);
            const clientInfo = new ClientInfo(rawClientInfo);
            this.account = Account.createAccount(idToken, clientInfo);
            return this.account;
        }
        // if login not yet done, return null
        return null;
    }

    /**
     * @hidden
     *
     * Extracts state value from the accountState sent with the authentication request.
     * @returns {string} scope.
     * @ignore
     */
    getAccountState (state: string) {
        if (state) {
            const splitIndex = state.indexOf(Constants.resourceDelimiter);
            if (splitIndex > -1 && splitIndex + 1 < state.length) {
                return state.substring(splitIndex + 1);
            }
        }
        return state;
    }

    /**
     * Use to get a list of unique accounts in MSAL cache based on homeAccountIdentifier.
     *
     * @param {@link Array<Account>} Account - all unique accounts in MSAL cache.
     */
    getAllAccounts(): Array<Account> {
        const accounts: Array<Account> = [];
        const accessTokenCacheItems = this.cacheStorage.getAllAccessTokens(Constants.clientId, Constants.homeAccountIdentifier);

        for (let i = 0; i < accessTokenCacheItems.length; i++) {
            const idToken = new IdToken(accessTokenCacheItems[i].value.idToken);
            const clientInfo = new ClientInfo(accessTokenCacheItems[i].value.homeAccountIdentifier);
            const account: Account = Account.createAccount(idToken, clientInfo);
            accounts.push(account);
        }

        return this.getUniqueAccounts(accounts);
    }

    /**
     * @hidden
     *
     * Used to filter accounts based on homeAccountIdentifier
     * @param {Array<Account>}  Accounts - accounts saved in the cache
     * @ignore
     */
    private getUniqueAccounts(accounts: Array<Account>): Array<Account> {
        if (!accounts || accounts.length <= 1) {
            return accounts;
        }

        const flags: Array<string> = [];
        const uniqueAccounts: Array<Account> = [];
        for (let index = 0; index < accounts.length; ++index) {
            if (accounts[index].homeAccountIdentifier && flags.indexOf(accounts[index].homeAccountIdentifier) === -1) {
                flags.push(accounts[index].homeAccountIdentifier);
                uniqueAccounts.push(accounts[index]);
            }
        }

        return uniqueAccounts;
    }

    // #endregion

    // #region Angular

    /**
     * @hidden
     *
     * Broadcast messages - Used only for Angular?  *
     * @param eventName
     * @param data
     */
    private broadcast(eventName: string, data: string) {
        const evt = new CustomEvent(eventName, { detail: data });
        window.dispatchEvent(evt);
    }

    /**
     * @hidden
     *
     * Helper function to retrieve the cached token
     *
     * @param scopes
     * @param {@link Account} account
     * @param state
     * @return {@link AuthResponse} AuthResponse
     */
    protected getCachedTokenInternal(scopes : Array<string> , account: Account, state: string, correlationId?: string): AuthResponse {
        // Get the current session's account object
        const accountObject: Account = account || this.getAccount();
        if (!accountObject) {
            return null;
        }

        // Construct AuthenticationRequest based on response type; set "redirectUri" from the "request" which makes this call from Angular - for this.getRedirectUri()
        const newAuthority = this.authorityInstance ? this.authorityInstance : AuthorityFactory.CreateInstance(this.authority, this.config.auth.validateAuthority);
        const responseType = this.getTokenType(accountObject, scopes, true);

        const serverAuthenticationRequest = new ServerRequestParameters(
            newAuthority,
            this.clientId,
            responseType,
            this.getRedirectUri(),
            scopes,
            state,
            correlationId
        );

        // get cached token
        return this.getCachedToken(serverAuthenticationRequest, account);
    }

    /**
     * @hidden
     *
     * Get scopes for the Endpoint - Used in Angular to track protected and unprotected resources without interaction from the developer app
     * Note: Please check if we need to set the "redirectUri" from the "request" which makes this call from Angular - for this.getRedirectUri()
     *
     * @param endpoint
     */
    protected getScopesForEndpoint(endpoint: string) : Array<string> {
        // if user specified list of unprotectedResources, no need to send token to these endpoints, return null.
        if (this.config.framework.unprotectedResources.length > 0) {
            for (let i = 0; i < this.config.framework.unprotectedResources.length; i++) {
                if (endpoint.indexOf(this.config.framework.unprotectedResources[i]) > -1) {
                    return null;
                }
            }
        }

        // process all protected resources and send the matched one
        if (this.config.framework.protectedResourceMap.size > 0) {
            for (const key of Array.from(this.config.framework.protectedResourceMap.keys())) {
                // configEndpoint is like /api/Todo requested endpoint can be /api/Todo/1
                if (endpoint.indexOf(key) > -1) {
                    return this.config.framework.protectedResourceMap.get(key);
                }
            }
        }

        /*
         * default resource will be clientid if nothing specified
         * App will use idtoken for calls to itself
         * check if it's staring from http or https, needs to match with app host
         */
        if (endpoint.indexOf("http://") > -1 || endpoint.indexOf("https://") > -1) {
            if (UrlUtils.getHostFromUri(endpoint) === UrlUtils.getHostFromUri(this.getRedirectUri())) {
                return new Array<string>(this.clientId);
            }
        } else {
            /*
             * in angular level, the url for $http interceptor call could be relative url,
             * if it's relative call, we'll treat it as app backend call.
             */
            return new Array<string>(this.clientId);
        }

        // if not the app's own backend or not a domain listed in the endpoints structure
        return null;
    }

    /**
     * Return boolean flag to developer to help inform if login is in progress
     * @returns {boolean} true/false
     */
    public getLoginInProgress(): boolean {
        return this.cacheStorage.getItem(TemporaryCacheKeys.INTERACTION_STATUS) === Constants.inProgress;
    }

    /**
     * @hidden
     * @ignore
     *
     * @param loginInProgress
     */
    protected setInteractionInProgress(inProgress: boolean) {
        if (inProgress) {
            this.cacheStorage.setItem(TemporaryCacheKeys.INTERACTION_STATUS, Constants.inProgress);
        } else {
            this.cacheStorage.removeItem(TemporaryCacheKeys.INTERACTION_STATUS);
        }
    }

    /**
     * @hidden
     * @ignore
     *
     * @param loginInProgress
     */
    protected setloginInProgress(loginInProgress : boolean) {
        this.setInteractionInProgress(loginInProgress);
    }

    /**
     * @hidden
     * @ignore
     *
     * returns the status of acquireTokenInProgress
     */
    protected getAcquireTokenInProgress(): boolean {
        return this.cacheStorage.getItem(TemporaryCacheKeys.INTERACTION_STATUS) === Constants.inProgress;
    }

    /**
     * @hidden
     * @ignore
     *
     * @param acquireTokenInProgress
     */
    protected setAcquireTokenInProgress(acquireTokenInProgress : boolean) {
        this.setInteractionInProgress(acquireTokenInProgress);
    }

    /**
     * @hidden
     * @ignore
     *
     * returns the logger handle
     */
    getLogger() {
        return this.logger;
    }

    /**
     * Sets the logger callback.
     * @param logger Logger callback
     */
    setLogger(logger: Logger) {
        this.logger = logger;
    }

    // #endregion

    // #region Getters and Setters

    /**
     * Use to get the redirect uri configured in MSAL or null.
     * Evaluates redirectUri if its a function, otherwise simply returns its value.
     *
     * @returns {string} redirect URL
     */
    public getRedirectUri(reqRedirectUri?:  string): string {
        if(reqRedirectUri) {
            return reqRedirectUri;
        }
        else if (typeof this.config.auth.redirectUri === "function") {
            return this.config.auth.redirectUri();
        }
        return this.config.auth.redirectUri;
    }

    /**
     * Use to get the post logout redirect uri configured in MSAL or null.
     * Evaluates postLogoutredirectUri if its a function, otherwise simply returns its value.
     *
     * @returns {string} post logout redirect URL
     */
    public getPostLogoutRedirectUri(): string {
        if (typeof this.config.auth.postLogoutRedirectUri === "function") {
            return this.config.auth.postLogoutRedirectUri();
        }
        return this.config.auth.postLogoutRedirectUri;
    }

    /**
     * Use to get the current {@link Configuration} object in MSAL
     *
     * @returns {@link Configuration}
     */
    public getCurrentConfiguration(): Configuration {
        if (!this.config) {
            throw ClientConfigurationError.createNoSetConfigurationError();
        }
        return this.config;
    }

    /**
     * @ignore
     *
     * Utils function to create the Authentication
     * @param {@link account} account object
     * @param scopes
     * @param silentCall
     *
     * @returns {string} token type: id_token or access_token
     *
     */
    private getTokenType(accountObject: Account, scopes: string[], silentCall: boolean): string {
        /*
         * if account is passed and matches the account object/or set to getAccount() from cache
         * if client-id is passed as scope, get id_token else token/id_token_token (in case no session exists)
         */
        let tokenType: string;

        // acquireTokenSilent
        if (silentCall) {
            if (Account.compareAccounts(accountObject, this.getAccount())) {
                const idTokenRequested = scopes.indexOf(this.config.auth.clientId) > -1 || scopes.indexOf("openid") > -1; // maybe add profile
                tokenType = (idTokenRequested) ? ResponseTypes.id_token : ResponseTypes.token;
            }
            else {
                tokenType  = (scopes.indexOf(this.config.auth.clientId) > -1) ? ResponseTypes.id_token : ResponseTypes.id_token_token;
            }

            return tokenType;
        }
        // all other cases
        else {
            if (!Account.compareAccounts(accountObject, this.getAccount())) {
                tokenType = ResponseTypes.id_token_token;
            }
            else {
                tokenType = (scopes.indexOf(this.clientId) > -1) ? ResponseTypes.id_token : ResponseTypes.token;
            }

            return tokenType;
        }

    }

    /**
     * @hidden
     * @ignore
     *
     * Sets the cachekeys for and stores the account information in cache
     * @param account
     * @param state
     * @hidden
     */
    private setAccountCache(account: Account, state: string) {

        // Cache acquireTokenAccountKey
        const accountId = account ? this.getAccountId(account) : Constants.no_account;

        const acquireTokenAccountKey = AuthCache.generateAcquireTokenAccountKey(accountId, state);
        this.cacheStorage.setItem(acquireTokenAccountKey, JSON.stringify(account));
    }

    /**
     * @hidden
     * @ignore
     *
     * Sets the cacheKey for and stores the authority information in cache
     * @param state
     * @param authority
     * @hidden
     */
    private setAuthorityCache(state: string, authority: string) {
        // Cache authorityKey
        const authorityKey = AuthCache.generateAuthorityKey(state);
        this.cacheStorage.setItem(authorityKey, UrlUtils.CanonicalizeUri(authority), this.inCookie);
    }

    /**
     * Updates account, authority, and nonce in cache
     * @param serverAuthenticationRequest
     * @param account
     * @hidden
     * @ignore
     */
    private updateCacheEntries(serverAuthenticationRequest: ServerRequestParameters, account: Account, isLoginCall: boolean, loginStartPage?: string) {
        // Cache account and authority
        if (isLoginCall) {
            // Cache the state, nonce, and login request data
            this.cacheStorage.setItem(`${TemporaryCacheKeys.LOGIN_REQUEST}${Constants.resourceDelimiter}${serverAuthenticationRequest.state}`, loginStartPage, this.inCookie);
            this.cacheStorage.setItem(`${TemporaryCacheKeys.STATE_LOGIN}${Constants.resourceDelimiter}${serverAuthenticationRequest.state}`, serverAuthenticationRequest.state, this.inCookie);
        } else {
            this.setAccountCache(account, serverAuthenticationRequest.state);
        }
        // Cache authorityKey
        this.setAuthorityCache(serverAuthenticationRequest.state, serverAuthenticationRequest.authority);

        // Cache nonce
        this.cacheStorage.setItem(`${TemporaryCacheKeys.NONCE_IDTOKEN}${Constants.resourceDelimiter}${serverAuthenticationRequest.state}`, serverAuthenticationRequest.nonce, this.inCookie);
    }

    /**
     * Returns the unique identifier for the logged in account
     * @param account
     * @hidden
     * @ignore
     */
    private getAccountId(account: Account): any {
        // return `${account.accountIdentifier}` + Constants.resourceDelimiter + `${account.homeAccountIdentifier}`;
        let accountId: string;
        if (!StringUtils.isEmpty(account.homeAccountIdentifier)) {
            accountId = account.homeAccountIdentifier;
        }
        else {
            accountId = Constants.no_account;
        }

        return accountId;
    }

    /**
     * @ignore
     * @param extraQueryParameters
     *
     * Construct 'tokenRequest' from the available data in adalIdToken
     */
    private buildIDTokenRequest(request: AuthenticationParameters): AuthenticationParameters {

        const tokenRequest: AuthenticationParameters = {
            scopes: [this.clientId],
            authority: this.authority,
            account: this.getAccount(),
            extraQueryParameters: request.extraQueryParameters,
            correlationId: request.correlationId
        };

        return tokenRequest;
    }

    /**
     * @ignore
     * @param config
     * @param clientId
     *
     * Construct TelemetryManager from Configuration
     */
    private getTelemetryManagerFromConfig(config: TelemetryOptions, clientId: string): TelemetryManager {
        if (!config) { // if unset
            return TelemetryManager.getTelemetrymanagerStub(clientId, this.logger);
        }
        // if set then validate
        const { applicationName, applicationVersion, telemetryEmitter } = config;
        if (!applicationName || !applicationVersion || !telemetryEmitter) {
            throw ClientConfigurationError.createTelemetryConfigError(config);
        }
        // if valid then construct
        const telemetryPlatform: TelemetryPlatform = {
            applicationName,
            applicationVersion
        };
        const telemetryManagerConfig: TelemetryConfig = {
            platform: telemetryPlatform,
            clientId: clientId
        };
        return new TelemetryManager(telemetryManagerConfig, telemetryEmitter, this.logger);
    }

    // #endregion
}<|MERGE_RESOLUTION|>--- conflicted
+++ resolved
@@ -353,13 +353,8 @@
      */
     loginPopup(userRequest?: AuthenticationParameters): Promise<AuthResponse> {
         // validate request
-<<<<<<< HEAD
         const request: AuthenticationParameters = RequestUtils.validateLoginRequest(userRequest, this.clientId, Constants.interactionTypePopup);
-        const apiEvent: ApiEvent = this.telemetryManager.createAndStartApiEvent(request.correlationId, API_EVENT_IDENTIFIER.LoginPopup, this.logger);
-=======
-        const request: AuthenticationParameters = RequestUtils.validateRequest(userRequest, true, this.clientId, Constants.interactionTypePopup);
         const apiEvent: ApiEvent = this.telemetryManager.createAndStartApiEvent(request.correlationId, API_EVENT_IDENTIFIER.LoginPopup);
->>>>>>> b793ac74
 
         return new Promise<AuthResponse>((resolve, reject) => {
             this.acquireTokenInteractive(Constants.interactionTypePopup, true, request, resolve, reject);
@@ -384,13 +379,8 @@
      */
     acquireTokenPopup(userRequest: AuthenticationParameters): Promise<AuthResponse> {
         // validate request
-<<<<<<< HEAD
         const request: AuthenticationParameters = RequestUtils.validateRequest(userRequest, this.clientId, Constants.interactionTypePopup);
-        const apiEvent: ApiEvent = this.telemetryManager.createAndStartApiEvent(request.correlationId, API_EVENT_IDENTIFIER.AcquireTokenPopup, this.logger);
-=======
-        const request: AuthenticationParameters = RequestUtils.validateRequest(userRequest, false, this.clientId, Constants.interactionTypePopup);
         const apiEvent: ApiEvent = this.telemetryManager.createAndStartApiEvent(request.correlationId, API_EVENT_IDENTIFIER.AcquireTokenPopup);
->>>>>>> b793ac74
 
         return new Promise<AuthResponse>((resolve, reject) => {
             this.acquireTokenInteractive(Constants.interactionTypePopup, false, request, resolve, reject);
@@ -648,13 +638,8 @@
         this.logger.verbose("AcquireTokenSilent has been called");
 
         // validate the request
-<<<<<<< HEAD
         const request = RequestUtils.validateRequest(userRequest, this.clientId, Constants.interactionTypeSilent);
-        const apiEvent: ApiEvent = this.telemetryManager.createAndStartApiEvent(request.correlationId, API_EVENT_IDENTIFIER.AcquireTokenSilent, this.logger);
-=======
-        const request = RequestUtils.validateRequest(userRequest, false, this.clientId, Constants.interactionTypeSilent);
         const apiEvent: ApiEvent = this.telemetryManager.createAndStartApiEvent(request.correlationId, API_EVENT_IDENTIFIER.AcquireTokenSilent);
->>>>>>> b793ac74
         const requestSignature = RequestUtils.createRequestSignature(request);
 
         return new Promise<AuthResponse>(async (resolve, reject) => {
