/**
 * Copyright (c) Microsoft Corporation
 *  All Rights Reserved
 *  MIT License
 *
 * Permission is hereby granted, free of charge, to any person obtaining a copy of this
 * software and associated documentation files (the 'Software'), to deal in the Software
 * without restriction, including without limitation the rights to use, copy, modify,
 * merge, publish, distribute, sublicense, and/or sell copies of the Software, and to
 * permit persons to whom the Software is furnished to do so, subject to the following
 * conditions:
 *
 * The above copyright notice and this permission notice shall be
 * included in all copies or substantial portions of the Software.
 *
 * THE SOFTWARE IS PROVIDED 'AS IS', WITHOUT WARRANTY OF ANY KIND,
 * EXPRESS OR IMPLIED, INCLUDING BUT NOT LIMITED TO THE WARRANTIES OF MERCHANTABILITY,
 * FITNESS FOR A PARTICULAR PURPOSE AND NONINFRINGEMENT. IN NO EVENT SHALL THE AUTHORS
 * OR COPYRIGHT HOLDERS BE LIABLE FOR ANY CLAIM, DAMAGES OR OTHER LIABILITY,
 * WHETHER IN AN ACTION OF CONTRACT, TORT OR OTHERWISE, ARISING FROM, OUT
 * OF OR IN CONNECTION WITH THE SOFTWARE OR THE USE OR OTHER DEALINGS IN THE SOFTWARE.
 */

import { AccessTokenCacheItem } from "./AccessTokenCacheItem";
import { AccessTokenKey } from "./AccessTokenKey";
import { AccessTokenValue } from "./AccessTokenValue";
import { AuthenticationRequestParameters } from "./AuthenticationRequestParameters";
import { Authority } from "./Authority";
import { ClientInfo } from "./ClientInfo";
import { Constants, ErrorCodes, ErrorDescription } from "./Constants";
import { IdToken } from "./IdToken";
import { Logger } from "./Logger";
import { Storage } from "./Storage";
import { TokenResponse } from "./RequestInfo";
import { User } from "./User";
import { Utils } from "./Utils";
import { AuthorityFactory } from "./AuthorityFactory";
import { ClientConfigurationError } from "./error/ClientConfigurationError";
import { AuthError } from "./error/AuthError";
import { ClientAuthError } from "./error/ClientAuthError";

/**
 * Interface to handle iFrame generation, Popup Window creation and redirect handling
 */
// TODO: Add more accurate description and document the design choices made
declare global {
    interface Window {
        msal: Object;
        CustomEvent: CustomEvent;
        Event: Event;
        activeRenewals: {};
        renewStates: Array<string>;
        callBackMappedToRenewStates : {};
        callBacksMappedToRenewStates: {};
        openedWindows: Array<Window>;
        requestType: string;
    }
}

/**
 * response_type from OpenIDConnect
 * References: https://openid.net/specs/oauth-v2-multiple-response-types-1_0.html & https://tools.ietf.org/html/rfc6749#section-4.2.1
 * Since we support only implicit flow in this library, we restrict the response_type support to only 'token' and 'id_token'
 *
 * @hidden
 */
let ResponseTypes = {
  id_token: "id_token",
  token: "token",
  id_token_token: "id_token token"
};

/**
 *
 * @hidden
 */
// TODO: This will move to Response Object
export interface CacheResult {
  errorDesc: string;
  token: string;
  error: string;
}

/**
 * A type alias of for a tokenReceivedCallback function.
 * @param tokenReceivedCallback.errorDesc error description returned from the STS if API call fails.
 * @param tokenReceivedCallback.token token returned from STS if token request is successful.
 * @param tokenReceivedCallback.error error code returned from the STS if API call fails.
 * @param tokenReceivedCallback.tokenType tokenType returned from the STS if API call is successful. Possible values are: id_token OR access_token.
 */
// TODO: Rework the callback as per new design - handleRedirectCallbacks() implementation etc.
export type tokenReceivedCallback = (errorDesc: string, token: string, error: string, tokenType: string, userState: string ) => void;

// TODO: Add second callback for error cases

/**
 * A wrapper to handle the token response/error within the iFrame always
 *
 * @param target
 * @param propertyKey
 * @param descriptor
 */
// TODO: This functionality of wrapper around a function seem to be changing in the latest TS, check this while fixing npm issues
const resolveTokenOnlyIfOutOfIframe = (target: any, propertyKey: string, descriptor: PropertyDescriptor) => {
  const tokenAcquisitionMethod = descriptor.value;
  descriptor.value = function (...args: any[]) {
      return this.isInIframe()
          ? new Promise(() => {
            return;
          })
          : tokenAcquisitionMethod.apply(this, args);
  };
  return descriptor;
};

/**
 * UserAgentApplication class - Object Instance that the developer would need to make login/acquireToken calls
 */
export class UserAgentApplication {

  // TODO: Initialize configuration object
  // TODO: Many of these variables will be set in the configuration object

  /**
   * @hidden
   */
  private _cacheLocations = {
    localStorage: "localStorage",
    sessionStorage: "sessionStorage"
  };

  /**
   * @hidden
   */
  private _cacheLocation: string;

  /**
   * Used to get the cache location
   */
  get cacheLocation(): string {
    return this._cacheLocation;
  }

  /**
   * @hidden
   */
  protected _logger: Logger;

  /**
   * @hidden
   */
  private _loginInProgress: boolean;

  /**
   * @hidden
   */
  private _acquireTokenInProgress: boolean;

  /**
   * @hidden
   */
  private _clockSkew = 300;

  /**
   * @hidden
   */
  protected _cacheStorage: Storage;

  /**
   * @hidden
   */
  private _tokenReceivedCallback: tokenReceivedCallback = null;

  /**
   * @hidden
   */
  private _user: User;

  /**
   * Client ID assigned to your app by Azure Active Directory.
   */
  clientId: string;

  /**
   * @hidden
   */
  protected authorityInstance: Authority;

  /**
   * Used to set the authority.
   * @param {string} authority - A URL indicating a directory that MSAL can use to obtain tokens.
   * - In Azure AD, it is of the form https://&lt;tenant&gt;/&lt;tenant&gt;, where &lt;tenant&gt; is the directory host (e.g. https://login.microsoftonline.com) and &lt;tenant&gt; is a identifier within the directory itself (e.g. a domain associated to the tenant, such as contoso.onmicrosoft.com, or the GUID representing the TenantID property of the directory)
   * - In Azure B2C, it is of the form https://&lt;instance&gt;/tfp/&lt;tenant&gt;/<policyName>/
   * - Default value is: "https://login.microsoftonline.com/common"
   */
  // TODO: Setter and Getter for authority is used to set the authorityInstance.
  // Should we rework this as a part of pConfig.auth.authority or maintain this as a class variable?
  public set authority(val) {
    this.authorityInstance = AuthorityFactory.CreateInstance(val, this.validateAuthority);
  }

  /**
   * Used to get the authority.
   */
  public get authority(): string {
    return this.authorityInstance.CanonicalAuthority;
  }

  /**
   * Used to turn authority validation on/off.
   * When set to true (default), MSAL will compare the application"s authority against well-known URLs templates representing well-formed authorities. It is useful when the authority is obtained at run time to prevent MSAL from displaying authentication prompts from malicious pages.
   */
  validateAuthority: boolean;

  /**
   * The redirect URI of the application, this should be same as the value in the application registration portal.
   * Defaults to `window.location.href`.
   */
  private _redirectUri: string | (() => string);

    /**
     * Use to send the state parameter with authentication request
     */
    private _state: string;
  /**
   * Used to redirect the user to this location after logout.
   * Defaults to `window.location.href`.
   */
  private _postLogoutredirectUri: string | (() => string);

  loadFrameTimeout: number;

  protected _navigateToLoginRequestUrl: boolean;

  private _isAngular: boolean = false;

  private _protectedResourceMap: Map<string, Array<string>>;

  private _unprotectedResources: Array<string>;

  private storeAuthStateInCookie: boolean;

  private _silentAuthenticationState: string;

  private _silentLogin: boolean;

  /**
   * Initialize a UserAgentApplication with a given clientId and authority.
   * @constructor
   * @param {string} clientId - The clientID of your application, you should get this from the application registration portal.
   * @param {string} authority - A URL indicating a directory that MSAL can use to obtain tokens.
   * - In Azure AD, it is of the form https://&lt;instance>/&lt;tenant&gt;,\ where &lt;instance&gt; is the directory host (e.g. https://login.microsoftonline.com) and &lt;tenant&gt; is a identifier within the directory itself (e.g. a domain associated to the tenant, such as contoso.onmicrosoft.com, or the GUID representing the TenantID property of the directory)
   * - In Azure B2C, it is of the form https://&lt;instance&gt;/tfp/&lt;tenantId&gt;/&lt;policyName&gt;/
   * - Default value is: "https://login.microsoftonline.com/common"
   * @param _tokenReceivedCallback -  The function that will get the call back once this API is completed (either successfully or with a failure).
   * @param {boolean} validateAuthority -  boolean to turn authority validation on/off.
   */
  // TODO: Update constructor to accept configuration object, success callback and error callback
  constructor(
    clientId: string,
    authority: string | null,
    tokenReceivedCallback: tokenReceivedCallback,
    options:
      {
        validateAuthority?: boolean,
        cacheLocation?: string,
        redirectUri?: string | (() => string),
        postLogoutRedirectUri?: string | (() => string),
        logger?: Logger,
        loadFrameTimeout?: number,
        navigateToLoginRequestUrl?: boolean,
        state?: string,
        isAngular?: boolean,
        unprotectedResources?: Array<string>
        protectedResourceMap?: Map<string, Array<string>>,
        storeAuthStateInCookie?: boolean
      } = {}) {
      const {
          validateAuthority = true,
          cacheLocation = "sessionStorage",
          redirectUri = () => window.location.href.split("?")[0].split("#")[0],
          postLogoutRedirectUri = () => window.location.href.split("?")[0].split("#")[0],
          logger = new Logger(null),
          loadFrameTimeout = 6000,
          navigateToLoginRequestUrl = true,
          state = "",
          isAngular = false,
          unprotectedResources = new Array<string>(),
          protectedResourceMap = new Map<string, Array<string>>(),
          storeAuthStateInCookie = false
      } = options;

    // TODO: The configuration object will take care of many of these assignments
    this.loadFrameTimeout = loadFrameTimeout;
    this.clientId = clientId;
    this.validateAuthority = validateAuthority;
    // TODO: Replace string with constant
    this.authority = authority || "https://login.microsoftonline.com/common";
    this._navigateToLoginRequestUrl = navigateToLoginRequestUrl;
    this._state = state;
    this._isAngular = isAngular;
    this._unprotectedResources = unprotectedResources;
    this._protectedResourceMap = protectedResourceMap;
    this._redirectUri = redirectUri;
    this._postLogoutredirectUri = postLogoutRedirectUri;
    this._logger = logger;
    this.storeAuthStateInCookie = storeAuthStateInCookie;

    // TODO: This should be replaced with two different callbacks for success and error cases
    this._tokenReceivedCallback = tokenReceivedCallback;

    // Track login and acquireToken in progress
    this._loginInProgress = false;
    this._acquireTokenInProgress = false;

    // TODO: This should be replaced with cache object, typescript checking for "localStorage" and "sessionStorage" values
    this._cacheLocation = cacheLocation;
    if (!this._cacheLocations[cacheLocation]) {
      throw ClientConfigurationError.createInvalidCacheLocationConfigError(this._cacheLocation);
    }
    this._cacheStorage = new Storage(this._cacheLocation); //cache keys msal

    // Initialize window handling code
    // TODO: refactor - write a utility function
    window.openedWindows = [];
    window.activeRenewals = {};
    window.renewStates = [];
    window.callBackMappedToRenewStates = { };
    window.callBacksMappedToRenewStates = { };
    window.msal = this;
    var urlHash = window.location.hash;
    var isCallback = this.isCallback(urlHash);

    // On the server 302 - Redirect, handle this
    if (!this._isAngular) {
        if (isCallback) {
            this.handleAuthenticationResponse.call(this, urlHash);
        }
        else {
            var pendingCallback = this._cacheStorage.getItem(Constants.urlHash);
            if (pendingCallback) {
                this.processCallBack(pendingCallback);
            }
        }
    }
  }

  //#region Redirect Flow

  /**
   * Initiate the login process by redirecting the user to the STS authorization endpoint.
   * @param {Array.<string>} scopes - Permissions you want included in the access token. Not all scopes are guaranteed to be included in the access token returned.
   * @param {string} extraQueryParameters - Key-value pairs to pass to the authentication server during the interactive authentication flow.
   */
  // TODO: params to accept AuthRequest object instead
  loginRedirect(scopes?: Array<string>, extraQueryParameters?: string): void {
    /*
    1. Create navigate url
    2. saves value in cache
    3. redirect user to AAD
     */
    if (this._loginInProgress) {
      throw ClientAuthError.createLoginInProgressError();
    }

    // Validate and filter scopes (the validate function will throw if validation fails)
    try {
      this.validateInputScope(scopes, false);
    } catch (e) {
      // Rethrow for better error tracking
      throw e;
    }
    scopes = this.filterScopes(scopes);

    // extract ADAL id_token if exists
    var idTokenObject;
    idTokenObject = this.extractADALIdToken();

    // silent login if ADAL id_token is retrieved successfully - SSO
    if (idTokenObject && !scopes) {
      this._logger.info("ADAL's idToken exists. Extracting login information from ADAL's idToken ");
      extraQueryParameters = Utils.constructUnifiedCacheExtraQueryParameter(idTokenObject, extraQueryParameters);
      this._silentLogin = true;
      this.acquireTokenSilent([this.clientId], this.authority, this.getUser(), extraQueryParameters)
      .then((idToken) => {
        this._silentLogin = false;
        this._logger.info("Unified cache call is successful");
        // TODO: Change callback to return AuthResponse
        if (this._tokenReceivedCallback) {
          this._tokenReceivedCallback.call(this, null, idToken, null, Constants.idToken, this.getUserState(this._silentAuthenticationState));
        }
      }, (error) => {
        this._silentLogin = false;
        this._logger.error("Error occurred during unified cache ATS");
        this.loginRedirectHelper(scopes, extraQueryParameters);
      });
    }
    // else proceed to login
    else {
      this.loginRedirectHelper(scopes, extraQueryParameters);
    }
  }

  /**
   * Helper function to loginRedirect
   *
   * @hidden
   * @param scopes
   * @param extraQueryParameters
   */
  private loginRedirectHelper(scopes?: Array<string>, extraQueryParameters?: string) {
    // Track login in progress
    this._loginInProgress = true;

    // TODO: Make this more readable - is authorityInstance changed, what is happening with the return for AuthorityKey?
    this.authorityInstance.ResolveEndpointsAsync()
    .then(() => {
      const authenticationRequest = new AuthenticationRequestParameters(this.authorityInstance, this.clientId, scopes, ResponseTypes.id_token, this.getRedirectUri(), this._state);
      if (extraQueryParameters) {
        authenticationRequest.extraQueryParameters = extraQueryParameters;
      }

      // if the user sets the login start page - angular only??
      var loginStartPage = this._cacheStorage.getItem(Constants.angularLoginRequest);
      if (!loginStartPage || loginStartPage === "") {
        loginStartPage = window.location.href;
      } else {
        this._cacheStorage.setItem(Constants.angularLoginRequest, "");
      }

      // Cache the state, nonce, and login request data
      this._cacheStorage.setItem(Constants.loginRequest, loginStartPage, this.storeAuthStateInCookie);
      this._cacheStorage.setItem(Constants.loginError, "");
      this._cacheStorage.setItem(Constants.stateLogin, authenticationRequest.state, this.storeAuthStateInCookie);
      this._cacheStorage.setItem(Constants.nonceIdToken, authenticationRequest.nonce, this.storeAuthStateInCookie);
      this._cacheStorage.setItem(Constants.msalError, "");
      this._cacheStorage.setItem(Constants.msalErrorDescription, "");

      // Cache authorityKey
      const authorityKey = Storage.generateAuthorityKey(authenticationRequest.state);
      this._cacheStorage.setItem(authorityKey, this.authority, this.storeAuthStateInCookie);

      // build URL to navigate to proceed with the login
      const urlNavigate = authenticationRequest.createNavigateUrl(scopes)  + Constants.response_mode_fragment;

      // Redirect user to login URL
      this.promptUser(urlNavigate);
    });
  }

  /**
   * Used to obtain an access_token by redirecting the user to the authorization endpoint.
   * To renew idToken, clientId should be passed as the only scope in the scopes array.
   * @param {Array<string>} scopes - Permissions you want included in the access token. Not all scopes are  guaranteed to be included in the access token. Scopes like "openid" and "profile" are sent with every request.
   * @param {string} authority - A URL indicating a directory that MSAL can use to obtain tokens.
   * - In Azure AD, it is of the form https://{instance}/&lt;tenant&gt;, where &lt;tenant&gt; is the directory host (e.g. https://login.microsoftonline.com) and &lt;tenant&gt; is a identifier within the directory itself (e.g. a domain associated to the tenant, such as contoso.onmicrosoft.com, or the GUID representing the TenantID property of the directory)
   * - In Azure B2C, it is of the form https://{instance}/tfp/&lt;tenant&gt;/<policyName>
   * - Default value is: "https://login.microsoftonline.com/common"
   * @param {User} user - The user for which the scopes are requested.The default user is the logged in user.
   * @param {string} extraQueryParameters - Key-value pairs to pass to the STS during the  authentication flow.
   */
  // TODO: params to accept AuthRequest object instead
  acquireTokenRedirect(scopes: Array<string>): void;
  acquireTokenRedirect(scopes: Array<string>, authority: string): void;
  acquireTokenRedirect(scopes: Array<string>, authority: string, user: User): void;
  acquireTokenRedirect(scopes: Array<string>, authority: string, user: User, extraQueryParameters: string): void;
  acquireTokenRedirect(scopes: Array<string>, authority?: string, user?: User, extraQueryParameters?: string): void {
    // Validate and filter scopes (the validate function will throw if validation fails)
    try {
      this.validateInputScope(scopes, true);
    } catch (e) {
      // Rethrow for better error tracking
      throw e;
    }
    scopes = this.filterScopes(scopes);

    // Get the user object if a session exists
    const userObject = user ? user : this.getUser();

    // If already in progress, do not proceed
    // TODO: Should we throw or return an error here?
    if (this._acquireTokenInProgress) {
      return;
    }

    // If no session exists, prompt the user to login.
    const scope = scopes.join(" ").toLowerCase();
    if (!userObject && !(extraQueryParameters && (extraQueryParameters.indexOf(Constants.login_hint) !== -1 ))) {
      this._logger.info("User login is required");
      throw ClientAuthError.createUserLoginRequiredError();
    }

    // Track the acquireToken progress
    this._acquireTokenInProgress = true;

    let authenticationRequest: AuthenticationRequestParameters;
    let acquireTokenAuthority = authority ? AuthorityFactory.CreateInstance(authority, this.validateAuthority) : this.authorityInstance;

    // TODO: Set response type here
    acquireTokenAuthority.ResolveEndpointsAsync().then(() => {
      // On Fulfillment
      if (Utils.compareObjects(userObject, this.getUser())) {
        if (scopes.indexOf(this.clientId) > -1) {
          authenticationRequest = new AuthenticationRequestParameters(acquireTokenAuthority, this.clientId, scopes, ResponseTypes.id_token, this.getRedirectUri(), this._state);
        } else {
          authenticationRequest = new AuthenticationRequestParameters(acquireTokenAuthority, this.clientId, scopes, ResponseTypes.token, this.getRedirectUri(), this._state);
        }
      } else {
        authenticationRequest = new AuthenticationRequestParameters(acquireTokenAuthority, this.clientId, scopes, ResponseTypes.id_token_token, this.getRedirectUri(), this._state);
      }

      // Cache nonce
      this._cacheStorage.setItem(Constants.nonceIdToken, authenticationRequest.nonce, this.storeAuthStateInCookie);

      // Cache acquireTokenUserKey
      const userId = userObject ? userObject.userIdentifier : Constants.no_user;
      const acquireTokenUserKey = Storage.generateAcquireTokenUserKey(userId, authenticationRequest.state);
      this._cacheStorage.setItem(acquireTokenUserKey, JSON.stringify(userObject));

      // Cache authorityKey
      const authorityKey = Storage.generateAuthorityKey(authenticationRequest.state);
      this._cacheStorage.setItem(authorityKey, acquireTokenAuthority.CanonicalAuthority, this.storeAuthStateInCookie);

      // Set extraQueryParameters to be sent to the server
      if (extraQueryParameters) {
        authenticationRequest.extraQueryParameters = extraQueryParameters;
      }

      // Construct urlNavigate
      let urlNavigate = authenticationRequest.createNavigateUrl(scopes) + Constants.response_mode_fragment;
      urlNavigate = this.addHintParameters(urlNavigate, userObject);

      // set state in cache and redirect to urlNavigate
      if (urlNavigate) {
        this._cacheStorage.setItem(Constants.stateAcquireToken, authenticationRequest.state, this.storeAuthStateInCookie);
        window.location.replace(urlNavigate);
      }
    });
  }

  /**
   * Checks if the redirect response is received from the STS. In case of redirect, the url fragment has either id_token, access_token or error.
   * @param {string} hash - Hash passed from redirect page.
   * @returns {Boolean} - true if response contains id_token, access_token or error, false otherwise.
   * @hidden
   */
  // TODO - rename this, the name is confusing
  isCallback(hash: string): boolean {
    hash = this.getHash(hash);
    const parameters = Utils.deserialize(hash);
    return (
      parameters.hasOwnProperty(Constants.errorDescription) ||
      parameters.hasOwnProperty(Constants.error) ||
      parameters.hasOwnProperty(Constants.accessToken) ||
      parameters.hasOwnProperty(Constants.idToken)

    );
  }

  //#endregion

  //#region Popup Flow

  /**
   * Initiate the login process by opening a popup window.
   * @param {Array.<string>} scopes - Permissions you want included in the access token. Not all scopes are  guaranteed to be included in the access token returned.
   * @param {string} extraQueryParameters - Key-value pairs to pass to the STS during the interactive authentication flow.
   * @returns {Promise.<string>} - A Promise that is fulfilled when this function has completed, or rejected if an error was raised. Returns the token or error.
   */
  // TODO: params to accept AuthRequest object instead
  loginPopup(scopes ?: Array<string>, extraQueryParameters?: string): Promise<string> {
    /*
    1. Create navigate url
    2. saves value in cache
    3. redirect user to AAD
     */
    return new Promise<string>((resolve, reject) => {
      // Fail if login is already in progress
      if (this._loginInProgress) {
<<<<<<< HEAD
        throw ClientAuthError.createLoginInProgressError();
      }
      // Validate and filter scopes (the validate function will throw if validation fails)
      try {
        this.validateInputScope(scopes, false);
      } catch (e) {
        // Rethrow for better error tracking
        throw e;
=======
        // TODO: Return custom error object here in future
        reject(ErrorCodes.loginProgressError + Constants.resourceDelimiter + ErrorDescription.loginProgressError);
        return;
      }

      // Validate scopes
      // TODO: Replace with new validation pattern
      if (scopes) {
        const isValidScope = this.validateInputScope(scopes);
        if (isValidScope && !Utils.isEmpty(isValidScope)) {
          // TODO: Return custom error object here in future
          reject(ErrorCodes.inputScopesError + Constants.resourceDelimiter + ErrorDescription.inputScopesError);
          return;
        }

        scopes = this.filterScopes(scopes);
>>>>>>> b02c9da7
      }
      scopes = this.filterScopes(scopes);

      // Extract ADAL id_token if it exists
      var idTokenObject;
      idTokenObject = this.extractADALIdToken();

      // silent login if ADAL id_token is retrieved successfully - SSO
      if (idTokenObject && !scopes) {
        this._logger.info("ADAL's idToken exists. Extracting login information from ADAL's idToken ");
        extraQueryParameters = Utils.constructUnifiedCacheExtraQueryParameter(idTokenObject, extraQueryParameters);

        this._silentLogin = true;
        this.acquireTokenSilent([this.clientId], this.authority, this.getUser(), extraQueryParameters)
        .then((idToken) => {
          this._silentLogin = false;
          this._logger.info("Unified cache call is successful");
          // TODO: Change resolve to return AuthResponse object
          resolve(idToken);
        }, (error) => {
          this._silentLogin = false;
          this._logger.error("Error occurred during unified cache ATS");
          this.loginPopupHelper(resolve, reject, scopes, extraQueryParameters);
        });
      }
      // else proceed with login
      else {
        this.loginPopupHelper(resolve, reject, scopes, extraQueryParameters );
      }
    });
  }

  /**
   * Helper function to loginPopup
   *
   * @hidden
   * @param resolve
   * @param reject
   * @param scopes
   * @param extraQueryParameters
   */
  private loginPopupHelper( resolve: any , reject: any, scopes: Array<string>, extraQueryParameters?: string) {
    // TODO: why this is needed only for loginpopup
    if (!scopes) {
      scopes = [this.clientId];
    }
    const scope = scopes.join(" ").toLowerCase();

    // Generate a popup window
    // TODO: Refactor this so that openWindow throws an error, loginPopupHelper rejects or resolves based on that action
    var popUpWindow = this.openWindow("about:blank", "_blank", 1, this, resolve, reject);
    if (!popUpWindow) {
      return;
    }

    // Track login progress
    this._loginInProgress = true;

    // Resolve endpoint
    this.authorityInstance.ResolveEndpointsAsync().then(() => {
      const authenticationRequest = new AuthenticationRequestParameters(this.authorityInstance, this.clientId, scopes, ResponseTypes.id_token, this.getRedirectUri(), this._state);

      // set extraQueryParameters
      if (extraQueryParameters) {
        authenticationRequest.extraQueryParameters = extraQueryParameters;
      }

      // Cache the state, nonce, and login request data
      this._cacheStorage.setItem(Constants.loginRequest, window.location.href, this.storeAuthStateInCookie);
      this._cacheStorage.setItem(Constants.loginError, "");
      this._cacheStorage.setItem(Constants.nonceIdToken, authenticationRequest.nonce, this.storeAuthStateInCookie);
      this._cacheStorage.setItem(Constants.msalError, "");
      this._cacheStorage.setItem(Constants.msalErrorDescription, "");

      // cache authorityKey
      const authorityKey = Storage.generateAuthorityKey(authenticationRequest.state);
      this._cacheStorage.setItem(authorityKey, this.authority, this.storeAuthStateInCookie);

      // Build the URL to navigate to in the popup window
      const urlNavigate = authenticationRequest.createNavigateUrl(scopes)  + Constants.response_mode_fragment;
      window.renewStates.push(authenticationRequest.state);
      window.requestType = Constants.login;

      // Register callback to capture results from server
      // TODO: Need to possible rework functionality here
      this.registerCallback(authenticationRequest.state, scope, resolve, reject);

      // Navigate url in popupWindow
      if (popUpWindow) {
        this._logger.infoPii("Navigated Popup window to:" + urlNavigate);
        popUpWindow.location.href = urlNavigate;
      }
    }, () => {
      // Endpoint resolution failure error
      this._logger.info(ErrorCodes.endpointResolutionError + ":" + ErrorDescription.endpointResolutionError);
      this._cacheStorage.setItem(Constants.msalError, ErrorCodes.endpointResolutionError);
      this._cacheStorage.setItem(Constants.msalErrorDescription, ErrorDescription.endpointResolutionError);

      // What is this? Is this the reject that is passed in?? -- REDO this in the subsequent refactor, passing reject is confusing
      if (reject) {
        reject(ClientAuthError.createEndpointResolutionError());
      }

      // Close the popup window
      if (popUpWindow) {
        popUpWindow.close();
      }
    }).catch((err) => {
      // All catch - when is this executed? Possibly when error is thrown, but not if previous function rejects instead of throwing
      this._logger.warning("could not resolve endpoints");
      reject(ClientAuthError.createEndpointResolutionError(err.toString));
    });
  }

  /**
   * Used to acquire an access token for a new user using interactive authentication via a popup Window.
   * To request an id_token, pass the clientId as the only scope in the scopes array.
   * @param {Array<string>} scopes - Permissions you want included in the access token. Not all scopes are  guaranteed to be included in the access token. Scopes like "openid" and "profile" are sent with every request.
   * @param {string} authority - A URL indicating a directory that MSAL can use to obtain tokens.
   * - In Azure AD, it is of the form https://&lt;tenant&gt;/&lt;tenant&gt;, where &lt;tenant&gt; is the directory host (e.g. https://login.microsoftonline.com) and &lt;tenant&gt; is a identifier within the directory itself (e.g. a domain associated to the tenant, such as contoso.onmicrosoft.com, or the GUID representing the TenantID property of the directory)
   * - In Azure B2C, it is of the form https://&lt;instance&gt;/tfp/&lt;tenant&gt;/<policyName>/
   * - Default value is: "https://login.microsoftonline.com/common".
   * @param {User} user - The user for which the scopes are requested.The default user is the logged in user.
   * @param {string} extraQueryParameters - Key-value pairs to pass to the STS during the  authentication flow.
   * @returns {Promise.<string>} - A Promise that is fulfilled when this function has completed, or rejected if an error was raised. Returns the token or error.
   */
  // TODO: params to accept AuthRequest object instead
  acquireTokenPopup(scopes: Array<string>): Promise<string>;
  acquireTokenPopup(scopes: Array<string>, authority: string): Promise<string>;
  acquireTokenPopup(scopes: Array<string>, authority: string, user: User): Promise<string>;
  acquireTokenPopup(scopes: Array<string>, authority: string, user: User, extraQueryParameters: string): Promise<string>;
  acquireTokenPopup(scopes: Array<string>, authority?: string, user?: User, extraQueryParameters?: string): Promise<string> {
    return new Promise<string>((resolve, reject) => {
<<<<<<< HEAD
      // Validate and filter scopes (the validate function will throw if validation fails)
      try {
        this.validateInputScope(scopes, true);
      } catch (e) {
        // Rethrow for better error tracking
        throw e;
=======
      // Validate scopes
      // TODO: Replace with new validation pattern
      const isValidScope = this.validateInputScope(scopes);
      if (isValidScope && !Utils.isEmpty(isValidScope)) {
        // TODO: Should reject with custom error
        // TODO: Is this always accessToken?
        reject(ErrorCodes.inputScopesError + Constants.resourceDelimiter + isValidScope);
      }

      if (scopes) {
        scopes = this.filterScopes(scopes);
>>>>>>> b02c9da7
      }
      scopes = this.filterScopes(scopes);

      const scope = scopes.join(" ").toLowerCase();

      // Get the user object if session exists
      const userObject = user ? user : this.getUser();

      // If already in progress, throw an error and reject the request
      if (this._acquireTokenInProgress) {
<<<<<<< HEAD
        throw ClientAuthError.createAcquireTokenInProgressError();
=======
        // TODO: Should reject with custom error
        reject(ErrorCodes.acquireTokenProgressError + Constants.resourceDelimiter + ErrorDescription.acquireTokenProgressError);
        return;
>>>>>>> b02c9da7
      }

      //if user is not currently logged in and no login_hint is passed
      if (!userObject && !(extraQueryParameters && (extraQueryParameters.indexOf(Constants.login_hint) !== -1))) {
        this._logger.info("User login is required");
<<<<<<< HEAD
        throw ClientAuthError.createUserLoginRequiredError();
=======
        reject(ErrorCodes.userLoginError + Constants.resourceDelimiter + ErrorDescription.userLoginError);
        return;
>>>>>>> b02c9da7
      }

      // track the acquireToken progress
      this._acquireTokenInProgress = true;

      let authenticationRequest: AuthenticationRequestParameters;
      let acquireTokenAuthority = authority ? AuthorityFactory.CreateInstance(authority, this.validateAuthority) : this.authorityInstance;

      // Open the popup window
      var popUpWindow = this.openWindow("about:blank", "_blank", 1, this, resolve, reject);
      if (!popUpWindow) {
        // TODO: we should be rejecting with an error here
        return;
      }

      acquireTokenAuthority.ResolveEndpointsAsync().then(() => {
        // On fullfillment
        if (Utils.compareObjects(userObject, this.getUser())) {
          if (scopes.indexOf(this.clientId) > -1) {
            authenticationRequest = new AuthenticationRequestParameters(acquireTokenAuthority, this.clientId, scopes, ResponseTypes.id_token, this.getRedirectUri(), this._state);
          }
          else {
            authenticationRequest = new AuthenticationRequestParameters(acquireTokenAuthority, this.clientId, scopes, ResponseTypes.token, this.getRedirectUri(), this._state);
          }
        } else {
          authenticationRequest = new AuthenticationRequestParameters(acquireTokenAuthority, this.clientId, scopes, ResponseTypes.id_token_token, this.getRedirectUri(), this._state);
        }

        // Cache nonce
        // TODO: why is storeAuthStateInCookie not passed here?
        this._cacheStorage.setItem(Constants.nonceIdToken, authenticationRequest.nonce);
        authenticationRequest.state = authenticationRequest.state;

        // Cache acquireTokenUserKey
        const userId = userObject ? userObject.userIdentifier : Constants.no_user;
        const acquireTokenUserKey = Storage.generateAcquireTokenUserKey(userId, authenticationRequest.state);

        this._cacheStorage.setItem(acquireTokenUserKey, JSON.stringify(userObject));

        // Cache authorityKey
        const authorityKey = Storage.generateAuthorityKey(authenticationRequest.state);
        this._cacheStorage.setItem(authorityKey, acquireTokenAuthority.CanonicalAuthority, this.storeAuthStateInCookie);

        // Set the extraQueryParameters
        if (extraQueryParameters) {
          authenticationRequest.extraQueryParameters = extraQueryParameters;
        }

        // Construct the urlNavigate
        let urlNavigate = authenticationRequest.createNavigateUrl(scopes) + Constants.response_mode_fragment;
        urlNavigate = this.addHintParameters(urlNavigate, userObject);
        window.renewStates.push(authenticationRequest.state);
        window.requestType = Constants.renewToken;
        this.registerCallback(authenticationRequest.state, scope, resolve, reject);

        // open popup window to urlNavigate
        if (popUpWindow) {
          popUpWindow.location.href = urlNavigate;
        }

      }, () => {
        // On rejection
        // TODO: Is this always accessToken?
        this._logger.info(ErrorCodes.endpointResolutionError + ":" + ErrorDescription.endpointResolutionError);
        this._cacheStorage.setItem(Constants.msalError, ErrorCodes.endpointResolutionError);
        this._cacheStorage.setItem(Constants.msalErrorDescription, ErrorDescription.endpointResolutionError);
        if (reject) {
<<<<<<< HEAD
          reject(ClientAuthError.createEndpointResolutionError());
=======
          reject(ErrorCodes.endpointResolutionError + Constants.resourceDelimiter + ErrorDescription.endpointResolutionError);
>>>>>>> b02c9da7
        }
        if (popUpWindow) {
            popUpWindow.close();
        }
      }).catch((err) => {
        this._logger.warning("could not resolve endpoints");
        reject(ClientAuthError.createEndpointResolutionError(err.toString()));
      });
    });
  }

  /**
   * Used to send the user to the redirect_uri after authentication is complete. The user's bearer token is attached to the URI fragment as an id_token/access_token field.
   * This function also closes the popup window after redirection.
   *
   * @param urlNavigate
   * @param title
   * @param interval
   * @param instance
   * @param resolve
   * @param reject
   * @hidden
   * @ignore
   */
  private openWindow(urlNavigate: string, title: string, interval: number, instance: this, resolve?: Function, reject?: Function): Window {
    // Generate a popup window
    var popupWindow: Window;
    try {
      popupWindow = this.openPopup(urlNavigate, title, Constants.popUpWidth, Constants.popUpHeight);
    } catch (e) {
      instance._loginInProgress = false;
      instance._acquireTokenInProgress = false;
      this._logger.info(ErrorCodes.popUpWindowError + ":" + ErrorDescription.popUpWindowError);
      this._cacheStorage.setItem(Constants.msalError, ErrorCodes.popUpWindowError);
      this._cacheStorage.setItem(Constants.msalErrorDescription, ErrorDescription.popUpWindowError);
      if (reject) {
<<<<<<< HEAD
        // TODO: We should throw here instead of passing to reject
        reject(ClientAuthError.createPopupWindowError());
=======
        // TODO: Throw custom error here
        // TODO: Figure out some way to pass tokenType
        reject(ErrorCodes.popUpWindowError + Constants.resourceDelimiter + ErrorDescription.popUpWindowError);
>>>>>>> b02c9da7
      }
      return null;
    }

    // Push popup window handle onto stack for tracking
    window.openedWindows.push(popupWindow);

    var pollTimer = window.setInterval(() => {
      // If popup closed or login in progress, cancel login
      if (popupWindow && popupWindow.closed && instance._loginInProgress) {
        if (reject) {
<<<<<<< HEAD
          // TODO: We should throw here instead of passing to reject
          reject(ClientAuthError.createUserCancelledError());
=======
          // TODO: Reject with custom error here
          // TODO: Figure out some way to pass tokenType
          reject(ErrorCodes.userCancelledError + Constants.resourceDelimiter + ErrorDescription.userCancelledError);
>>>>>>> b02c9da7
        }
        window.clearInterval(pollTimer);
        if (this._isAngular) {
            this.broadcast("msal:popUpClosed", ErrorCodes.userCancelledError + Constants.resourceDelimiter + ErrorDescription.userCancelledError);
            return;
        }
        instance._loginInProgress = false;
        instance._acquireTokenInProgress = false;
      }

      try {
        var popUpWindowLocation = popupWindow.location;

        // If the popup hash changes, close the popup window
        if (popUpWindowLocation.href.indexOf(this.getRedirectUri()) !== -1) {
          window.clearInterval(pollTimer);
          instance._loginInProgress = false;
          instance._acquireTokenInProgress = false;
          this._logger.info("Closing popup window");
          // TODO: Why are we only closing for angular?
          if (this._isAngular) {
              this.broadcast("msal:popUpHashChanged", popUpWindowLocation.hash);
              for (var i = 0; i < window.openedWindows.length; i++) {
                  window.openedWindows[i].close();
              }
          }
        }
      } catch (e) {
        // Cross Domain url check error.
        // Will be thrown until AAD redirects the user back to the app"s root page with the token.
        // No need to log or throw this error as it will create unnecessary traffic.
      }
    },
    interval);

    return popupWindow;
  }

  /**
   * Configures popup window for login.
   *
   * @param urlNavigate
   * @param title
   * @param popUpWidth
   * @param popUpHeight
   * @ignore
   * @hidden
   */
  private openPopup(urlNavigate: string, title: string, popUpWidth: number, popUpHeight: number) {
    try {
      /**
       * adding winLeft and winTop to account for dual monitor
       * using screenLeft and screenTop for IE8 and earlier
       */
      const winLeft = window.screenLeft ? window.screenLeft : window.screenX;
      const winTop = window.screenTop ? window.screenTop : window.screenY;
      /**
       * window.innerWidth displays browser window"s height and width excluding toolbars
       * using document.documentElement.clientWidth for IE8 and earlier
       */
      const width = window.innerWidth || document.documentElement.clientWidth || document.body.clientWidth;
      const height = window.innerHeight || document.documentElement.clientHeight || document.body.clientHeight;
      const left = ((width / 2) - (popUpWidth / 2)) + winLeft;
      const top = ((height / 2) - (popUpHeight / 2)) + winTop;

      // open the window
      const popupWindow = window.open(urlNavigate, title, "width=" + popUpWidth + ", height=" + popUpHeight + ", top=" + top + ", left=" + left);
      if (!popupWindow || popupWindow == null) {
        throw ClientAuthError.createPopupWindowError();
      }
      if (popupWindow.focus) {
        popupWindow.focus();
      }

      return popupWindow;
    } catch (e) {
      // TODO: Throw a custom error if opening popup fails
      this._logger.error("error opening popup " + e.message);
      this._loginInProgress = false;
      this._acquireTokenInProgress = false;
      throw ClientAuthError.createPopupWindowError(e.toString());
    }
  }

  //#endregion

  //#region Silent Flow

  /**
   * Used to get the token from cache.
   * MSAL will return the cached token if it is not expired.
   * Or it will send a request to the STS to obtain an access_token using a hidden iframe. To renew idToken, clientId should be passed as the only scope in the scopes array.
   * @param {Array<string>} scopes - Permissions you want included in the access token. Not all scopes are  guaranteed to be included in the access token. Scopes like "openid" and "profile" are sent with every request.
   * @param {string} authority - A URL indicating a directory that MSAL can use to obtain tokens.
   * - In Azure AD, it is of the form https://&lt;tenant&gt;/&lt;tenant&gt;, where &lt;tenant&gt; is the directory host (e.g. https://login.microsoftonline.com) and &lt;tenant&gt; is a identifier within the directory itself (e.g. a domain associated to the tenant, such as contoso.onmicrosoft.com, or the GUID representing the TenantID property of the directory)
   * - In Azure B2C, it is of the form https://&lt;instance&gt;/tfp/&lt;tenant&gt;/<policyName>/
   * - Default value is: "https://login.microsoftonline.com/common"
   * @param {User} user - The user for which the scopes are requested.The default user is the logged in user.
   * @param {string} extraQueryParameters - Key-value pairs to pass to the STS during the  authentication flow.
   * @returns {Promise.<string>} - A Promise that is fulfilled when this function has completed, or rejected if an error was raised. Resolved with token or rejected with error.
   */
  // TODO: params to accept AuthRequest object instead
  @resolveTokenOnlyIfOutOfIframe
  acquireTokenSilent(scopes: Array<string>, authority?: string, user?: User, extraQueryParameters?: string): Promise<string> {
    return new Promise<string>((resolve, reject) => {
      // Validate and filter scopes (the validate function will throw if validation fails)
      try {
        this.validateInputScope(scopes, true);
      } catch (e) {
        // Rethrow for better error tracking
        throw e;
      }
      scopes = this.filterScopes(scopes);

<<<<<<< HEAD
      const scope = scopes.join(" ").toLowerCase();
      const userObject = user ? user : this.getUser();
      const adalIdToken = this._cacheStorage.getItem(Constants.adalIdToken);
      //if user is not currently logged in and no login_hint/sid is passed as an extraQueryParamater
      if (!userObject && Utils.checkSSO(extraQueryParameters) && Utils.isEmpty(adalIdToken) ) {
        this._logger.info("User login is required");
        throw ClientAuthError.createUserLoginRequiredError();
      }
      //if user didn't passes the login_hint and adal's idtoken is present and no userobject, use the login_hint from adal's idToken
      else if (!userObject && !Utils.isEmpty(adalIdToken)) {
        const idTokenObject = Utils.extractIdToken(adalIdToken);
        console.log("ADAL's idToken exists. Extracting login information from ADAL's idToken ");
        extraQueryParameters = Utils.constructUnifiedCacheExtraQueryParameter(idTokenObject, extraQueryParameters);
      }

      let authenticationRequest: AuthenticationRequestParameters;
      if (Utils.compareObjects(userObject, this.getUser())) {
        if (scopes.indexOf(this.clientId) > -1) {
          authenticationRequest = new AuthenticationRequestParameters(AuthorityFactory.CreateInstance(authority, this.validateAuthority), this.clientId, scopes, ResponseTypes.id_token, this.getRedirectUri(), this._state);
=======
        const scope = scopes.join(" ").toLowerCase();
        const userObject = user ? user : this.getUser();
        const adalIdToken = this._cacheStorage.getItem(Constants.adalIdToken);
        //if user is not currently logged in and no login_hint/sid is passed as an extraQueryParamater
        if (!userObject && Utils.checkSSO(extraQueryParameters) && Utils.isEmpty(adalIdToken) ) {
          this._logger.info("User login is required");
          // TODO: Reject with custom error here
          reject(ErrorCodes.userLoginError + Constants.resourceDelimiter + ErrorDescription.userLoginError);
          return null;
>>>>>>> b02c9da7
        }
        else {
            authenticationRequest = new AuthenticationRequestParameters(AuthorityFactory.CreateInstance(authority, this.validateAuthority), this.clientId, scopes, ResponseTypes.token, this.getRedirectUri(), this._state);
        }
      } else {
          if (scopes.indexOf(this.clientId) > -1) {
              authenticationRequest = new AuthenticationRequestParameters(AuthorityFactory.CreateInstance(authority, this.validateAuthority), this.clientId, scopes, ResponseTypes.id_token, this.getRedirectUri(), this._state);
          }
          else {
              authenticationRequest = new AuthenticationRequestParameters(AuthorityFactory.CreateInstance(authority, this.validateAuthority), this.clientId, scopes, ResponseTypes.id_token_token, this.getRedirectUri(), this._state);
          }
      }

<<<<<<< HEAD
      const cacheResult = this.getCachedToken(authenticationRequest, userObject);
      // resolve/reject based on cacheResult
      if (cacheResult) {
        if (cacheResult.token) {
          this._logger.info("Token is already in cache for scope:" + scope);
          resolve(cacheResult.token);
          return null;
=======
        const cacheResult = this.getCachedToken(authenticationRequest, userObject);
        // resolve/reject based on cacheResult
        if (cacheResult) {
          if (cacheResult.token) {
            this._logger.info("Token is already in cache for scope:" + scope);
            resolve(cacheResult.token);
            return null;
          }
          else if (cacheResult.errorDesc || cacheResult.error) {
            this._logger.infoPii(cacheResult.errorDesc + ":" + cacheResult.error);
            reject(cacheResult.errorDesc + Constants.resourceDelimiter + cacheResult.error);
            return null;
          }
>>>>>>> b02c9da7
        }
        else if (cacheResult.errorDesc || cacheResult.error) {
          this._logger.infoPii(cacheResult.errorDesc + ":" + cacheResult.error);
          reject(cacheResult.errorDesc + Constants.resourceDelimeter + cacheResult.error);
          return null;
        }
      }
      // else proceed with login
      else {
        this._logger.verbose("Token is not in cache for scope:" + scope);
      }

      // Cache result can return null if cache is empty. In that case, set authority to default value if no authority is passed to the api.
      // TODO: Do we need to check if cache result is empty before calling this?
      if (!authenticationRequest.authorityInstance) {//Cache result can return null if cache is empty. In that case, set authority to default value if no authority is passed to the api.
          authenticationRequest.authorityInstance = authority ? AuthorityFactory.CreateInstance(authority, this.validateAuthority) : this.authorityInstance;
      }
      // cache miss
      return authenticationRequest.authorityInstance.ResolveEndpointsAsync()
      .then(() => {
        // refresh attept with iframe
        // Already renewing for this scope, callback when we get the token.
        if (window.activeRenewals[scope]) {
          this._logger.verbose("Renew token for scope: " + scope + " is in progress. Registering callback");
          // Active renewals contains the state for each renewal.
          this.registerCallback(window.activeRenewals[scope], scope, resolve, reject);
        }
        else {
          if (scopes && scopes.indexOf(this.clientId) > -1 && scopes.length === 1) {
            // App uses idToken to send to api endpoints
            // Default scope is tracked as clientId to store this token
            this._logger.verbose("renewing idToken");
            this.renewIdToken(scopes, resolve, reject, userObject, authenticationRequest, extraQueryParameters);
          } else {
            // renew access token
            this._logger.verbose("renewing accesstoken");
            this.renewToken(scopes, resolve, reject, userObject, authenticationRequest, extraQueryParameters);
          }
        }
      }).catch((err) => {
        this._logger.warning("could not resolve endpoints");
        reject(err);
        return null;
      });
    });
  }

  /**
   * Returns whether current window is in ifram for token renewal
   * @ignore
   * @hidden
   */
  // TODO: can this function be removed? not used, or may be use this instead of if in iFrame APIs. Will there be a performance issue for fn calls?
  private isInIframe() {
      return window.parent !== window;
  }

  /**
   * Calling _loadFrame but with a timeout to signal failure in loadframeStatus. Callbacks are left.
   * registered when network errors occur and subsequent token requests for same resource are registered to the pending request.
   * @ignore
   * @hidden
   */
  private loadIframeTimeout(urlNavigate: string, frameName: string, scope: string): void {
    //set iframe session to pending
    const expectedState = window.activeRenewals[scope];
    this._logger.verbose("Set loading state to pending for: " + scope + ":" + expectedState);
    this._cacheStorage.setItem(Constants.renewStatus + expectedState, Constants.tokenRenewStatusInProgress);
    this.loadFrame(urlNavigate, frameName);
    setTimeout(() => {
      if (this._cacheStorage.getItem(Constants.renewStatus + expectedState) === Constants.tokenRenewStatusInProgress) {
        // fail the iframe session if it"s in pending state
        this._logger.verbose("Loading frame has timed out after: " + (this.loadFrameTimeout / 1000) + " seconds for scope " + scope + ":" + expectedState);
        // Error after timeout
        if (expectedState && window.callBackMappedToRenewStates[expectedState]) {
          window.callBackMappedToRenewStates[expectedState]("Token renewal operation failed due to timeout", null, "Token Renewal Failed", Constants.accessToken);
        }

        this._cacheStorage.setItem(Constants.renewStatus + expectedState, Constants.tokenRenewStatusCancelled);
      }
    }, this.loadFrameTimeout);
  }

  /**
   * Loads iframe with authorization endpoint URL
   * @ignore
   * @hidden
   */
  private loadFrame(urlNavigate: string, frameName: string): void {
    // This trick overcomes iframe navigation in IE
    // IE does not load the page consistently in iframe
    this._logger.info("LoadFrame: " + frameName);
    var frameCheck = frameName;

    // TODO: VSTS AI, work on either removing the 500ms timeout or making it optional for IE??
    setTimeout(() => {
      var frameHandle = this.addAdalFrame(frameCheck);
      if (frameHandle.src === "" || frameHandle.src === "about:blank") {
        frameHandle.src = urlNavigate;
        this._logger.infoPii("Frame Name : " + frameName + " Navigated to: " + urlNavigate);
      }
    },
    500);
  }

  /**
   * Adds the hidden iframe for silent token renewal.
   * @ignore
   * @hidden
   */
  // TODO: Should we rename this function as addHiddenIFrame??
  private addAdalFrame(iframeId: string): HTMLIFrameElement {
    if (typeof iframeId === "undefined") {
      return null;
    }

    this._logger.info("Add msal frame to document:" + iframeId);
    let adalFrame = document.getElementById(iframeId) as HTMLIFrameElement;
    if (!adalFrame) {
      if (document.createElement &&
        document.documentElement &&
        (window.navigator.userAgent.indexOf("MSIE 5.0") === -1)) {
        const ifr = document.createElement("iframe");
        ifr.setAttribute("id", iframeId);
        ifr.style.visibility = "hidden";
        ifr.style.position = "absolute";
        ifr.style.width = ifr.style.height = "0";
        ifr.style.border = "0";
        adalFrame = (document.getElementsByTagName("body")[0].appendChild(ifr) as HTMLIFrameElement);
      } else if (document.body && document.body.insertAdjacentHTML) {
          document.body.insertAdjacentHTML("beforeend", "<iframe name='" + iframeId + "' id='" + iframeId + "' style='display:none'></iframe>");
      }

      if (window.frames && window.frames[iframeId]) {
        adalFrame = window.frames[iframeId];
      }
    }

    return adalFrame;
  }

  //#endregion

  //#region General Helpers

  /**
   * Adds login_hint to authorization URL which is used to pre-fill the username field of sign in page for the user if known ahead of time
   * domain_hint can be one of users/organisations which when added skips the email based discovery process of the user
   * domain_req utid received as part of the clientInfo
   * login_req uid received as part of clientInfo
   * @param {string} urlNavigate - Authentication request url
   * @param {User} user - User for which the token is requested
   * @ignore
   * @hidden
   */
  private addHintParameters(urlNavigate: string, user: User): string {
    const userObject = user ? user : this.getUser();
    if (userObject) {
        const decodedClientInfo = userObject.userIdentifier.split(".");
        const uid = Utils.base64DecodeStringUrlSafe(decodedClientInfo[0]);
        const utid = Utils.base64DecodeStringUrlSafe(decodedClientInfo[1]);

        // sid - first preference to identify a session
        if (userObject.sid  && urlNavigate.indexOf(Constants.prompt_none) !== -1) {
            if (!this.urlContainsQueryStringParameter(Constants.sid, urlNavigate) && !this.urlContainsQueryStringParameter(Constants.login_hint, urlNavigate)) {
                urlNavigate += "&" + Constants.sid + "=" + encodeURIComponent(userObject.sid);
            }
        }
        // check for login_hint if sid is not passed
        else {
            if (!this.urlContainsQueryStringParameter(Constants.login_hint, urlNavigate) && userObject.displayableId && !Utils.isEmpty(userObject.displayableId)) {
                urlNavigate += "&" + Constants.login_hint + "=" + encodeURIComponent(userObject.displayableId);
            }
        }

        // client_info.utid = domain_req and client_info.uid = login_req
        if (!Utils.isEmpty(uid) && !Utils.isEmpty(utid)) {
            if (!this.urlContainsQueryStringParameter("domain_req", urlNavigate) && !Utils.isEmpty(utid)) {
                urlNavigate += "&domain_req=" + encodeURIComponent(utid);
            }

            if (!this.urlContainsQueryStringParameter("login_req", urlNavigate) && !Utils.isEmpty(uid)) {
                urlNavigate += "&login_req=" + encodeURIComponent(uid);
            }
        }

        // fill in the domain_hint
        if (!this.urlContainsQueryStringParameter(Constants.domain_hint, urlNavigate) && !Utils.isEmpty(utid)) {
            if (utid === Constants.consumersUtid) {
                urlNavigate += "&" +  Constants.domain_hint + "=" + encodeURIComponent(Constants.consumers);
            } else {
                urlNavigate += "&" + Constants.domain_hint + "=" + encodeURIComponent(Constants.organizations);
            }
        }

    }

    return urlNavigate;
  }

  /**
   * Used to redirect the browser to the STS authorization endpoint
   * @param {string} urlNavigate - URL of the authorization endpoint
   * @hidden
   */
  private promptUser(urlNavigate: string) {
    // Navigate if valid URL
    if (urlNavigate && !Utils.isEmpty(urlNavigate)) {
      this._logger.infoPii("Navigate to:" + urlNavigate);
      window.location.replace(urlNavigate);
    }

    // TODO: Log error on failure - we should be erroring out, unexpected library error
    else {
      this._logger.info("Navigate url is empty");
      throw AuthError.createUnexpectedError("Navigate url is empty");
    }
  }

  /**
   * Used to add the developer requested callback to the array of callbacks for the specified scopes. The updated array is stored on the window object
   * @param {string} scope - Developer requested permissions. Not all scopes are guaranteed to be included in the access token returned.
   * @param {string} expectedState - Unique state identifier (guid).
   * @param {Function} resolve - The resolve function of the promise object.
   * @param {Function} reject - The reject function of the promise object.
   * @ignore
   * @hidden
   */
  private registerCallback(expectedState: string, scope: string, resolve: Function, reject: Function): void {
    // track active renewals
    window.activeRenewals[scope] = expectedState;

    // initialize callbacks mapped array
    if (!window.callBacksMappedToRenewStates[expectedState]) {
        window.callBacksMappedToRenewStates[expectedState] = [];
    }
    // indexing on the current state, push the callback params to callbacks mapped
    window.callBacksMappedToRenewStates[expectedState].push({ resolve: resolve, reject: reject });

    // Store the server esponse in the current window??
    if (!window.callBackMappedToRenewStates[expectedState]) {
      window.callBackMappedToRenewStates[expectedState] =
      (errorDesc: string, token: string, error: string, tokenType: string) => {
        // reset active renewals
        window.activeRenewals[scope] = null;

        // for all callBacksMappedtoRenewStates for a given 'state' - call the reject/resolve with error/token respectively
        // TODO: understand where the error, token are coming from
        for (let i = 0; i < window.callBacksMappedToRenewStates[expectedState].length; ++i) {
          try {
            if (errorDesc || error) {
                window.callBacksMappedToRenewStates[expectedState][i].reject(errorDesc + Constants.resourceDelimiter + error);
            }
            else if (token) {
                window.callBacksMappedToRenewStates[expectedState][i].resolve(token);
            }
          } catch (e) {
            this._logger.warning(e);
          }
        }

        // reset
        window.callBacksMappedToRenewStates[expectedState] = null;
        window.callBackMappedToRenewStates[expectedState] = null;
      };
    }
  }

  //#endregion

  //#region Logout

  /**
   * Used to log out the current user, and redirect the user to the postLogoutRedirectUri.
   * Defaults behaviour is to redirect the user to `window.location.href`.
   */
  logout(): void {
    this.clearCache();
    this._user = null;
    let logout = "";
    if (this.getPostLogoutRedirectUri()) {
      logout = "post_logout_redirect_uri=" + encodeURIComponent(this.getPostLogoutRedirectUri());
    }

    const urlNavigate = this.authority + "/oauth2/v2.0/logout?" + logout;
    this.promptUser(urlNavigate);
  }

  /**
   * Clear all access tokens in the cache.
   * @ignore
   * @hidden
   */
  // TODO: Consider moving this to Storage.ts
  protected clearCache(): void {
    window.renewStates = [];
    const accessTokenItems = this._cacheStorage.getAllAccessTokens(Constants.clientId, Constants.userIdentifier);
    for (let i = 0; i < accessTokenItems.length; i++) {
      this._cacheStorage.removeItem(JSON.stringify(accessTokenItems[i].key));
    }
    this._cacheStorage.resetCacheItems();
    this._cacheStorage.clearCookie();
  }

  /**
   * Clear a given access token from the cache.
   *
   * @param accessToken
   */
  // TODO: Consider moving this to Storage.ts
  protected clearCacheForScope(accessToken: string) {
    const accessTokenItems = this._cacheStorage.getAllAccessTokens(Constants.clientId, Constants.userIdentifier);
    for (var i = 0; i < accessTokenItems.length; i++) {
        var token = accessTokenItems[i];
        if (token.value.accessToken === accessToken) {
            this._cacheStorage.removeItem(JSON.stringify(token.key));
        }
    }
  }

  //#endregion

  //#region Response

  /**
   * Used to call the constructor callback with the token/error
   * @param {string} [hash=window.location.hash] - Hash fragment of Url.
   * @hidden
   */
  private processCallBack(hash: string): void {
    this._logger.info("Processing the callback from redirect response");

    // get the request Info from the hash
    // TODO: Refactor this or saveTokenFromHash to return an AuthResponse object
    const requestInfo = this.getRequestInfo(hash);

    // Save the token info from the hash
    this.saveTokenFromHash(requestInfo);

    const token = requestInfo.parameters[Constants.accessToken] || requestInfo.parameters[Constants.idToken];
    const errorDesc = requestInfo.parameters[Constants.errorDescription];
    const error = requestInfo.parameters[Constants.error];

    var tokenType: string;
    if (requestInfo.parameters[Constants.accessToken]) {
      tokenType = Constants.accessToken;
    }
    else {
      tokenType = Constants.idToken;
    }

    // remove hash from the cache
    this._cacheStorage.removeItem(Constants.urlHash);

    try {
        if (this._tokenReceivedCallback) {
          // Clear the cookie in the hash
          this._cacheStorage.clearCookie();

          // Trigger callback
          // TODO: Refactor to new callback pattern
          this._tokenReceivedCallback.call(this, errorDesc, token, error, tokenType,  this.getUserState(this._cacheStorage.getItem(Constants.stateLogin, this.storeAuthStateInCookie)));
        }

    } catch (err) {
      // TODO: Check if we should be throwing an error here
      this._logger.error("Error occurred in token received callback function: " + err);
      throw ClientAuthError.createErrorInCallbackFunction(err.toString());
    }
  }

  /**
   * This method must be called for processing the response received from the STS. It extracts the hash, processes the token or error information and saves it in the cache. It then
   * calls the registered callbacks in case of redirect or resolves the promises with the result.
   * @param {string} [hash=window.location.hash] - Hash fragment of Url.
   * @hidden
   */
  private handleAuthenticationResponse(hash: string): void {
    // retrieve the hash
    if (hash == null) {
      hash = window.location.hash;
    }

    var self = null;
    var isPopup: boolean = false;
    var isWindowOpenerMsal = false;

    // Check if the current window opened the iFrame/popup
    try {
      isWindowOpenerMsal = window.opener && window.opener.msal && window.opener.msal !== window.msal;
    } catch (err) {
      // err = SecurityError: Blocked a frame with origin "[url]" from accessing a cross-origin frame.
      isWindowOpenerMsal = false;
    }

    // Set the self to the window that created the popup/iframe
    if (isWindowOpenerMsal) {
      self = window.opener.msal;
      isPopup = true;
    }
    else if (window.parent && window.parent.msal) {
      self = window.parent.msal;
    }

    // if (window.parent !== window), by using self, window.parent becomes equal to window in getRequestInfo method specifically
    // TODO: Refactor so that this or saveTokenFromHash function returns a response object
    const requestInfo = self.getRequestInfo(hash);

    let token: string = null, tokenReceivedCallback: (errorDesc: string, token: string, error: string, tokenType: string) => void = null, tokenType: string, saveToken: boolean = true;
    self._logger.info("Returned from redirect url");
    // If parent window is the msal instance which opened the current window
    if (window.parent !== window && window.parent.msal) {
        tokenReceivedCallback = window.parent.callBackMappedToRenewStates[requestInfo.stateResponse];
    }
    // Current window is window opener
    else if (isWindowOpenerMsal) {
        tokenReceivedCallback = window.opener.callBackMappedToRenewStates[requestInfo.stateResponse];
    }
    // Other cases
    else {
      // if set to navigate to loginRequest page post login
      if (self._navigateToLoginRequestUrl) {
        tokenReceivedCallback = null;
        self._cacheStorage.setItem(Constants.urlHash, hash);
        saveToken = false;
        if (window.parent === window && !isPopup) {
          window.location.href = self._cacheStorage.getItem(Constants.loginRequest, this.storeAuthStateInCookie);
        }
        return;
      }
      // Close current window??
      else {
        tokenReceivedCallback = self._tokenReceivedCallback;
        window.location.hash = "";
      }
    }

    // Save token from hash (TODO: Possibly refactor to return AuthResponse)
    self.saveTokenFromHash(requestInfo);

    // Acquire token request
    if ((requestInfo.requestType === Constants.renewToken) && window.parent) {
      // Log whether silent or interactive
      if (window.parent !== window) {
        self._logger.verbose("Window is in iframe, acquiring token silently");
      } else {
        self._logger.verbose("acquiring token interactive in progress");
      }

      // retrieve id_token or access_token, in case of response_type = id_token_token, retrieve only access_token
      token = requestInfo.parameters[Constants.accessToken] || requestInfo.parameters[Constants.idToken];
      tokenType = Constants.accessToken;
    }
    // login request
    else if (requestInfo.requestType === Constants.login) {
      token = requestInfo.parameters[Constants.idToken];
      tokenType = Constants.idToken;
    }

    var errorDesc = requestInfo.parameters[Constants.errorDescription];
    var error = requestInfo.parameters[Constants.error];

    try {
      // We should only send the state back to the developer if it matches with what we received from the server
      // TODO: Change this so that it sends back response object or error object based on what is returned from getRequestInfo()
      if (tokenReceivedCallback) {
        //We should only send the stae back to the developer if it matches with what we received from the server
        if (requestInfo.stateMatch) {
          tokenReceivedCallback.call(self, errorDesc, token, error, tokenType, this.getUserState(requestInfo.stateResponse));
        }
        else {
          tokenReceivedCallback.call(self, errorDesc, token, error, tokenType, null);
        }
      }
    } catch (err) {
      // TODO: Should we throw an error here?
      self._logger.error("Error occurred in token received callback function: " + err);
      throw ClientAuthError.createErrorInCallbackFunction(err.toString());
    }

    // If current window is opener, close all windows
    if (isWindowOpenerMsal) {
      for (var i = 0; i < window.opener.openedWindows.length; i++) {
        window.opener.openedWindows[i].close();
      }
    }
  }

  /**
   * Creates a requestInfo object from the URL fragment and returns it.
   * @param {string} hash  -  Hash passed from redirect page
   * @returns {TokenResponse} an object created from the redirect response from AAD comprising of the keys - parameters, requestType, stateMatch, stateResponse and valid.
   * @ignore
   * @hidden
   */
  // TODO: Change to return AuthResponse object, rename this, it is not request but response
  protected getRequestInfo(hash: string): TokenResponse {
    hash = this.getHash(hash);
    const parameters = Utils.deserialize(hash);
    const tokenResponse = new TokenResponse();

    // If there is a hash with parameters in the redirect response
    if (parameters) {
      tokenResponse.parameters = parameters;

      // Check for error or tokens
      if (parameters.hasOwnProperty(Constants.errorDescription) ||
        parameters.hasOwnProperty(Constants.error) ||
        parameters.hasOwnProperty(Constants.accessToken) ||
        parameters.hasOwnProperty(Constants.idToken)
      ) {
        tokenResponse.valid = true;

        // Identify the callback based on the state
        let stateResponse: string;
        if (parameters.hasOwnProperty("state")) {
          stateResponse = parameters.state;
        } else {
          return tokenResponse;
        }

        tokenResponse.stateResponse = stateResponse;
        // async calls can fire iframe and login request at the same time if developer does not use the API as expected
        // incoming callback needs to be looked up to find the request type

        // loginRedirect
        if (stateResponse === this._cacheStorage.getItem(Constants.stateLogin, this.storeAuthStateInCookie) || stateResponse === this._silentAuthenticationState) { // loginRedirect
          tokenResponse.requestType = Constants.login;
          tokenResponse.stateMatch = true;
          return tokenResponse;
        }
        // acquireTokenRedirect
        else if (stateResponse === this._cacheStorage.getItem(Constants.stateAcquireToken, this.storeAuthStateInCookie)) { //acquireTokenRedirect
          tokenResponse.requestType = Constants.renewToken;
          tokenResponse.stateMatch = true;
          return tokenResponse;
        }

        // external api requests may have many renewtoken requests for different resource
        if (!tokenResponse.stateMatch) {
          tokenResponse.requestType = window.requestType;
          const statesInParentContext = window.renewStates;
          for (let i = 0; i < statesInParentContext.length; i++) {
            if (statesInParentContext[i] === tokenResponse.stateResponse) {
              tokenResponse.stateMatch = true;
              break;
            }
          }
        }
      } // hash processing ends
    }
    return tokenResponse;
  }

  //#endregion

  //#region Token Processing (Extract to TokenProcessing.ts)

  /**
   * Used to get token for the specified set of scopes from the cache
   * @param {AuthenticationRequestParameters} authenticationRequest - Request sent to the STS to obtain an id_token/access_token
   * @param {User} user - User for which the scopes were requested
   * @hidden
   */
  // TODO: There is a lot of duplication code in this function, rework this sooner than later, may be as a part of Error??
  // TODO: Only used in ATS - we should separate this
  private getCachedToken(authenticationRequest: AuthenticationRequestParameters, user: User): CacheResult {
    let accessTokenCacheItem: AccessTokenCacheItem = null;
    const scopes = authenticationRequest.scopes;

    // filter by clientId and user
    const tokenCacheItems = this._cacheStorage.getAllAccessTokens(this.clientId, user ? user.userIdentifier : null);

    // No match found after initial filtering
    if (tokenCacheItems.length === 0) {
      return null;
    }

    const filteredItems: Array<AccessTokenCacheItem> = [];

    // if no authority passed
    if (!authenticationRequest.authority) {
      // filter by scope
      for (let i = 0; i < tokenCacheItems.length; i++) {
        const cacheItem = tokenCacheItems[i];
        const cachedScopes = cacheItem.key.scopes.split(" ");
        if (Utils.containsScope(cachedScopes, scopes)) {
          filteredItems.push(cacheItem);
        }
      }

      // if only one cached token found
      if (filteredItems.length === 1) {
        accessTokenCacheItem = filteredItems[0];
        authenticationRequest.authorityInstance = AuthorityFactory.CreateInstance(accessTokenCacheItem.key.authority, this.validateAuthority);
      }
      // if more than one cached token is found
      // TODO: Return custom error here
      // TODO: Check that accessToken is only possible tokenType for this error type
      else if (filteredItems.length > 1) {
        return {
          errorDesc: "The cache contains multiple tokens satisfying the requirements. Call AcquireToken again providing more requirements like authority",
          token: null,
          error: "multiple_matching_tokens_detected"
        };
      }
      // if no match found, check if there was a single authority used
      else {
        const authorityList = this.getUniqueAuthority(tokenCacheItems, "authority");
        if (authorityList.length > 1) {
          // TODO: Return custom error here
          // TODO: Check that accessToken is only possible tokenType for this error type
          return {
            errorDesc: "Multiple authorities found in the cache. Pass authority in the API overload.",
            token: null,
            error: "multiple_matching_tokens_detected"
          };
        }

        authenticationRequest.authorityInstance = AuthorityFactory.CreateInstance(authorityList[0], this.validateAuthority);
      }
    }
    // if an authority is passed in the API
    else {
      // filter by authority and scope
      for (let i = 0; i < tokenCacheItems.length; i++) {
        const cacheItem = tokenCacheItems[i];
        const cachedScopes = cacheItem.key.scopes.split(" ");
        if (Utils.containsScope(cachedScopes, scopes) && cacheItem.key.authority === authenticationRequest.authority) {
          filteredItems.push(cacheItem);
        }
      }

      // no match
      if (filteredItems.length === 0) {
        return null;
      }
      // if only one cachedToken Found
      else if (filteredItems.length === 1) {
        accessTokenCacheItem = filteredItems[0];
      }
      else {
        // if more than cached token is found
        // TODO: Return custom error here
        // TODO: Check that accessToken is only possible tokenType for this error type
        return {
          errorDesc: "The cache contains multiple tokens satisfying the requirements.Call AcquireToken again providing more requirements like authority",
          token: null,
          error: "multiple_matching_tokens_detected"
        };
      }
    }

    if (accessTokenCacheItem != null) {
      const expired = Number(accessTokenCacheItem.value.expiresIn);
      // If expiration is within offset, it will force renew
      const offset = this._clockSkew || 300;
      if (expired && (expired > Utils.now() + offset)) {
        return {
          errorDesc: null,
          token: accessTokenCacheItem.value.accessToken,
          error: null
        };
      } else {
        this._cacheStorage.removeItem(JSON.stringify(filteredItems[0].key));
        return null;
      }
    } else {
      return null;
    }
  }

  /**
   * Used to get a unique list of authoritues from the cache
   * @param {Array<AccessTokenCacheItem>}  accessTokenCacheItems - accessTokenCacheItems saved in the cache
   * @ignore
   * @hidden
   */
  private getUniqueAuthority(accessTokenCacheItems: Array<AccessTokenCacheItem>, property: string): Array<string> {
    const authorityList: Array<string> = [];
    const flags: Array<string> = [];
    accessTokenCacheItems.forEach(element => {
      if (element.key.hasOwnProperty(property) && (flags.indexOf(element.key[property]) === -1)) {
        flags.push(element.key[property]);
        authorityList.push(element.key[property]);
      }
    });
    return authorityList;
  }

  /**
   * Check if ADAL id_token exists and return if exists.
   *
   * @hidden
   */
  private extractADALIdToken(): any {
    const adalIdToken = this._cacheStorage.getItem(Constants.adalIdToken);
    if (!Utils.isEmpty(adalIdToken)) {
        return Utils.extractIdToken(adalIdToken);
    }
    return null;
  }

  /**
   * Acquires access token using a hidden iframe.
   * @ignore
   * @hidden
   */
  private renewToken(scopes: Array<string>, resolve: Function, reject: Function, user: User, authenticationRequest: AuthenticationRequestParameters, extraQueryParameters?: string): void {
    const scope = scopes.join(" ").toLowerCase();
    this._logger.verbose("renewToken is called for scope:" + scope);
    const frameHandle = this.addAdalFrame("msalRenewFrame" + scope);
    if (extraQueryParameters) {
      authenticationRequest.extraQueryParameters = extraQueryParameters;
    }

    // Cache acquireTokenUserKey
    const userId = user ? user.userIdentifier : Constants.no_user;
    const acquireTokenUserKey = Storage.generateAcquireTokenUserKey(userId, authenticationRequest.state);

    this._cacheStorage.setItem(acquireTokenUserKey, JSON.stringify(user));

    // Cache authorityKey
    const authorityKey = Storage.generateAuthorityKey(authenticationRequest.state);
    this._cacheStorage.setItem(authorityKey, authenticationRequest.authority);

    // renew happens in iframe, so it keeps javascript context
    this._cacheStorage.setItem(Constants.nonceIdToken, authenticationRequest.nonce);
    this._logger.verbose("Renew token Expected state: " + authenticationRequest.state);

    // Build urlNavigate with "prompt=none" and navigate to URL in hidden iFrame
    let urlNavigate = Utils.urlRemoveQueryStringParameter(authenticationRequest.createNavigateUrl(scopes), Constants.prompt) + Constants.prompt_none;
    urlNavigate = this.addHintParameters(urlNavigate, user);
    window.renewStates.push(authenticationRequest.state);
    window.requestType = Constants.renewToken;
    this.registerCallback(authenticationRequest.state, scope, resolve, reject);
    this._logger.infoPii("Navigate to:" + urlNavigate);
    frameHandle.src = "about:blank";
    this.loadIframeTimeout(urlNavigate, "msalRenewFrame" + scope, scope);
  }

  /**
   * Renews idtoken for app"s own backend when clientId is passed as a single scope in the scopes array.
   * @ignore
   * @hidden
   */
  private renewIdToken(scopes: Array<string>, resolve: Function, reject: Function, user: User, authenticationRequest: AuthenticationRequestParameters, extraQueryParameters?: string): void {
    // TODO: Do we need this const? Never used.
    const scope = scopes.join(" ").toLowerCase();
    this._logger.info("renewidToken is called");
    const frameHandle = this.addAdalFrame("msalIdTokenFrame");

    // Populate extraQueryParameters in the request sent to the server
    if (extraQueryParameters) {
      authenticationRequest.extraQueryParameters = extraQueryParameters;
    }

    // Cache acquireTokenUserKey
    const userId = user ? user.userIdentifier : Constants.no_user;
    const acquireTokenUserKey = Storage.generateAcquireTokenUserKey(userId, authenticationRequest.state);

    this._cacheStorage.setItem(acquireTokenUserKey, JSON.stringify(user));

    // Cache authorityKey
    const authorityKey = Storage.generateAuthorityKey(authenticationRequest.state);
    this._cacheStorage.setItem(authorityKey, authenticationRequest.authority);

    // Cache nonce
    this._cacheStorage.setItem(Constants.nonceIdToken, authenticationRequest.nonce);

    this._logger.verbose("Renew Idtoken Expected state: " + authenticationRequest.state);

    // Build urlNavigate with "prompt=none" and navigate to URL in hidden iFrame
    let urlNavigate = Utils.urlRemoveQueryStringParameter(authenticationRequest.createNavigateUrl(scopes), Constants.prompt) + Constants.prompt_none;
    urlNavigate = this.addHintParameters(urlNavigate, user);
    if (this._silentLogin) {
        window.requestType = Constants.login;
        this._silentAuthenticationState = authenticationRequest.state;
    } else {
        window.requestType = Constants.renewToken;
        window.renewStates.push(authenticationRequest.state);
    }

    // note: scope here is clientId
    this.registerCallback(authenticationRequest.state, this.clientId, resolve, reject);
    this._logger.infoPii("Navigate to:" + urlNavigate);
    frameHandle.src = "about:blank";
    this.loadIframeTimeout(urlNavigate, "msalIdTokenFrame", this.clientId);
  }

  /**
   * This method must be called for processing the response received from AAD. It extracts the hash, processes the token or error, saves it in the cache and calls the registered callbacks with the result.
   * @param {string} authority authority received in the redirect response from AAD.
   * @param {TokenResponse} requestInfo an object created from the redirect response from AAD comprising of the keys - parameters, requestType, stateMatch, stateResponse and valid.
   * @param {User} user user object for which scopes are consented for. The default user is the logged in user.
   * @param {ClientInfo} clientInfo clientInfo received as part of the response comprising of fields uid and utid.
   * @param {IdToken} idToken idToken received as part of the response.
   * @ignore
   * @private
   * @hidden
   */
  /* tslint:disable:no-string-literal */
  private saveAccessToken(authority: string, tokenResponse: TokenResponse, user: User, clientInfo: string, idToken: IdToken): void {
    let scope: string;
    let clientObj: ClientInfo = new ClientInfo(clientInfo);
    // if the response contains "scope"
    if (tokenResponse.parameters.hasOwnProperty("scope")) {
      // read the scopes
      scope = tokenResponse.parameters["scope"];
      const consentedScopes = scope.split(" ");
      // retrieve all access tokens from the cache, remove the dup scores
      const accessTokenCacheItems = this._cacheStorage.getAllAccessTokens(this.clientId, authority);
      for (let i = 0; i < accessTokenCacheItems.length; i++) {
        const accessTokenCacheItem = accessTokenCacheItems[i];
        if (accessTokenCacheItem.key.userIdentifier === user.userIdentifier) {
          const cachedScopes = accessTokenCacheItem.key.scopes.split(" ");
          if (Utils.isIntersectingScopes(cachedScopes, consentedScopes)) {
            this._cacheStorage.removeItem(JSON.stringify(accessTokenCacheItem.key));
          }
        }
      }

      // Generate and cache accessTokenKey and accessTokenValue
      const accessTokenKey = new AccessTokenKey(authority, this.clientId, scope, clientObj.uid, clientObj.utid);
      const accessTokenValue = new AccessTokenValue(tokenResponse.parameters[Constants.accessToken], idToken.rawIdToken, Utils.expiresIn(tokenResponse.parameters[Constants.expiresIn]).toString(), clientInfo);
      this._cacheStorage.setItem(JSON.stringify(accessTokenKey), JSON.stringify(accessTokenValue));
    }
    // if the response does not contain "scope" - scope is usually client_id and the token will be id_token
    else {
      scope = this.clientId;

      // Generate and cache accessTokenKey and accessTokenValue
      const accessTokenKey = new AccessTokenKey(authority, this.clientId, scope, clientObj.uid, clientObj.utid);
      // TODO: since there is no access_token, this is also set to id_token?
      const accessTokenValue = new AccessTokenValue(tokenResponse.parameters[Constants.idToken], tokenResponse.parameters[Constants.idToken], idToken.expiration, clientInfo);
      this._cacheStorage.setItem(JSON.stringify(accessTokenKey), JSON.stringify(accessTokenValue));
    }
  }

  /**
   * Saves token or error received in the response from AAD in the cache. In case of id_token, it also creates the user object.
   * @ignore
   * @hidden
   */
  // TODO: Break this function up - either into utils or token specific --- too long to be readable
  protected saveTokenFromHash(tokenResponse: TokenResponse): void {
    this._logger.info("State status:" + tokenResponse.stateMatch + "; Request type:" + tokenResponse.requestType);
    this._cacheStorage.setItem(Constants.msalError, "");
    this._cacheStorage.setItem(Constants.msalErrorDescription, "");
    var scope: string = "";
    var authorityKey: string = "";
    var acquireTokenUserKey: string = "";
    // if response has "scope" set it, else set the scope to client_id
    if (tokenResponse.parameters.hasOwnProperty("scope")) {
      scope = tokenResponse.parameters["scope"].toLowerCase();
    }
    else {
      scope = this.clientId;
    }

    // If server returns an error
    if (tokenResponse.parameters.hasOwnProperty(Constants.errorDescription) || tokenResponse.parameters.hasOwnProperty(Constants.error)) {
      this._logger.infoPii("Error :" + tokenResponse.parameters[Constants.error] + "; Error description:" + tokenResponse.parameters[Constants.errorDescription]);
      this._cacheStorage.setItem(Constants.msalError, tokenResponse.parameters["error"]);
      this._cacheStorage.setItem(Constants.msalErrorDescription, tokenResponse.parameters[Constants.errorDescription]);

      // login
      if (tokenResponse.requestType === Constants.login) {
        this._loginInProgress = false;
        this._cacheStorage.setItem(Constants.loginError, tokenResponse.parameters[Constants.errorDescription] + ":" + tokenResponse.parameters[Constants.error]);
        authorityKey = Storage.generateAuthorityKey(tokenResponse.stateResponse);
      }

      // acquireToken
      if (tokenResponse.requestType === Constants.renewToken) {
        this._acquireTokenInProgress = false;
        authorityKey = Storage.generateAuthorityKey(tokenResponse.stateResponse);
        var userKey = this.getUser() !== null ? this.getUser().userIdentifier : "";
        acquireTokenUserKey = Storage.generateAcquireTokenUserKey(userKey, tokenResponse.stateResponse);
      }
    }
    // If the server returns "Success"
    else {
      // Verify the state from redirect and record tokens to storage if exists
      if (tokenResponse.stateMatch) {
        this._logger.info("State is right");
        if (tokenResponse.parameters.hasOwnProperty(Constants.sessionState)) {
            this._cacheStorage.setItem(Constants.msalSessionState, tokenResponse.parameters[Constants.sessionState]);
        }
        var idToken: IdToken;
        var clientInfo: string = "";

        // Process access_token
        if (tokenResponse.parameters.hasOwnProperty(Constants.accessToken)) {
          this._logger.info("Fragment has access token");
          this._acquireTokenInProgress = false;
          let user: User;

          // retrieve the id_token from response if present :
          // TODO: Is this the case of id_token_token??
          if (tokenResponse.parameters.hasOwnProperty(Constants.idToken)) {
            idToken = new IdToken(tokenResponse.parameters[Constants.idToken]);
          } else {
            idToken = new IdToken(this._cacheStorage.getItem(Constants.idTokenKey));
          }

          // retrieve the authority from cache and replace with tenantID
          const authorityKey = Storage.generateAuthorityKey(tokenResponse.stateResponse);
          let authority: string = this._cacheStorage.getItem(authorityKey, this.storeAuthStateInCookie);
          if (!Utils.isEmpty(authority)) {
            authority = Utils.replaceFirstPath(authority, idToken.tenantId);
          }

          // retrieve client_info - if it is not found, generate the uid and utid from idToken
          if (tokenResponse.parameters.hasOwnProperty(Constants.clientInfo)) {
            clientInfo = tokenResponse.parameters[Constants.clientInfo];
            user = User.createUser(idToken, new ClientInfo(clientInfo));
          } else {
            this._logger.warning("ClientInfo not received in the response from AAD");
            user = User.createUser(idToken, new ClientInfo(clientInfo));
          }

          const acquireTokenUserKey = Storage.generateAcquireTokenUserKey(user.userIdentifier, tokenResponse.stateResponse);
          const acquireTokenUserKey_nouser = Storage.generateAcquireTokenUserKey(Constants.no_user, tokenResponse.stateResponse);

          let cachedUser: string = this._cacheStorage.getItem(acquireTokenUserKey);
          let acquireTokenUser: User;

          // Check with the user in the Cache
          if (!Utils.isEmpty(cachedUser)) {
            acquireTokenUser = JSON.parse(cachedUser);
            if (user && acquireTokenUser && Utils.compareObjects(user, acquireTokenUser)) {
              this.saveAccessToken(authority, tokenResponse, user, clientInfo, idToken);
              this._logger.info("The user object received in the response is the same as the one passed in the acquireToken request");
            } else {
              this._logger.warning(
                "The user object created from the response is not the same as the one passed in the acquireToken request");
            }
          } else if (!Utils.isEmpty(this._cacheStorage.getItem(acquireTokenUserKey_nouser))) {
            this.saveAccessToken(authority, tokenResponse, user, clientInfo, idToken);
          }
        }

        // Process id_token
        if (tokenResponse.parameters.hasOwnProperty(Constants.idToken)) {
            this._logger.info("Fragment has id token");
            // login no longer in progress
            this._loginInProgress = false;
            idToken = new IdToken(tokenResponse.parameters[Constants.idToken]);
            if (tokenResponse.parameters.hasOwnProperty(Constants.clientInfo)) {
              clientInfo = tokenResponse.parameters[Constants.clientInfo];
            } else {
              this._logger.warning("ClientInfo not received in the response from AAD");
            }

            authorityKey = Storage.generateAuthorityKey(tokenResponse.stateResponse);
            let authority: string = this._cacheStorage.getItem(authorityKey, this.storeAuthStateInCookie);
            if (!Utils.isEmpty(authority)) {
              authority = Utils.replaceFirstPath(authority, idToken.tenantId);
            }

            this._user = User.createUser(idToken, new ClientInfo(clientInfo));

            if (idToken && idToken.nonce) {
              // check nonce integrity if idToken has nonce - throw an error if not matched
              if (idToken.nonce !== this._cacheStorage.getItem(Constants.nonceIdToken, this.storeAuthStateInCookie)) {
                this._user = null;
                // TODO: optimize this - may be combine if it is a string in both cases
                this._cacheStorage.setItem(Constants.loginError, "Nonce Mismatch. Expected Nonce: " + this._cacheStorage.getItem(Constants.nonceIdToken, this.storeAuthStateInCookie) + "," + "Actual Nonce: " + idToken.nonce);
                this._logger.error("Nonce Mismatch.Expected Nonce: " + this._cacheStorage.getItem(Constants.nonceIdToken, this.storeAuthStateInCookie) + "," + "Actual Nonce: " + idToken.nonce);
              }
              // Save the token
              else {
                this._cacheStorage.setItem(Constants.idTokenKey, tokenResponse.parameters[Constants.idToken]);
                this._cacheStorage.setItem(Constants.msalClientInfo, clientInfo);

                // Save idToken as access token for app itself
                this.saveAccessToken(authority, tokenResponse, this._user, clientInfo, idToken);
              }
            } else {
              // TODO: avoid repeated strings - will this be optimized with error handling?
              authorityKey = tokenResponse.stateResponse;
              acquireTokenUserKey = tokenResponse.stateResponse;
              this._logger.error("Invalid id_token received in the response");
              tokenResponse.parameters["error"] = "invalid idToken";
              tokenResponse.parameters["error_description"] = "Invalid idToken. idToken: " + tokenResponse.parameters[Constants.idToken];
              this._cacheStorage.setItem(Constants.msalError, "invalid idToken");
              this._cacheStorage.setItem(Constants.msalErrorDescription, "Invalid idToken. idToken: " + tokenResponse.parameters[Constants.idToken]);
            }
        }
      }
      // State mismatch - unexpected/invalid state
      else {
        authorityKey = tokenResponse.stateResponse;
        acquireTokenUserKey = tokenResponse.stateResponse;
        this._logger.error("State Mismatch.Expected State: " + this._cacheStorage.getItem(Constants.stateLogin, this.storeAuthStateInCookie) + "," + "Actual State: " + tokenResponse.stateResponse);
        // TODO: avoid repeated strings - will this be optimized with error handling?
        tokenResponse.parameters["error"] = "Invalid_state";
        tokenResponse.parameters["error_description"] = "Invalid_state. state: " + tokenResponse.stateResponse;
        this._cacheStorage.setItem(Constants.msalError, "Invalid_state");
        this._cacheStorage.setItem(Constants.msalErrorDescription, "Invalid_state. state: " + tokenResponse.stateResponse);
      }
    }
    this._cacheStorage.setItem(Constants.renewStatus + tokenResponse.stateResponse, Constants.tokenRenewStatusCompleted);
    this._cacheStorage.removeAcquireTokenEntries(authorityKey, acquireTokenUserKey);
    // this is required if navigateToLoginRequestUrl=false
    if (this.storeAuthStateInCookie) {
      this._cacheStorage.setItemCookie(authorityKey, "", -1);
      this._cacheStorage.clearCookie();
    }
  }
  /* tslint:enable:no-string-literal */

  //#endregion

  //#region Account

  // TODO: Change User to Account

  /**
   * Returns the signed in user (received from a user object created at the time of login) or null.
   */
  // TODO: Should there be a public function modifier here?
  getUser(): User {
    // if a session already exists, get the user from the session
    if (this._user) {
      return this._user;
    }

    // frame is used to get idToken and populate the user for the given session
    const rawIdToken = this._cacheStorage.getItem(Constants.idTokenKey);
    const rawClientInfo = this._cacheStorage.getItem(Constants.msalClientInfo);

    if (!Utils.isEmpty(rawIdToken) && !Utils.isEmpty(rawClientInfo)) {
      const idToken = new IdToken(rawIdToken);
      const clientInfo = new ClientInfo(rawClientInfo);
      this._user = User.createUser(idToken, clientInfo);
      return this._user;
    }

    // if login not yet done, throw error
    throw ClientAuthError.createUserDoesNotExistError();
  }

  /**
   * Extracts state value from the userState sent with the authentication request.
   * @returns {string} scope.
   * @ignore
   * @hidden
   */
  getUserState (state: string) {
    if (state) {
      const splitIndex = state.indexOf("|");
      if (splitIndex > -1 && splitIndex + 1 < state.length) {
        return state.substring(splitIndex + 1);
      }
    }
    return "";
  }

  /**
   * Used to filter all cached items and return a list of unique users based on userIdentifier.
   * @param {Array<User>} Users - users saved in the cache.
   */
  getAllUsers(): Array<User> {
    const users: Array<User> = [];
    const accessTokenCacheItems = this._cacheStorage.getAllAccessTokens(Constants.clientId, Constants.userIdentifier);
    for (let i = 0; i < accessTokenCacheItems.length; i++) {
      const idToken = new IdToken(accessTokenCacheItems[i].value.idToken);
      const clientInfo = new ClientInfo(accessTokenCacheItems[i].value.clientInfo);
      const user = User.createUser(idToken, clientInfo);
      users.push(user);
    }

    return this.getUniqueUsers(users);
  }

  /**
   * Used to filter users based on userIdentifier
   * @param {Array<User>}  Users - users saved in the cache
   * @ignore
   * @hidden
   */
  private getUniqueUsers(users: Array<User>): Array<User> {
    if (!users || users.length <= 1) {
      return users;
    }

    const flags: Array<string> = [];
    const uniqueUsers: Array<User> = [];
    for (let index = 0; index < users.length; ++index) {
      if (users[index].userIdentifier && flags.indexOf(users[index].userIdentifier) === -1) {
        flags.push(users[index].userIdentifier);
        uniqueUsers.push(users[index]);
      }
    }

    return uniqueUsers;
  }

  //#endregion

  //#region Scopes (Extract to Scopes.ts)

  // TODO: "this" dependency in this section is minimal.
  // If pCacheStorage is separated from the class object, or passed as a fn param, scopesUtils.ts can be created

  /**
   * Used to validate the scopes input parameter requested  by the developer.
   *
   * @param {Array<string>} scopes - Developer requested permissions. Not all scopes are guaranteed to be included in the access token returned.
   * @param {boolean} scopesRequired - Boolean indicating whether the scopes array is required or not
   * @ignore
   * @hidden
   */
  // TODO: Check if this can be combined with filterScopes()
  private validateInputScope(scopes: Array<string>, scopesRequired: boolean): void {
    if (!scopes) {
      if (scopesRequired) {
        throw ClientConfigurationError.createScopesRequiredError(scopes);
      } else {
        return;
      }
    }

    // Check that scopes is an array object (also throws error if scopes == null)
    if (!Array.isArray(scopes)) {
      throw ClientConfigurationError.createScopesNonArrayError(scopes);
    }

    // Check that scopes is not an empty array
    if (scopes.length < 1) {
      throw ClientConfigurationError.createEmptyScopesArrayError(scopes.toString());
    }

    // Check that clientId is passed as single scope
    if (scopes.indexOf(this.clientId) > -1) {
      if (scopes.length > 1) {
        throw ClientConfigurationError.createClientIdSingleScopeError(scopes.toString());
      }
    }
  }

  /**
  * Used to remove openid and profile from the list of scopes passed by the developer.These scopes are added by default
  * @hidden
  */
  // TODO: Check if this can be combined with validateInputScope()
  private filterScopes(scopes: Array<string>): Array<string> {
    if (scopes) {
      scopes = scopes.filter(function (element) {
        return element !== Constants.openidScope;
      });

      scopes = scopes.filter(function (element) {
        return element !== Constants.profileScope;
      });
    }

    return scopes;
  }

  /**
  * Extracts scope value from the state sent with the authentication request.
  * @returns {string} scope.
  * @ignore
  * @hidden
  */
  // TODO: can this function be removed? not used.
  private getScopeFromState(state: string): string {
    if (state) {
      const splitIndex = state.indexOf("|");
      if (splitIndex > -1 && splitIndex + 1 < state.length) {
        return state.substring(splitIndex + 1);
      }
    }
    return "";
  }

  //#endregion

  //#region Angular

  /**
  * Broadcast messages - Used only for Angular?
  *
  * @param eventName
  * @param data
  */
  // TODO: Is there a better way to do this? At the least, sandbox this to the wrapper listening in to the core after the handshake
  private broadcast(eventName: string, data: string) {
    var evt = new CustomEvent(eventName, { detail: data });
    window.dispatchEvent(evt);
  }

  // TODO: All the below fns are used in msal-angular ONLY, refactor this, implement the bulk in angular if possible?
  /**
   * Helper function to retrieve the cached token
   *
   * @param scopes
   * @param user
   */
  protected getCachedTokenInternal(scopes : Array<string> , user: User): CacheResult {
    // Get the current session's user object
    const userObject = user ? user : this.getUser();
    if (!userObject) {
        return null;
    }
    let authenticationRequest: AuthenticationRequestParameters;
    let newAuthority = this.authorityInstance ? this.authorityInstance : AuthorityFactory.CreateInstance(this.authority, this.validateAuthority);

    // Construct AuthenticationRequest based on response type
    if (Utils.compareObjects(userObject, this.getUser())) {
      if (scopes.indexOf(this.clientId) > -1) {
        authenticationRequest = new AuthenticationRequestParameters(newAuthority, this.clientId, scopes, ResponseTypes.id_token, this.getRedirectUri(), this._state);
      }
      else {
        authenticationRequest = new AuthenticationRequestParameters(newAuthority, this.clientId, scopes, ResponseTypes.token, this.getRedirectUri(), this._state);
      }
    } else {
      authenticationRequest = new AuthenticationRequestParameters(newAuthority, this.clientId, scopes, ResponseTypes.id_token_token, this.getRedirectUri(), this._state);
    }

    // get cached token
    return this.getCachedToken(authenticationRequest, user);
  }

  /**
   * Get scopes for the Endpoint - Used in Angular to track protected and unprotected resources without interaction from the developer app
   *
   * @param endpoint
   */
  protected getScopesForEndpoint(endpoint: string) : Array<string> {
    // if user specified list of unprotectedResources, no need to send token to these endpoints, return null.
    if (this._unprotectedResources.length > 0) {
        for (var i = 0; i < this._unprotectedResources.length; i++) {
            if (endpoint.indexOf(this._unprotectedResources[i]) > -1) {
                return null;
            }
        }
    }

    // process all protected resources and send the matched one
    if (this._protectedResourceMap.size > 0) {
        for (let key of Array.from(this._protectedResourceMap.keys())) {
            // configEndpoint is like /api/Todo requested endpoint can be /api/Todo/1
            if (endpoint.indexOf(key) > -1) {
                return this._protectedResourceMap.get(key);
            }
        }
    }

    // default resource will be clientid if nothing specified
    // App will use idtoken for calls to itself
    // check if it's staring from http or https, needs to match with app host
    if (endpoint.indexOf("http://") > -1 || endpoint.indexOf("https://") > -1) {
        if (this.getHostFromUri(endpoint) === this.getHostFromUri(this.getRedirectUri())) {
            return new Array<string>(this.clientId);
        }
    } else {
    // in angular level, the url for $http interceptor call could be relative url,
    // if it's relative call, we'll treat it as app backend call.
        return new Array<string>(this.clientId);
    }

    // if not the app's own backend or not a domain listed in the endpoints structure
    return null;
  }

  /**
   * tracks if login is in progress
   */
  loginInProgress(): boolean {
    var pendingCallback = this._cacheStorage.getItem(Constants.urlHash);
    if (pendingCallback) {
        return true;
    }
    return this._loginInProgress;
  }

  /**
   * @param loginInProgress
   */
  protected setloginInProgress(loginInProgress : boolean) {
    this._loginInProgress = loginInProgress;
  }

  /**
   * returns the status of acquireTokenInProgress
   */
  protected getAcquireTokenInProgress(): boolean {
      return this._acquireTokenInProgress;
  }

  /**
   * @param acquireTokenInProgress
   */
  protected setAcquireTokenInProgress(acquireTokenInProgress : boolean) {
      this._acquireTokenInProgress = acquireTokenInProgress;
  }

  /**
   * returns the logger handle
   */
  protected getLogger() {
      return this._logger;
  }

  //#endregion

  //#region Getters and Setters

  /**
   * Used to get the redirect uri. Evaluates redirectUri if its a function, otherwise simply returns its value.
   * @ignore
   * @hidden
   */
  private getRedirectUri(): string {
    if (typeof this._redirectUri === "function") {
      return this._redirectUri();
    }
    return this._redirectUri;
  }

  /**
   * Used to get the post logout redirect uri. Evaluates postLogoutredirectUri if its a function, otherwise simply returns its value.
   * @ignore
   * @hidden
   */
  private getPostLogoutRedirectUri(): string {
    if (typeof this._postLogoutredirectUri === "function") {
      return this._postLogoutredirectUri();
    }
    return this._postLogoutredirectUri;
  }

  //#endregion

  //#region String Util (Should be extracted to Utils.ts)

  /**
   * Checks if the authorization endpoint URL contains query string parameters
   * @ignore
   * @hidden
   */
  // TODO: Terrible name, rename it
  private urlContainsQueryStringParameter(name: string, url: string): boolean {
    // regex to detect pattern of a ? or & followed by the name parameter and an equals character
    const regex = new RegExp("[\\?&]" + name + "=");
    return regex.test(url);
  }

  /**
   * Returns the anchor part(#) of the URL
   * @ignore
   * @hidden
   */
  private getHash(hash: string): string {
    if (hash.indexOf("#/") > -1) {
      hash = hash.substring(hash.indexOf("#/") + 2);
    } else if (hash.indexOf("#") > -1) {
      hash = hash.substring(1);
    }

    return hash;
  }

  /**
   * extract URI from the host
   *
   * @param uri
   * @hidden
   */
  private getHostFromUri(uri: string): string {
    // remove http:// or https:// from uri
    var extractedUri = String(uri).replace(/^(https?:)\/\//, "");
    extractedUri = extractedUri.split("/")[0];
    return extractedUri;
  }

 //#endregion
}<|MERGE_RESOLUTION|>--- conflicted
+++ resolved
@@ -577,7 +577,6 @@
     return new Promise<string>((resolve, reject) => {
       // Fail if login is already in progress
       if (this._loginInProgress) {
-<<<<<<< HEAD
         throw ClientAuthError.createLoginInProgressError();
       }
       // Validate and filter scopes (the validate function will throw if validation fails)
@@ -586,24 +585,6 @@
       } catch (e) {
         // Rethrow for better error tracking
         throw e;
-=======
-        // TODO: Return custom error object here in future
-        reject(ErrorCodes.loginProgressError + Constants.resourceDelimiter + ErrorDescription.loginProgressError);
-        return;
-      }
-
-      // Validate scopes
-      // TODO: Replace with new validation pattern
-      if (scopes) {
-        const isValidScope = this.validateInputScope(scopes);
-        if (isValidScope && !Utils.isEmpty(isValidScope)) {
-          // TODO: Return custom error object here in future
-          reject(ErrorCodes.inputScopesError + Constants.resourceDelimiter + ErrorDescription.inputScopesError);
-          return;
-        }
-
-        scopes = this.filterScopes(scopes);
->>>>>>> b02c9da7
       }
       scopes = this.filterScopes(scopes);
 
@@ -737,26 +718,12 @@
   acquireTokenPopup(scopes: Array<string>, authority: string, user: User, extraQueryParameters: string): Promise<string>;
   acquireTokenPopup(scopes: Array<string>, authority?: string, user?: User, extraQueryParameters?: string): Promise<string> {
     return new Promise<string>((resolve, reject) => {
-<<<<<<< HEAD
       // Validate and filter scopes (the validate function will throw if validation fails)
       try {
         this.validateInputScope(scopes, true);
       } catch (e) {
         // Rethrow for better error tracking
         throw e;
-=======
-      // Validate scopes
-      // TODO: Replace with new validation pattern
-      const isValidScope = this.validateInputScope(scopes);
-      if (isValidScope && !Utils.isEmpty(isValidScope)) {
-        // TODO: Should reject with custom error
-        // TODO: Is this always accessToken?
-        reject(ErrorCodes.inputScopesError + Constants.resourceDelimiter + isValidScope);
-      }
-
-      if (scopes) {
-        scopes = this.filterScopes(scopes);
->>>>>>> b02c9da7
       }
       scopes = this.filterScopes(scopes);
 
@@ -767,24 +734,13 @@
 
       // If already in progress, throw an error and reject the request
       if (this._acquireTokenInProgress) {
-<<<<<<< HEAD
         throw ClientAuthError.createAcquireTokenInProgressError();
-=======
-        // TODO: Should reject with custom error
-        reject(ErrorCodes.acquireTokenProgressError + Constants.resourceDelimiter + ErrorDescription.acquireTokenProgressError);
-        return;
->>>>>>> b02c9da7
       }
 
       //if user is not currently logged in and no login_hint is passed
       if (!userObject && !(extraQueryParameters && (extraQueryParameters.indexOf(Constants.login_hint) !== -1))) {
         this._logger.info("User login is required");
-<<<<<<< HEAD
         throw ClientAuthError.createUserLoginRequiredError();
-=======
-        reject(ErrorCodes.userLoginError + Constants.resourceDelimiter + ErrorDescription.userLoginError);
-        return;
->>>>>>> b02c9da7
       }
 
       // track the acquireToken progress
@@ -852,11 +808,7 @@
         this._cacheStorage.setItem(Constants.msalError, ErrorCodes.endpointResolutionError);
         this._cacheStorage.setItem(Constants.msalErrorDescription, ErrorDescription.endpointResolutionError);
         if (reject) {
-<<<<<<< HEAD
           reject(ClientAuthError.createEndpointResolutionError());
-=======
-          reject(ErrorCodes.endpointResolutionError + Constants.resourceDelimiter + ErrorDescription.endpointResolutionError);
->>>>>>> b02c9da7
         }
         if (popUpWindow) {
             popUpWindow.close();
@@ -893,14 +845,8 @@
       this._cacheStorage.setItem(Constants.msalError, ErrorCodes.popUpWindowError);
       this._cacheStorage.setItem(Constants.msalErrorDescription, ErrorDescription.popUpWindowError);
       if (reject) {
-<<<<<<< HEAD
         // TODO: We should throw here instead of passing to reject
         reject(ClientAuthError.createPopupWindowError());
-=======
-        // TODO: Throw custom error here
-        // TODO: Figure out some way to pass tokenType
-        reject(ErrorCodes.popUpWindowError + Constants.resourceDelimiter + ErrorDescription.popUpWindowError);
->>>>>>> b02c9da7
       }
       return null;
     }
@@ -912,14 +858,8 @@
       // If popup closed or login in progress, cancel login
       if (popupWindow && popupWindow.closed && instance._loginInProgress) {
         if (reject) {
-<<<<<<< HEAD
           // TODO: We should throw here instead of passing to reject
           reject(ClientAuthError.createUserCancelledError());
-=======
-          // TODO: Reject with custom error here
-          // TODO: Figure out some way to pass tokenType
-          reject(ErrorCodes.userCancelledError + Constants.resourceDelimiter + ErrorDescription.userCancelledError);
->>>>>>> b02c9da7
         }
         window.clearInterval(pollTimer);
         if (this._isAngular) {
@@ -1034,7 +974,6 @@
       }
       scopes = this.filterScopes(scopes);
 
-<<<<<<< HEAD
       const scope = scopes.join(" ").toLowerCase();
       const userObject = user ? user : this.getUser();
       const adalIdToken = this._cacheStorage.getItem(Constants.adalIdToken);
@@ -1054,17 +993,6 @@
       if (Utils.compareObjects(userObject, this.getUser())) {
         if (scopes.indexOf(this.clientId) > -1) {
           authenticationRequest = new AuthenticationRequestParameters(AuthorityFactory.CreateInstance(authority, this.validateAuthority), this.clientId, scopes, ResponseTypes.id_token, this.getRedirectUri(), this._state);
-=======
-        const scope = scopes.join(" ").toLowerCase();
-        const userObject = user ? user : this.getUser();
-        const adalIdToken = this._cacheStorage.getItem(Constants.adalIdToken);
-        //if user is not currently logged in and no login_hint/sid is passed as an extraQueryParamater
-        if (!userObject && Utils.checkSSO(extraQueryParameters) && Utils.isEmpty(adalIdToken) ) {
-          this._logger.info("User login is required");
-          // TODO: Reject with custom error here
-          reject(ErrorCodes.userLoginError + Constants.resourceDelimiter + ErrorDescription.userLoginError);
-          return null;
->>>>>>> b02c9da7
         }
         else {
             authenticationRequest = new AuthenticationRequestParameters(AuthorityFactory.CreateInstance(authority, this.validateAuthority), this.clientId, scopes, ResponseTypes.token, this.getRedirectUri(), this._state);
@@ -1078,7 +1006,6 @@
           }
       }
 
-<<<<<<< HEAD
       const cacheResult = this.getCachedToken(authenticationRequest, userObject);
       // resolve/reject based on cacheResult
       if (cacheResult) {
@@ -1086,25 +1013,10 @@
           this._logger.info("Token is already in cache for scope:" + scope);
           resolve(cacheResult.token);
           return null;
-=======
-        const cacheResult = this.getCachedToken(authenticationRequest, userObject);
-        // resolve/reject based on cacheResult
-        if (cacheResult) {
-          if (cacheResult.token) {
-            this._logger.info("Token is already in cache for scope:" + scope);
-            resolve(cacheResult.token);
-            return null;
-          }
-          else if (cacheResult.errorDesc || cacheResult.error) {
-            this._logger.infoPii(cacheResult.errorDesc + ":" + cacheResult.error);
-            reject(cacheResult.errorDesc + Constants.resourceDelimiter + cacheResult.error);
-            return null;
-          }
->>>>>>> b02c9da7
         }
         else if (cacheResult.errorDesc || cacheResult.error) {
           this._logger.infoPii(cacheResult.errorDesc + ":" + cacheResult.error);
-          reject(cacheResult.errorDesc + Constants.resourceDelimeter + cacheResult.error);
+          reject(cacheResult.errorDesc + Constants.resourceDelimiter + cacheResult.error);
           return null;
         }
       }
