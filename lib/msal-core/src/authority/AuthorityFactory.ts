/*
 * Copyright (c) Microsoft Corporation. All rights reserved.
 * Licensed under the MIT License.
 */

/**
 * @hidden
 */
import { Authority } from "./Authority";
import { StringUtils } from "../utils/StringUtils";
import { ClientConfigurationError } from "../error/ClientConfigurationError";
import { ITenantDiscoveryResponse, OpenIdConfiguration } from "./ITenantDiscoveryResponse";
import TelemetryManager from "../telemetry/TelemetryManager";
<<<<<<< HEAD
import { AuthOptions } from "../Configuration";
import { TrustedAuthority } from "./TrustedAuthority";

export class AuthorityFactory {
    private static metadataMap = new Map<string, ITenantDiscoveryResponse>();
    private static cloudInstanceDiscoveryPromise: Promise<void>;
=======
import { Constants } from "../utils/Constants";
import { UrlUtils } from "../utils/UrlUtils";

export class AuthorityFactory {
    private static metadataMap = new Map<string, ITenantDiscoveryResponse>();
>>>>>>> 504d352e

    public static async saveMetadataFromNetwork(authorityInstance: Authority, telemetryManager: TelemetryManager, correlationId: string): Promise<ITenantDiscoveryResponse> {
        await this.cloudInstanceDiscoveryPromise;
        const metadata = await authorityInstance.resolveEndpointsAsync(telemetryManager, correlationId);
        this.metadataMap.set(authorityInstance.CanonicalAuthority, metadata);
        return metadata;
    }

    public static getMetadata(authorityUrl: string) {
        return this.metadataMap.get(authorityUrl);
    }

    public static saveMetadataFromConfig(authorityUrl: string, authorityMetadataJson: string) {
        try {
            if (authorityMetadataJson) {
                const parsedMetadata = JSON.parse(authorityMetadataJson) as OpenIdConfiguration;

                if (!parsedMetadata.authorization_endpoint || !parsedMetadata.end_session_endpoint || !parsedMetadata.issuer) {
                    throw ClientConfigurationError.createInvalidAuthorityMetadataError();
                }

                this.metadataMap.set(authorityUrl, {
                    AuthorizationEndpoint: parsedMetadata.authorization_endpoint,
                    EndSessionEndpoint: parsedMetadata.end_session_endpoint,
                    Issuer: parsedMetadata.issuer
                });
            }
        } catch (e) {
            throw ClientConfigurationError.createInvalidAuthorityMetadataError();
        }
    }

    /**
<<<<<<< HEAD
     * 
     * @param authConfig 
     * @param telemetryManager 
     */
    public static initializeAuthorityData(authConfig: AuthOptions, telemetryManager: TelemetryManager) {
        TrustedAuthority.setTrustedAuthoritiesFromConfig(authConfig.validateAuthority, authConfig.knownAuthorities);
        this.saveMetadataFromConfig(authConfig.authority, authConfig.authorityMetadata);
        this.cloudInstanceDiscoveryPromise = TrustedAuthority.setTrustedAuthoritiesFromNetwork(authConfig.validateAuthority, telemetryManager);
    }

    /**
=======
>>>>>>> 504d352e
     * Create an authority object of the correct type based on the url
     * Performs basic authority validation - checks to see if the authority is of a valid type (eg aad, b2c)
     */
    public static CreateInstance(authorityUrl: string, validateAuthority: boolean, authorityMetadata?: string): Authority {
        if (StringUtils.isEmpty(authorityUrl)) {
            return null;
        }

        if (authorityMetadata) {
            // todo: log statements
            this.saveMetadataFromConfig(authorityUrl, authorityMetadata);
        }

        return new Authority(authorityUrl, validateAuthority, this.metadataMap.get(authorityUrl));
    }
<<<<<<< HEAD
=======

    public static isAdfs(authorityUrl: string): boolean {
        const components = UrlUtils.GetUrlComponents(authorityUrl);
        const pathSegments = components.PathSegments;

        if (pathSegments.length && pathSegments[0].toLowerCase() === Constants.ADFS) {
            return true;
        }

        return false;
    }
>>>>>>> 504d352e
}<|MERGE_RESOLUTION|>--- conflicted
+++ resolved
@@ -11,23 +11,13 @@
 import { ClientConfigurationError } from "../error/ClientConfigurationError";
 import { ITenantDiscoveryResponse, OpenIdConfiguration } from "./ITenantDiscoveryResponse";
 import TelemetryManager from "../telemetry/TelemetryManager";
-<<<<<<< HEAD
-import { AuthOptions } from "../Configuration";
-import { TrustedAuthority } from "./TrustedAuthority";
-
-export class AuthorityFactory {
-    private static metadataMap = new Map<string, ITenantDiscoveryResponse>();
-    private static cloudInstanceDiscoveryPromise: Promise<void>;
-=======
 import { Constants } from "../utils/Constants";
 import { UrlUtils } from "../utils/UrlUtils";
 
 export class AuthorityFactory {
     private static metadataMap = new Map<string, ITenantDiscoveryResponse>();
->>>>>>> 504d352e
 
     public static async saveMetadataFromNetwork(authorityInstance: Authority, telemetryManager: TelemetryManager, correlationId: string): Promise<ITenantDiscoveryResponse> {
-        await this.cloudInstanceDiscoveryPromise;
         const metadata = await authorityInstance.resolveEndpointsAsync(telemetryManager, correlationId);
         this.metadataMap.set(authorityInstance.CanonicalAuthority, metadata);
         return metadata;
@@ -58,20 +48,6 @@
     }
 
     /**
-<<<<<<< HEAD
-     * 
-     * @param authConfig 
-     * @param telemetryManager 
-     */
-    public static initializeAuthorityData(authConfig: AuthOptions, telemetryManager: TelemetryManager) {
-        TrustedAuthority.setTrustedAuthoritiesFromConfig(authConfig.validateAuthority, authConfig.knownAuthorities);
-        this.saveMetadataFromConfig(authConfig.authority, authConfig.authorityMetadata);
-        this.cloudInstanceDiscoveryPromise = TrustedAuthority.setTrustedAuthoritiesFromNetwork(authConfig.validateAuthority, telemetryManager);
-    }
-
-    /**
-=======
->>>>>>> 504d352e
      * Create an authority object of the correct type based on the url
      * Performs basic authority validation - checks to see if the authority is of a valid type (eg aad, b2c)
      */
@@ -87,8 +63,6 @@
 
         return new Authority(authorityUrl, validateAuthority, this.metadataMap.get(authorityUrl));
     }
-<<<<<<< HEAD
-=======
 
     public static isAdfs(authorityUrl: string): boolean {
         const components = UrlUtils.GetUrlComponents(authorityUrl);
@@ -100,5 +74,4 @@
 
         return false;
     }
->>>>>>> 504d352e
 }