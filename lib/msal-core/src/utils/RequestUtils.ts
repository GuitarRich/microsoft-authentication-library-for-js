/*
 * Copyright (c) Microsoft Corporation. All rights reserved.
 * Licensed under the MIT License.
 */

import { AuthenticationParameters } from "../AuthenticationParameters";
import { Constants, PromptState, BlacklistedEQParams, InteractionType } from "../utils/Constants";
import { ClientConfigurationError } from "../error/ClientConfigurationError";
import { ScopeSet } from "../ScopeSet";
import { StringDict } from "../MsalTypes";
import { StringUtils } from "../utils/StringUtils";
import { CryptoUtils } from "../utils/CryptoUtils";
import { TimeUtils } from "./TimeUtils";
import { ClientAuthError } from "../error/ClientAuthError";

export type LibraryStateObject = {
    id: string,
    ts: number
    method: string
};

/**
 * @hidden
 */
export class RequestUtils {

    /**
     * @ignore
     *
     * @param request
     * @param isLoginCall
     * @param cacheStorage
     * @param clientId
     *
     * validates all request parameters and generates a consumable request object
     */
    static validateRequest(request: AuthenticationParameters, clientId: string, interactionType: InteractionType): AuthenticationParameters {
<<<<<<< HEAD
        // Check if sent scopes are Login scopes
        const isLoginScopes = ScopeSet.isLoginScopes(request.scopes, clientId);

        // Throw error if request is empty for acquire * calls
        if(!isLoginScopes && !request) {
=======
        // Throw error if request is empty for acquire * calls
        if (!request) {
>>>>>>> 115adef6
            throw ClientConfigurationError.createEmptyRequestError();
        }
        
        // Check if sent scopes are Login scopes
        // const isLoginScopes = ScopeSet.isLoginScopes(request.scopes, clientId);

        let scopes: Array<string> = [...request.scopes];
        let extraQueryParameters: StringDict;

        if (request) {
            // if extraScopesToConsent is passed in loginCall, append them to the login request; Validate and filter scopes (the validate function will throw if validation fails)

            // scopes = isLoginCall ? ScopeSet.appendScopes(request.scopes, request.extraScopesToConsent) : request.scopes;
            ScopeSet.validateInputScope(scopes, clientId);

            // validate prompt parameter
            this.validatePromptParameter(request.prompt);

            // validate extraQueryParameters
            extraQueryParameters = this.validateEQParameters(request.extraQueryParameters, request.claimsRequest);

            // validate claimsRequest
            this.validateClaimsRequest(request.claimsRequest);
        }

        // validate and generate state and correlationId
        const state = this.validateAndGenerateState(request && request.state, interactionType);
        const correlationId = this.validateAndGenerateCorrelationId(request && request.correlationId);

        const validatedRequest: AuthenticationParameters = {
            ...request,
            extraQueryParameters,
            scopes,
            state,
            correlationId
        };

        return validatedRequest;
    }

    /**
     * 
     * @param request 
     * @param clientId 
     * @param interactionType 
     */
    static validateLoginRequest(request: AuthenticationParameters, clientId: string, interactionType: InteractionType): AuthenticationParameters {
        // Check if userRequest is empty
        if (!request) {
            request = {};
        }

        // Check if request scopes are null
        if (!request.scopes) {
            request.scopes = [];
        }

        // Append clientId to scopes by default for login calls
        request.scopes = ScopeSet.appendScopes(request.scopes, [clientId]);

        // validate request
        const userRequest: AuthenticationParameters = RequestUtils.validateRequest(request, clientId, interactionType);
        userRequest.scopes = ScopeSet.appendScopes(userRequest.scopes, userRequest.extraScopesToConsent);

        return userRequest;
    }

    /**
     * @ignore
     *
     * Utility to test if valid prompt value is passed in the request
     * @param request
     */
    static validatePromptParameter(prompt: string) {
        if(prompt) {
            if ([PromptState.LOGIN, PromptState.SELECT_ACCOUNT, PromptState.CONSENT, PromptState.NONE].indexOf(prompt) < 0) {
                throw ClientConfigurationError.createInvalidPromptError(prompt);
            }
        }
    }

    /**
     * @ignore
     *
     * Removes unnecessary or duplicate query parameters from extraQueryParameters
     * @param request
     */
    static validateEQParameters(extraQueryParameters: StringDict, claimsRequest: string) : StringDict {
        const eQParams : StringDict = { ...extraQueryParameters};
        if (!eQParams) {
            return null;
        }
        if (claimsRequest) {
            // this.logger.warning("Removed duplicate claims from extraQueryParameters. Please use either the claimsRequest field OR pass as extraQueryParameter - not both.");
            delete eQParams[Constants.claims];
        }
        BlacklistedEQParams.forEach(param => {
            if (eQParams[param]) {
                // this.logger.warning("Removed duplicate " + param + " from extraQueryParameters. Please use the " + param + " field in request object.");
                delete eQParams[param];
            }
        });

        return eQParams;
    }

    /**
     * @ignore
     *
     * Validates the claims passed in request is a JSON
     * TODO: More validation will be added when the server team tells us how they have actually implemented claims
     * @param claimsRequest
     */
    static validateClaimsRequest(claimsRequest: string) {
        if (!claimsRequest) {
            return;
        }
        let claims;
        try {
            claims = JSON.parse(claimsRequest);
        } catch (e) {
            throw ClientConfigurationError.createClaimsRequestParsingError(e);
        }
    }

    /**
     * @ignore
     *
     * generate unique state per request
     * @param userState User-provided state value
     * @returns State string include library state and user state
     */
    static validateAndGenerateState(userState: string, interactionType: InteractionType): string {
        return !StringUtils.isEmpty(userState) ? `${RequestUtils.generateLibraryState(interactionType)}${Constants.resourceDelimiter}${userState}` : RequestUtils.generateLibraryState(interactionType);
    }

    /**
     * Generates the state value used by the library.
     *
     * @returns Base64 encoded string representing the state
     */
    static generateLibraryState(interactionType: InteractionType): string {
        const stateObject: LibraryStateObject = {
            id: CryptoUtils.createNewGuid(),
            ts: TimeUtils.now(),
            method: interactionType
        };

        const stateString = JSON.stringify(stateObject);

        return CryptoUtils.base64Encode(stateString);
    }

    /**
     * Decodes the state value into a StateObject
     *
     * @param state State value returned in the request
     * @returns Parsed values from the encoded state value
     */
    static parseLibraryState(state: string): LibraryStateObject {
        const libraryState = decodeURIComponent(state).split(Constants.resourceDelimiter)[0];

        if (CryptoUtils.isGuid(libraryState)) {
            // If state is guid, assume timestamp is now and is redirect, as redirect should be only method where this can happen.
            return {
                id: libraryState,
                ts: TimeUtils.now(),
                method: Constants.interactionTypeRedirect
            };
        }

        try {
            const stateString = CryptoUtils.base64Decode(libraryState);

            const stateObject = JSON.parse(stateString);

            return stateObject;
        } catch (e) {
            throw ClientAuthError.createInvalidStateError(state, null);
        }
    }

    /**
     * @ignore
     *
     * validate correlationId and generate if not valid or not set by the user
     * @param correlationId
     */
    static validateAndGenerateCorrelationId(correlationId: string): string {
        // validate user set correlationId or set one for the user if null
        if(correlationId && !CryptoUtils.isGuid(correlationId)) {
            throw ClientConfigurationError.createInvalidCorrelationIdError();
        }
        return CryptoUtils.isGuid(correlationId)? correlationId : CryptoUtils.createNewGuid();
    }

    /**
     * Create a request signature
     * @param request
     */
    static createRequestSignature(request: AuthenticationParameters): string {
        return `${request.scopes.join(" ").toLowerCase()}${Constants.resourceDelimiter}${request.authority}`;
    }
}<|MERGE_RESOLUTION|>--- conflicted
+++ resolved
@@ -35,23 +35,16 @@
      * validates all request parameters and generates a consumable request object
      */
     static validateRequest(request: AuthenticationParameters, clientId: string, interactionType: InteractionType): AuthenticationParameters {
-<<<<<<< HEAD
-        // Check if sent scopes are Login scopes
-        const isLoginScopes = ScopeSet.isLoginScopes(request.scopes, clientId);
-
-        // Throw error if request is empty for acquire * calls
-        if(!isLoginScopes && !request) {
-=======
         // Throw error if request is empty for acquire * calls
         if (!request) {
->>>>>>> 115adef6
             throw ClientConfigurationError.createEmptyRequestError();
         }
         
         // Check if sent scopes are Login scopes
+
         // const isLoginScopes = ScopeSet.isLoginScopes(request.scopes, clientId);
 
-        let scopes: Array<string> = [...request.scopes];
+        const scopes: Array<string> = [...request.scopes];
         let extraQueryParameters: StringDict;
 
         if (request) {
