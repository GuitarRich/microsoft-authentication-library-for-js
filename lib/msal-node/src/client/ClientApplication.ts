/*
 * Copyright (c) Microsoft Corporation. All rights reserved.
 * Licensed under the MIT License.
 */

import {
    AuthorizationCodeClient,
    AuthorizationCodeUrlRequest,
    AuthorizationCodeRequest,
    ClientConfiguration,
    RefreshTokenClient,
    RefreshTokenRequest,
    AuthenticationResult,
<<<<<<< HEAD
=======
    Authority,
    AuthorityFactory,
    ClientAuthError,
    Constants,
    B2cAuthority,
    JsonCache,
    Serializer,
>>>>>>> 2ca4cd4c
} from '@azure/msal-common';
import { Configuration, buildAppConfiguration } from '../config/Configuration';
import { CryptoProvider } from '../crypto/CryptoProvider';
import { Storage } from '../cache/Storage';
import { version } from '../../package.json';
<<<<<<< HEAD
import { Constants } from './../utils/Constants';
import { CacheManager } from '../cache/CacheManager';

export abstract class ClientApplication {
    protected config: Configuration;
    protected storage: Storage;
    private cacheManager: CacheManager;
=======
import { Constants as NodeConstants } from './../utils/Constants';
import { CacheContext } from '../cache/CacheContext';

export abstract class ClientApplication {
    private config: Configuration;
    private _authority: Authority;
    private readonly cryptoProvider: CryptoProvider;
    private storage: Storage;
    private cacheContext: CacheContext;
>>>>>>> 2ca4cd4c

    /**
     * @constructor
     * Constructor for the ClientApplication
     */
    protected constructor(configuration: Configuration) {
        this.config = buildAppConfiguration(configuration);
<<<<<<< HEAD
        this.storage = new Storage();
        this.cacheManager = new CacheManager(
            this.storage,
            this.config.cache?.cachePlugin
        );
=======

        this.cryptoProvider = new CryptoProvider();
        this.storage = new Storage(this.config.cache!);
        B2cAuthority.setKnownAuthorities(this.config.auth.knownAuthorities!);
        this.cacheContext = new CacheContext();
>>>>>>> 2ca4cd4c
    }

    /**
     * Creates the URL of the authorization request letting the user input credentials and consent to the
     * application. The URL target the /authorize endpoint of the authority configured in the
     * application object.
     *
     * Once the user inputs their credentials and consents, the authority will send a response to the redirect URI
     * sent in the request and should contain an authorization code, which can then be used to acquire tokens via
     * acquireToken(AuthorizationCodeRequest)
     * @param request
     */
    async getAuthCodeUrl(
        request: AuthorizationCodeUrlRequest
    ): Promise<string> {
        const authClientConfig = await this.buildOauthClientConfiguration(
            request.authority
        );
        const authorizationCodeClient = new AuthorizationCodeClient(
            authClientConfig
        );
        return authorizationCodeClient.getAuthCodeUrl(request);
    }

    /**
     * Acquires a token by exchanging the Authorization Code received from the first step of OAuth2.0
     * Authorization Code flow.
     *
     * getAuthCodeUrl(AuthorizationCodeUrlRequest) can be used to create the URL for the first step of OAuth2.0
     * Authorization Code flow. Ensure that values for redirectUri and scopes in AuthorizationCodeUrlRequest and
     * AuthorizationCodeRequest are the same.
     *
     * @param request
     */
    async acquireTokenByCode(
        request: AuthorizationCodeRequest
    ): Promise<AuthenticationResult> {
        const authClientConfig = await this.buildOauthClientConfiguration(
            request.authority
        );
        const authorizationCodeClient = new AuthorizationCodeClient(
            authClientConfig
        );
        return authorizationCodeClient.acquireToken(request);
    }

    /**
     * Acquires a token by exchanging the refresh token provided for a new set of tokens.
     *
     * This API is provided only for scenarios where you would like to migrate from ADAL to MSAL. Instead, it is
     * recommended that you use acquireTokenSilent() for silent scenarios. When using acquireTokenSilent, MSAL will
     * handle the caching and refreshing of tokens automatically.
     * @param request
     */
    async acquireTokenByRefreshToken(
        request: RefreshTokenRequest
    ): Promise<string> {
<<<<<<< HEAD
        const refreshTokenClient = new RefreshTokenClient(
            this.buildOauthClientConfiguration()
=======
        const refreshTokenClientConfig = await this.buildOauthClientConfiguration(
            request.authority
        );
        const refreshTokenClient = new RefreshTokenClient(
            refreshTokenClientConfig
>>>>>>> 2ca4cd4c
        );
        return refreshTokenClient.acquireToken(request);
    }

    protected async buildOauthClientConfiguration(
        authority?: string
    ): Promise<ClientConfiguration> {
        // using null assertion operator as we ensure that all config values have default values in buildConfiguration()
        return {
            authOptions: {
                clientId: this.config.auth.clientId,
                authority: await this.createAuthority(authority),
                knownAuthorities: this.config.auth.knownAuthorities,
            },
            loggerOptions: {
                loggerCallback: this.config.system!.loggerOptions!
                    .loggerCallback,
                piiLoggingEnabled: this.config.system!.loggerOptions!
                    .piiLoggingEnabled,
            },
            cryptoInterface: this.cryptoProvider,
            networkInterface: this.config.system!.networkClient,
            storageInterface: this.storage,
            libraryInfo: {
                sku: NodeConstants.MSAL_SKU,
                version: version,
                cpu: process.arch || '',
                os: process.platform || '',
            },
        };
    }

<<<<<<< HEAD
    getCacheManager(): CacheManager {
        return this.cacheManager;
=======
    /**
     * Create authority instance. If authority not passed in request, default to authority set on the application
     * object. If no authority set in application object, then default to common authority.
     * @param authorityString
     */
    private async createAuthority(
        authorityString?: string
    ): Promise<Authority> {
        const authority: Authority = authorityString
            ? AuthorityFactory.createInstance(
                  authorityString,
                  this.config.system!.networkClient!
              )
            : this.authority;

        if (authority.discoveryComplete()) {
            return authority;
        }

        try {
            await authority.resolveEndpointsAsync();
            return authority;
        } catch (error) {
            throw ClientAuthError.createEndpointDiscoveryIncompleteError(error);
        }
    }

    private get authority() {
        if (this._authority) {
            return this._authority;
        }

        this._authority = AuthorityFactory.createInstance(
            this.config.auth.authority || Constants.DEFAULT_AUTHORITY,
            this.config.system!.networkClient!
        );

        return this._authority;
    }

    /**
     * Initialize cache from a user provided Json file
     * @param cacheObject
     */
    initializeCache(cacheObject: JsonCache) {
        this.cacheContext.setCurrentCache(this.storage, cacheObject);
    }

    /**
     * read the cache as a Json convertible object from memory
     */
    readCache(): JsonCache {
        return Serializer.serializeAllCache(this.storage.getCache());
>>>>>>> 2ca4cd4c
    }
}<|MERGE_RESOLUTION|>--- conflicted
+++ resolved
@@ -11,40 +11,25 @@
     RefreshTokenClient,
     RefreshTokenRequest,
     AuthenticationResult,
-<<<<<<< HEAD
-=======
     Authority,
     AuthorityFactory,
     ClientAuthError,
     Constants,
     B2cAuthority,
-    JsonCache,
-    Serializer,
->>>>>>> 2ca4cd4c
 } from '@azure/msal-common';
 import { Configuration, buildAppConfiguration } from '../config/Configuration';
 import { CryptoProvider } from '../crypto/CryptoProvider';
 import { Storage } from '../cache/Storage';
 import { version } from '../../package.json';
-<<<<<<< HEAD
-import { Constants } from './../utils/Constants';
+import { Constants as NodeConstants } from './../utils/Constants';
 import { CacheManager } from '../cache/CacheManager';
-
-export abstract class ClientApplication {
-    protected config: Configuration;
-    protected storage: Storage;
-    private cacheManager: CacheManager;
-=======
-import { Constants as NodeConstants } from './../utils/Constants';
-import { CacheContext } from '../cache/CacheContext';
 
 export abstract class ClientApplication {
     private config: Configuration;
     private _authority: Authority;
     private readonly cryptoProvider: CryptoProvider;
     private storage: Storage;
-    private cacheContext: CacheContext;
->>>>>>> 2ca4cd4c
+    private cacheManager: CacheManager;
 
     /**
      * @constructor
@@ -52,19 +37,14 @@
      */
     protected constructor(configuration: Configuration) {
         this.config = buildAppConfiguration(configuration);
-<<<<<<< HEAD
         this.storage = new Storage();
         this.cacheManager = new CacheManager(
             this.storage,
             this.config.cache?.cachePlugin
         );
-=======
 
         this.cryptoProvider = new CryptoProvider();
-        this.storage = new Storage(this.config.cache!);
         B2cAuthority.setKnownAuthorities(this.config.auth.knownAuthorities!);
-        this.cacheContext = new CacheContext();
->>>>>>> 2ca4cd4c
     }
 
     /**
@@ -122,16 +102,11 @@
     async acquireTokenByRefreshToken(
         request: RefreshTokenRequest
     ): Promise<string> {
-<<<<<<< HEAD
-        const refreshTokenClient = new RefreshTokenClient(
-            this.buildOauthClientConfiguration()
-=======
         const refreshTokenClientConfig = await this.buildOauthClientConfiguration(
             request.authority
         );
         const refreshTokenClient = new RefreshTokenClient(
             refreshTokenClientConfig
->>>>>>> 2ca4cd4c
         );
         return refreshTokenClient.acquireToken(request);
     }
@@ -164,10 +139,10 @@
         };
     }
 
-<<<<<<< HEAD
     getCacheManager(): CacheManager {
         return this.cacheManager;
-=======
+    }
+
     /**
      * Create authority instance. If authority not passed in request, default to authority set on the application
      * object. If no authority set in application object, then default to common authority.
@@ -207,20 +182,4 @@
 
         return this._authority;
     }
-
-    /**
-     * Initialize cache from a user provided Json file
-     * @param cacheObject
-     */
-    initializeCache(cacheObject: JsonCache) {
-        this.cacheContext.setCurrentCache(this.storage, cacheObject);
-    }
-
-    /**
-     * read the cache as a Json convertible object from memory
-     */
-    readCache(): JsonCache {
-        return Serializer.serializeAllCache(this.storage.getCache());
->>>>>>> 2ca4cd4c
-    }
 }