/*
 * Copyright (c) Microsoft Corporation. All rights reserved.
 * Licensed under the MIT License.
 */

import { INetworkModule, NetworkRequestOptions } from '@azure/msal-common';
import { HttpMethod } from './../utils/Constants';
import axios, {AxiosRequestConfig} from 'axios';

/**
 * This class implements the API for network requests.
 */
export class HttpClient implements INetworkModule {
    /**
     * Client library for REST endpoints - Get request
     * @param url
     * @param headers
     * @param body
     */
<<<<<<< HEAD
    async sendGetRequestAsync<T>(
        url: string,
        options?: NetworkRequestOptions
    ): Promise<T> {
        // axios config
        const request: AxiosRequestConfig = {
            method: HttpMethod.GET,
            url: url,
            headers: options && options.headers,
=======
    async sendGetRequestAsync<T>(url: string, options?: NetworkRequestOptions): Promise<T> {

        const request = {
            method: HttpMethod.GET,
            url,
            headers: (options && options.headers)
>>>>>>> 1f2589cd
        };

        const response = await axios(request);
        return response.data as T;
    }

    /**
     * Axios Client for REST endpoints - Post request
     * @param url
     * @param headers
     * @param body
     */
<<<<<<< HEAD
    async sendPostRequestAsync<T>(
        url: string,
        options?: NetworkRequestOptions
    ): Promise<T> {
        const request: AxiosRequestConfig = {
            method: HttpMethod.POST,
            url: url,
            data: (options && options.body) || '',
            headers: options && options.headers,
=======
    async sendPostRequestAsync<T>(url: string, options?: NetworkRequestOptions): Promise<T> {

        const request = {
            method: HttpMethod.POST,
            url,
            body: (options && options.body) || '',
            headers: (options && options.headers)
>>>>>>> 1f2589cd
        };

        const response = await axios(request);
        return response.data as T;
    }
}<|MERGE_RESOLUTION|>--- conflicted
+++ resolved
@@ -12,29 +12,18 @@
  */
 export class HttpClient implements INetworkModule {
     /**
-     * Client library for REST endpoints - Get request
+     * Http client for REST endpoints - Get request
      * @param url
-     * @param headers
-     * @param body
+     * @param options
      */
-<<<<<<< HEAD
     async sendGetRequestAsync<T>(
         url: string,
         options?: NetworkRequestOptions
     ): Promise<T> {
-        // axios config
-        const request: AxiosRequestConfig = {
+     const request: AxiosRequestConfig = {
             method: HttpMethod.GET,
             url: url,
             headers: options && options.headers,
-=======
-    async sendGetRequestAsync<T>(url: string, options?: NetworkRequestOptions): Promise<T> {
-
-        const request = {
-            method: HttpMethod.GET,
-            url,
-            headers: (options && options.headers)
->>>>>>> 1f2589cd
         };
 
         const response = await axios(request);
@@ -42,12 +31,10 @@
     }
 
     /**
-     * Axios Client for REST endpoints - Post request
+     * Http client for REST endpoints - Post request
      * @param url
-     * @param headers
-     * @param body
+     * @param options
      */
-<<<<<<< HEAD
     async sendPostRequestAsync<T>(
         url: string,
         options?: NetworkRequestOptions
@@ -57,15 +44,6 @@
             url: url,
             data: (options && options.body) || '',
             headers: options && options.headers,
-=======
-    async sendPostRequestAsync<T>(url: string, options?: NetworkRequestOptions): Promise<T> {
-
-        const request = {
-            method: HttpMethod.POST,
-            url,
-            body: (options && options.body) || '',
-            headers: (options && options.headers)
->>>>>>> 1f2589cd
         };
 
         const response = await axios(request);
