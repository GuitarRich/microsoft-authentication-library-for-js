--- conflicted
+++ resolved
@@ -50,13 +50,8 @@
   }
 
   getAccount = async () => {
-<<<<<<< HEAD
     try{
       const result = await MSAL.getAccount();
-=======
-    try {
-      var result = await MSAL.getAccount();
->>>>>>> 959f9e65
       this.setState({
         account: result,
       });
@@ -77,13 +72,8 @@
   }
 
   startSignIn = async () => {
-<<<<<<< HEAD
     try{
       const result = await MSAL.signIn(this.state.scopesValue);
-=======
-    try {
-      var result = await MSAL.signIn(this.state.scopesValue);
->>>>>>> 959f9e65
       this.setState({
         account: result,
       });
